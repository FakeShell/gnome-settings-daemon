'''GNOME settings daemon test base class'''

__author__ = 'Martin Pitt <martin.pitt@ubuntu.com>'
__copyright__ = '(C) 2013 Canonical Ltd.'
__license__ = 'GPL v2 or later'

import subprocess
import time
import os
import os.path
import tempfile
import fcntl
import shutil
import sys
from glob import glob

from gi.repository import GLib

try:
    import dbusmock
except ImportError:
    sys.stderr.write('You need python-dbusmock (http://pypi.python.org/pypi/python-dbusmock) for this test suite.\n')
    sys.exit(1)

from x11session import X11SessionTestCase

try:
    from gi.repository import Gio
except ImportError:
    sys.stderr.write('You need pygobject and the Gio GIR for this test suite.\n')
    sys.exit(0)

if subprocess.call(['which', 'gnome-session'], stdout=subprocess.PIPE) != 0:
    sys.stderr.write('You need gnome-session for this test suite.\n')
    sys.exit(0)


top_builddir = os.environ.get('TOP_BUILDDIR',
                              os.path.dirname(os.path.dirname(os.path.abspath(__file__))))

def set_nonblock(fd):
    '''Set a file object to non-blocking'''

    flags = fcntl.fcntl(fd, fcntl.F_GETFL)
    fcntl.fcntl(fd, fcntl.F_SETFL, flags | os.O_NONBLOCK)


class GSDTestCase(X11SessionTestCase):
    '''Base class for settings daemon tests

    This redirects the XDG directories to temporary directories, and runs local
    session and system D-BUSes with a minimal GNOME session and a mock
    notification daemon. It also provides common functionality for plugin
    tests.
    '''
    @classmethod
    def setUpClass(klass):
        os.environ['GIO_USE_VFS'] = 'local'
        os.environ['GVFS_DISABLE_FUSE'] = '1'
        # we do some string checks, disable translations
        os.environ['LC_MESSAGES'] = 'C'
        klass.workdir = tempfile.mkdtemp(prefix='gsd-plugin-test')

        # Signal to mutter and gnome-session that we are using X11
        os.environ['XDG_SESSION_TYPE'] = 'x11'
<<<<<<< HEAD

        klass.start_xorg()
=======
>>>>>>> 068785ab

        # tell dconf and friends to use our config/runtime directories
        os.environ['XDG_CONFIG_HOME'] = os.path.join(klass.workdir, 'config')
        os.environ['XDG_DATA_HOME'] = os.path.join(klass.workdir, 'data')
        os.environ['XDG_RUNTIME_DIR'] = os.path.join(klass.workdir, 'runtime')

        # Copy gschema file into XDG_DATA_HOME
        gschema_dir = os.path.join(os.environ['XDG_DATA_HOME'], 'glib-2.0', 'schemas')
        os.makedirs(gschema_dir)
        shutil.copy(os.path.join(top_builddir, 'data', 'gschemas.compiled'), gschema_dir)

        # work around https://bugzilla.gnome.org/show_bug.cgi?id=689136
        os.makedirs(os.path.join(os.environ['XDG_CONFIG_HOME'], 'dconf'))
        os.makedirs(os.environ['XDG_RUNTIME_DIR'], mode=0o700)

        # Starts Xvfb and dbus busses
        X11SessionTestCase.setUpClass()

        klass.system_bus_con = klass.get_dbus(True)
        klass.session_bus_con = klass.get_dbus(False)

        # we never want to cause notifications on the actual GUI
        klass.p_notify = klass.spawn_server_template(
            'notification_daemon', {}, stdout=subprocess.PIPE)[0]
        set_nonblock(klass.p_notify.stdout)

        klass.start_session()
        klass.start_monitor()

        klass.settings_session = Gio.Settings('org.gnome.desktop.session')

    @classmethod
    def tearDownClass(klass):
        klass.p_notify.terminate()
        klass.p_notify.wait()
        klass.stop_monitor()
        X11SessionTestCase.tearDownClass()
        shutil.rmtree(klass.workdir)

    def run(self, result=None):
        '''Show log files on failed tests

        If the environment variable $SHELL_ON_FAIL is set, this runs bash in
        the work directory; exit the shell to continue the tests. Otherwise it
        shows all log files.
        '''
        if result:
            orig_err_fail = len(result.errors) + len(result.failures)
        super(GSDTestCase, self).run(result)
        if result and len(result.errors) + len(result.failures) > orig_err_fail:
            if 'SHELL_ON_FAIL' in os.environ:
                subprocess.call(['bash', '-i'], cwd=self.workdir)
            else:
                for log_file in glob(os.path.join(self.workdir, '*.log')):
                    with open(log_file) as f:
                        print('\n----- %s -----\n%s\n------\n'
                              % (log_file, f.read()))

    @classmethod
    def start_session(klass):
        '''Start minimal GNOME session'''

        # create dummy session type and component
        d = os.path.join(klass.workdir, 'config', 'gnome-session', 'sessions')
        if not os.path.isdir(d):
            os.makedirs(d)
        shutil.copy(os.path.join(os.path.dirname(__file__), 'dummy.session'), d)

        d = os.path.join(klass.workdir, 'data', 'applications')
        if not os.path.isdir(d):
            os.makedirs(d)
        shutil.copy(os.path.join(os.path.dirname(__file__), 'dummyapp.desktop'), d)

    @classmethod
    def start_monitor(klass):
        '''Start dbus-monitor'''

        # You can rename the log file to *.log if you want to see it on test
        # case failures
        klass.monitor_log = open(os.path.join(klass.workdir, 'dbus-monitor.out'), 'wb', buffering=0)
        klass.monitor = subprocess.Popen(['dbus-monitor', '--monitor'],
                                         stdout=klass.monitor_log,
                                         stderr=subprocess.STDOUT)

    @classmethod
    def stop_monitor(klass):
        '''Stop dbus-monitor'''

        assert klass.monitor
        klass.monitor.terminate()
        klass.monitor.wait()

        klass.monitor_log.flush()
        klass.monitor_log.close()

    def start_logind(self, parameters=None):
        '''start mock logind'''

        if parameters is None:
            parameters = {}
        self.logind, self.logind_obj = self.spawn_server_template('logind',
                                                                  parameters,
                                                                  stdout=subprocess.PIPE)

        # Monkey patch SuspendThenHibernate functions in for dbusmock <= 0.17.2
        # This should be removed once we can depend on dbusmock 0.17.3
        self.logind_obj.AddMethod('org.freedesktop.login1.Manager', 'SuspendThenHibernate', 'b', '', '')
        self.logind_obj.AddMethod('org.freedesktop.login1.Manager', 'CanSuspendThenHibernate', '', 's', 'ret = "%s"' % parameters.get('CanSuspendThenHibernate', 'yes'))

        # set log to nonblocking
        set_nonblock(self.logind.stdout)

    def stop_logind(self):
        '''stop mock logind'''

        self.logind.terminate()
        self.logind.wait()

    def start_mutter(klass):
        ''' start mutter '''

        os.environ['MUTTER_DEBUG_RESET_IDLETIME']='1'
        klass.mutter_log = open(os.path.join(klass.workdir, 'mutter.log'), 'wb', buffering=0)
        # See https://gitlab.gnome.org/GNOME/mutter/merge_requests/15
        klass.mutter = subprocess.Popen(['mutter', '--x11'],
                                         stdout=klass.mutter_log,
                                         stderr=subprocess.STDOUT)

    def stop_mutter(klass):
        '''stop mutter'''

        assert klass.monitor
        klass.mutter.terminate()
        klass.mutter.wait()

        klass.mutter_log.flush()
        klass.mutter_log.close()

    @classmethod
    def reset_idle_timer(klass):
        '''trigger activity to reset idle timer'''

        obj_mutter_idlemonitor = klass.session_bus_con.get_object(
            'org.gnome.Mutter.IdleMonitor', '/org/gnome/Mutter/IdleMonitor/Core')

        obj_mutter_idlemonitor.ResetIdletime(dbus_interface='org.gnome.Mutter.IdleMonitor')<|MERGE_RESOLUTION|>--- conflicted
+++ resolved
@@ -63,11 +63,6 @@
 
         # Signal to mutter and gnome-session that we are using X11
         os.environ['XDG_SESSION_TYPE'] = 'x11'
-<<<<<<< HEAD
-
-        klass.start_xorg()
-=======
->>>>>>> 068785ab
 
         # tell dconf and friends to use our config/runtime directories
         os.environ['XDG_CONFIG_HOME'] = os.path.join(klass.workdir, 'config')

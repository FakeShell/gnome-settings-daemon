--- conflicted
+++ resolved
@@ -62,10 +62,6 @@
 GnomeSettingsManager * gnome_settings_manager_new        (void);
 gboolean               gnome_settings_manager_start      (GnomeSettingsManager *manager,
                                                           GError              **error);
-<<<<<<< HEAD
-void                   gnome_settings_manager_stop       (GnomeSettingsManager *manager);
-=======
->>>>>>> 54b8f0f3
 
 G_END_DECLS
 

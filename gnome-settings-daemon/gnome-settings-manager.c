--- conflicted
+++ resolved
@@ -368,15 +368,6 @@
         }
         manager->priv->connection = connection;
 
-<<<<<<< HEAD
-        g_dbus_connection_register_object (connection,
-                                           GSD_MANAGER_DBUS_PATH,
-                                           manager->priv->introspection_data->interfaces[0],
-                                           NULL,
-                                           NULL,
-                                           NULL,
-                                           NULL);
-=======
         manager->priv->dbus_register_object_id = g_dbus_connection_register_object (connection,
                                                                                     GSD_DBUS_PATH,
                                                                                     manager->priv->introspection_data->interfaces[0],
@@ -385,7 +376,6 @@
                                                                                     NULL,
                                                                                     NULL);
         g_assert (manager->priv->dbus_register_object_id > 0);
->>>>>>> 54b8f0f3
 }
 
 static void
@@ -466,25 +456,10 @@
                 manager->priv->dbus_register_object_id = 0;
         }
 
-<<<<<<< HEAD
-        g_clear_object (&manager->priv->settings);
-        g_clear_object (&manager->priv->pnp_ids);
-}
-
-static void
-gnome_settings_manager_dispose (GObject *object)
-{
-        GnomeSettingsManager *manager;
-
-        manager = GNOME_SETTINGS_MANAGER (object);
-
-        gnome_settings_manager_stop (manager);
-=======
         g_clear_pointer (&manager->priv->whitelist, g_strfreev);
         g_clear_object (&manager->priv->settings);
         g_clear_object (&manager->priv->pnp_ids);
         g_clear_object (&manager->priv->connection);
->>>>>>> 54b8f0f3
 
         G_OBJECT_CLASS (gnome_settings_manager_parent_class)->dispose (object);
 }

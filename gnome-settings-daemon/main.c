--- conflicted
+++ resolved
@@ -420,25 +420,6 @@
 
         bus_register ();
 
-<<<<<<< HEAD
-        gnome_settings_profile_start ("gnome_settings_manager_new");
-        manager = gnome_settings_manager_new ();
-        gnome_settings_profile_end ("gnome_settings_manager_new");
-        if (manager == NULL) {
-                g_warning ("Unable to register object");
-                goto out;
-        }
-
-        error = NULL;
-        res = gnome_settings_manager_start (manager, &error);
-        if (! res) {
-                g_warning ("Unable to start: %s", error->message);
-                g_error_free (error);
-                goto out;
-        }
-
-=======
->>>>>>> 54b8f0f3
         if (do_timed_exit) {
                 g_timeout_add_seconds (30, (GSourceFunc) timed_exit_cb, NULL);
         }

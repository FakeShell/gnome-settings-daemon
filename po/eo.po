# Esperanto translation for gnome-settings-daemon.
# Copyright (C) 2011 Free Software Foundation, Inc.
# This file is distributed under the same license as the gnome-settings-daemon package.
# Aisano < >, 2011.
# Michael MORONI < >, 2011.
# Kristjan SCHMIDT <kristjan.schmidt@googlemail.com>, 2011, 2015, 2018.
# Carmen Bianca BAKKER <carmen@carmenbianca.eu>, 2018-2019.
#
msgid ""
msgstr ""
"Project-Id-Version: gnome-settings-daemon\n"
"Report-Msgid-Bugs-To: https://gitlab.gnome.org/GNOME/gnome-settings-daemon/"
"issues\n"
<<<<<<< HEAD
"POT-Creation-Date: 2019-03-22 16:32+0000\n"
"PO-Revision-Date: 2019-04-04 19:52+0200\n"
=======
"POT-Creation-Date: 2019-04-06 00:57+0000\n"
"PO-Revision-Date: 2019-05-09 20:18+0200\n"
>>>>>>> 7de2b3a7
"Last-Translator: Carmen Bianca BAKKER <carmen@carmenbianca.eu>\n"
"Language-Team: Esperanto <gnome-eo-list@gnome.org>\n"
"Language: eo\n"
"MIME-Version: 1.0\n"
"Content-Type: text/plain; charset=UTF-8\n"
"Content-Transfer-Encoding: 8bit\n"
<<<<<<< HEAD
"Plural-Forms: nplurals=2; plural=(n != 1);\n"
"X-Generator: Poedit 2.2.1\n"
=======
"Plural-Forms: nplurals=2; plural=(n != 1)\n"
"X-Generator: Gtranslator 3.32.0\n"
>>>>>>> 7de2b3a7
"X-DamnedLies-Scope: partial\n"
"X-Project-Style: gnome\n"

#: data/org.gnome.settings-daemon.peripherals.gschema.xml.in:12
msgid "Smartcard removal action"
msgstr "Ago de forigo de inteligenta memorkarto"

#: data/org.gnome.settings-daemon.peripherals.gschema.xml.in:13
msgid ""
"Set this to one of “none”, “lock-screen”, or “force-logout”. The action will "
"get performed when the smartcard used for log in is removed."
msgstr ""
"Agordu tiun je unu el “none” (neniu), “lock-screen” (ŝlosekrano), aŭ “force-"
"logout” (deviga adiaŭo). La ago plenumiĝos kiam vi detiras la inteligentan "
"memorkarton, kiu estis uzata por saluti."

#: data/org.gnome.settings-daemon.peripherals.gschema.xml.in:25
msgid "Possible values are “on”, “off”, and “custom”."
msgstr ""
"Eblaj valoroj estas “on” (ŝaltite), “off” (malŝaltite), kaj "
"“custom” (propra)."

#: data/org.gnome.settings-daemon.peripherals.gschema.xml.in:35
msgid "Keyboard Bell Custom Filename"
msgstr "Propra dosiernomo de klavara sonorilo"

#: data/org.gnome.settings-daemon.peripherals.gschema.xml.in:36
msgid "File name of the bell sound to be played."
msgstr "Dosiernomo de la ludonta sonorila sono."

#: data/org.gnome.settings-daemon.peripherals.gschema.xml.in:40
msgid "Remember NumLock state"
msgstr "Memori NumLock stato"

#: data/org.gnome.settings-daemon.peripherals.gschema.xml.in:41
msgid ""
"When set to true, GNOME will remember the state of the NumLock LED between "
"sessions."
msgstr ""
"Kiam agordite je vera, GNOME memoros la staton de la NumLock-LED inter "
"seancoj."

#: data/org.gnome.settings-daemon.peripherals.gschema.xml.in:45
msgid "NumLock state"
msgstr "NumLock-stato"

#: data/org.gnome.settings-daemon.peripherals.gschema.xml.in:46
msgid "The remembered state of the NumLock LED."
msgstr "La memorita stato de la NumLock-LED."

#: data/org.gnome.settings-daemon.peripherals.gschema.xml.in:52
msgid ""
"Highlights the current location of the pointer when the Control key is "
"pressed and released."
msgstr ""
"Markas la nunan lokon de la musmontrilo kiam la stirklavo estas premita kaj "
"malpremita."

#: data/org.gnome.settings-daemon.peripherals.gschema.xml.in:56
msgid "Double click time"
msgstr "Tempo de duobla klako"

#: data/org.gnome.settings-daemon.peripherals.gschema.xml.in:57
msgid "Length of a double click in milliseconds."
msgstr "La longo de duobla klako per milisekundoj."

#: data/org.gnome.settings-daemon.peripherals.gschema.xml.in:61
msgid "Drag threshold"
msgstr "Ŝovsojlo"

#: data/org.gnome.settings-daemon.peripherals.gschema.xml.in:62
msgid "Distance before a drag is started."
msgstr "Distanco antaŭ ŝovo komencas."

#: data/org.gnome.settings-daemon.peripherals.gschema.xml.in:68
msgid "Whether the tablet’s orientation is locked, or rotated automatically."
msgstr ""
"Ĉu la orientiĝo de la tabulkomputilo estas fiksita, aŭ aŭtomate turnita."

#: data/org.gnome.settings-daemon.peripherals.gschema.xml.in:76
msgid "Mouse button orientation"
msgstr "Musbutonorientiĝo"

#: data/org.gnome.settings-daemon.peripherals.gschema.xml.in:77
msgid "Swap left and right mouse buttons for left-handed mice."
msgstr ""
"Permuti dekstrajn kaj maldekstrajn musbutonojn por maldekstramanaj musoj."

#: data/org.gnome.settings-daemon.peripherals.gschema.xml.in:81
#: data/org.gnome.settings-daemon.peripherals.gschema.xml.in:143
msgid "Single Click"
msgstr "Unuobla klako"

#: data/org.gnome.settings-daemon.peripherals.gschema.xml.in:82
#: data/org.gnome.settings-daemon.peripherals.gschema.xml.in:144
msgid ""
"Acceleration multiplier for mouse motion. A value of -1 is the system "
"default."
msgstr ""
"Plirapidiga obligilo por musmovo. Valoro de -1 estas la implicita agordo."

#: data/org.gnome.settings-daemon.peripherals.gschema.xml.in:86
#: data/org.gnome.settings-daemon.peripherals.gschema.xml.in:148
msgid "Motion Threshold"
msgstr "Movosojlo"

#: data/org.gnome.settings-daemon.peripherals.gschema.xml.in:87
#: data/org.gnome.settings-daemon.peripherals.gschema.xml.in:149
msgid ""
"Distance in pixels the pointer must move before accelerated mouse motion is "
"activated. A value of -1 is the system default."
msgstr ""
"Distanco per bilderoj, kiu la musmontrilo devas deloki, antaŭ plirapidigita "
"musmovo estas ŝaltita. Valoro de -1 estas la implicita agordo."

#: data/org.gnome.settings-daemon.peripherals.gschema.xml.in:91
msgid "Middle button emulation"
msgstr "Imitado de meza musbutono"

#: data/org.gnome.settings-daemon.peripherals.gschema.xml.in:92
msgid ""
"Enables middle mouse button emulation through simultaneous left and right "
"button click."
msgstr ""
"Ŝalti imiton de la meza musbutono per samtempa premo de la maldekstra kaj la "
"dekstra musbutonoj."

#: data/org.gnome.settings-daemon.peripherals.gschema.xml.in:101
msgid "Key Repeat Interval"
msgstr "Intertempo de klavripeto"

#: data/org.gnome.settings-daemon.peripherals.gschema.xml.in:102
msgid "Delay between repeats in milliseconds."
msgstr "Prokrasto inter ripetoj per milisekundoj."

#: data/org.gnome.settings-daemon.peripherals.gschema.xml.in:106
msgid "Initial Key Repeat Delay"
msgstr "Komenca klavripeta prokrasto"

#: data/org.gnome.settings-daemon.peripherals.gschema.xml.in:107
msgid "Initial key repeat delay in milliseconds."
msgstr "Komenca klavripeta prokrasto per milisekundoj."

#: data/org.gnome.settings-daemon.peripherals.gschema.xml.in:113
msgid "Disable touchpad while typing"
msgstr "Ŝalti la tuŝplaton dum tajpado"

#: data/org.gnome.settings-daemon.peripherals.gschema.xml.in:114
msgid ""
"Set this to TRUE if you have problems with accidentally hitting the touchpad "
"while typing."
msgstr ""
"Agordu tiun je VERA se vi havas problemojn kun hazardaj tuŝoj de la tuŝplato "
"dum skribado."

#: data/org.gnome.settings-daemon.peripherals.gschema.xml.in:118
msgid "Enable horizontal scrolling"
msgstr "Ŝalti horizontalan rulumadon"

#: data/org.gnome.settings-daemon.peripherals.gschema.xml.in:119
msgid ""
"Set this to TRUE to allow horizontal scrolling by the same method selected "
"with the scroll_method key."
msgstr ""
"Agordu tiun je VERA por permesi horizontalan rulumadon per la sama metodo de "
"la scroll_method ŝlosilo."

#: data/org.gnome.settings-daemon.peripherals.gschema.xml.in:123
msgid "Select the touchpad scroll method"
msgstr "Elekti rulum-metodon de la tuŝplato"

#: data/org.gnome.settings-daemon.peripherals.gschema.xml.in:124
msgid ""
"Select the touchpad scroll method. Supported values are: “disabled”, “edge-"
"scrolling”, “two-finger-scrolling”."
msgstr ""
"Elektu rulum-metodon de la tuŝplato. Eblaj valoroj estas: "
"“disabled” (malŝaltita), “edge-scrolling” (eĝa rulumado), “two-finger-"
"scrolling” (dufingra rulumado)."

#: data/org.gnome.settings-daemon.peripherals.gschema.xml.in:128
msgid "Enable mouse clicks with touchpad"
msgstr "Ŝalti musklakojn per la tuŝplato"

#: data/org.gnome.settings-daemon.peripherals.gschema.xml.in:129
msgid ""
"Set this to TRUE to be able to send mouse clicks by tapping on the touchpad."
msgstr "Agordu tiun je VERA por kapabli musklaki per la tuŝplato."

#: data/org.gnome.settings-daemon.peripherals.gschema.xml.in:133
msgid "Enable touchpad"
msgstr "Ŝalti la tuŝplaton"

#: data/org.gnome.settings-daemon.peripherals.gschema.xml.in:134
msgid "Set this to TRUE to enable all touchpads."
msgstr "Agordu tiun je VERA por ŝalti ĉiujn tuŝplatojn."

#: data/org.gnome.settings-daemon.peripherals.gschema.xml.in:138
msgid "Touchpad button orientation"
msgstr "Orientiĝo de tuŝplatbutono"

#: data/org.gnome.settings-daemon.peripherals.gschema.xml.in:139
msgid ""
"Swap left and right mouse buttons for left-handed mice with “left”, “right” "
"for right-handed, “mouse” to follow the mouse setting."
msgstr ""
"Permutu dekstrajn kaj maldekstrajn musbutonojn uzante “left” (maldekstra) "
"por maldekstramanaj musoj, “right” (dekstra) por dekstramanaj musoj, aŭ "
"“mouse” (muso) por observi la agordon de la muso."

#: data/org.gnome.settings-daemon.peripherals.gschema.xml.in:153
msgid "Natural scrolling"
msgstr "Natura rulumadon"

#: data/org.gnome.settings-daemon.peripherals.gschema.xml.in:154
msgid "Set this to TRUE to enable natural (reverse) scrolling for touchpads."
msgstr ""
"Agordu tiun je VERA por ŝalti naturan (inversan) rulumadon por tuŝplatoj."

#: data/org.gnome.settings-daemon.peripherals.gschema.xml.in:161
msgid "Mouse wheel emulation button. 0 to disable the feature."
msgstr "Butono de imitado de rulumilo. 0 por malŝalti la funkcion."

#: data/org.gnome.settings-daemon.peripherals.wacom.gschema.xml.in:10
msgid "Wacom stylus absolute mode"
msgstr "Wacom-grefelo absoluta reĝimo"

#: data/org.gnome.settings-daemon.peripherals.wacom.gschema.xml.in:11
msgid "Enable this to set the tablet to absolute mode."
msgstr "Ŝalti tiun por agordi la tabuleton je absoluta reĝimo."

#: data/org.gnome.settings-daemon.peripherals.wacom.gschema.xml.in:15
msgid "Wacom tablet area"
msgstr "Areo de Wacom-tabuleto"

#: data/org.gnome.settings-daemon.peripherals.wacom.gschema.xml.in:16
msgid "Set this to x1, y1 and x2, y2 of the area usable by the tools."
msgstr "Agordu tiun je x1, y1 kaj x2, y2 de la areo uzebla per la iloj."

#: data/org.gnome.settings-daemon.peripherals.wacom.gschema.xml.in:20
msgid "Wacom tablet aspect ratio"
msgstr "Proporcio de Wacom-tabuleto"

#: data/org.gnome.settings-daemon.peripherals.wacom.gschema.xml.in:21
msgid ""
"Enable this to restrict the Wacom tablet area to match the aspect ratio of "
"the output."
msgstr ""
"Ŝaltu tiun por limigi la areon de la Wacom tabuleto por kongrui la "
"proporcion de la eligo."

#: data/org.gnome.settings-daemon.peripherals.wacom.gschema.xml.in:25
msgid "Wacom tablet rotation"
msgstr "Turno de Wacom-tabuleto"

#: data/org.gnome.settings-daemon.peripherals.wacom.gschema.xml.in:26
msgid ""
"Set this to “none”, “cw” for 90 degree clockwise, “half” for 180 degree, and "
"“ccw” for 90 degree counterclockwise."
msgstr ""
"Agordi tiun je “none” (neniu), “cw” por 90 gradoj dekstrume, “half” (duona) "
"por 180 gradoj, aŭ “ccw” por 90 gradoj maldekstrume."

#: data/org.gnome.settings-daemon.peripherals.wacom.gschema.xml.in:30
msgid "Wacom touch feature"
msgstr "Wacom tuŝa funkcio"

#: data/org.gnome.settings-daemon.peripherals.wacom.gschema.xml.in:31
msgid "Enable this to move the cursor when the user touches the tablet."
msgstr "Ŝaltu tiun por movi la musmontrilon kiam la uzanto tuŝas la tabuleton."

#: data/org.gnome.settings-daemon.peripherals.wacom.gschema.xml.in:37
msgid "Wacom stylus pressure curve"
msgstr "Premkurbo de Wacom-grefilo"

#: data/org.gnome.settings-daemon.peripherals.wacom.gschema.xml.in:38
msgid ""
"Set this to x1, y1 and x2, y2 of the pressure curve applied to the stylus."
msgstr ""
"Agordu tiun je x1, y1 kaj x2, y2 de la premkurbo almetita al la grefilo."

#: data/org.gnome.settings-daemon.peripherals.wacom.gschema.xml.in:42
#, fuzzy
#| msgid "Wacom stylus absolute mode"
msgid "Wacom stylus button mapping"
msgstr "Wacom-grefelo absoluta reĝimo"

#: data/org.gnome.settings-daemon.peripherals.wacom.gschema.xml.in:47
msgid "Wacom stylus pressure threshold"
msgstr "Premsojlo de Wacom-grefilo"

#: data/org.gnome.settings-daemon.peripherals.wacom.gschema.xml.in:48
msgid ""
"Set this to the pressure value at which a stylus click event is generated."
msgstr "Agordu tiun je la premvaloro je kiu generiĝas grefila klakevento."

#: data/org.gnome.settings-daemon.peripherals.wacom.gschema.xml.in:54
msgid "Wacom eraser pressure curve"
msgstr "Premkurbo de Wacom-gumo"

#: data/org.gnome.settings-daemon.peripherals.wacom.gschema.xml.in:55
msgid ""
"Set this to x1, y1 and x2, y2 of the pressure curve applied to the eraser."
msgstr "Agordu tiun je x1, y1 kaj x2, y2 de la premkurbo almetita al la gumo."

#: data/org.gnome.settings-daemon.peripherals.wacom.gschema.xml.in:59
#, fuzzy
#| msgid "Wacom button action type"
msgid "Wacom eraser button mapping"
msgstr "Agospeco de Wacom-butono"

#: data/org.gnome.settings-daemon.peripherals.wacom.gschema.xml.in:64
msgid "Wacom eraser pressure threshold"
msgstr "Premsojlo de Wacom-gumo"

#: data/org.gnome.settings-daemon.peripherals.wacom.gschema.xml.in:65
msgid ""
"Set this to the pressure value at which an eraser click event is generated."
msgstr "Agordu tiun je la premvaloro je kiu generiĝas guma klakevento."

#: data/org.gnome.settings-daemon.peripherals.wacom.gschema.xml.in:71
msgid "Wacom button action type"
msgstr "Agospeco de Wacom-butono"

#: data/org.gnome.settings-daemon.peripherals.wacom.gschema.xml.in:72
msgid "The type of action triggered by the button being pressed."
msgstr "La agospeco, kiu estas lanĉita de la premata butono."

#: data/org.gnome.settings-daemon.peripherals.wacom.gschema.xml.in:76
msgid "Key combination for the custom action"
msgstr "Klavkombino por la propra ago"

#: data/org.gnome.settings-daemon.peripherals.wacom.gschema.xml.in:77
msgid ""
"The keyboard shortcut generated when the button is pressed for custom "
"actions."
msgstr ""
"La klavkombino, kiu estas generita kiam la butono premiĝas por propraj agoj."

#: data/org.gnome.settings-daemon.peripherals.wacom.gschema.xml.in:81
msgid "Key combinations for a touchring or touchstrip custom action"
msgstr "Klavkombinoj por tuŝringa aŭ tuŝstria propra ago"

#: data/org.gnome.settings-daemon.peripherals.wacom.gschema.xml.in:82
msgid ""
"The keyboard shortcuts generated when a touchring or touchstrip is used for "
"custom actions (up followed by down)."
msgstr ""
"La klavkombinoj, kiuj estas generita kiam tuŝringo aŭ tuŝstrio uziĝas por "
"propraj agoj (supre antaŭ sube)."

#. Translators: This is the OLED display on an Intuos4 tablet:
#. http://eu.shop.wacom.eu/images/articles/d9abd9f2d4d88aa0649cda97a8077e2b_8.jpg
#: data/org.gnome.settings-daemon.peripherals.wacom.gschema.xml.in:88
msgid "Button label for OLED display."
msgstr "Etikedo de butono por OLED-ekrano."

#: data/org.gnome.settings-daemon.peripherals.wacom.gschema.xml.in:89
msgid "Label will be rendered to OLED display belonging to the button"
msgstr "Etikedo montriĝos sur la OLED-ekrano de la butono"

#: data/org.gnome.settings-daemon.plugins.color.gschema.xml.in:6
msgid "The duration a display profile is valid"
msgstr "La daŭro, ke la ekrana profilo validas"

#: data/org.gnome.settings-daemon.plugins.color.gschema.xml.in:7
msgid ""
"This is the number of days after which the display color profile is "
"considered invalid."
msgstr ""
"Tiu estas la nombro da tagoj, post kiu la ekrana kolora profilo konsideriĝos "
"nevalida."

#: data/org.gnome.settings-daemon.plugins.color.gschema.xml.in:11
msgid "The duration a printer profile is valid"
msgstr "La daŭro, ke la presila profilo validas"

#: data/org.gnome.settings-daemon.plugins.color.gschema.xml.in:12
msgid ""
"This is the number of days after which the printer color profile is "
"considered invalid."
msgstr ""
"Tiu estas la nombro da tagoj, post kiu la presila kolora profilo "
"konsideriĝos nevalida."

#: data/org.gnome.settings-daemon.plugins.color.gschema.xml.in:16
msgid "If the night light mode is enabled"
msgstr "Ĉu la noktluma reĝimo estas ŝaltita"

#: data/org.gnome.settings-daemon.plugins.color.gschema.xml.in:17
msgid ""
"Night light mode changes the color temperature of your display when the sun "
"has gone down or at preset times."
msgstr ""
"Noktluma reĝimo ŝanĝas la koloran temperaturon de via ekrano post kiam la "
"suno subiris aŭ je antaŭagordita horoj."

#: data/org.gnome.settings-daemon.plugins.color.gschema.xml.in:21
msgid "Temperature of the display when enabled"
msgstr "Temperaturo de la ekrano se ŝaltita"

#: data/org.gnome.settings-daemon.plugins.color.gschema.xml.in:22
msgid ""
"This temperature in Kelvin is used to modify the screen tones when night "
"light mode is enabled. Higher values are bluer, lower redder."
msgstr ""
"Tiun temperaturon en Kelvino oni uzas por aliigi la ekranan tonon kiam "
"noktluma reĝimo estas ŝaltita. Pli altaj valoroj estas pli bluaj, malpli "
"altaj estas pli ruĝaj."

#: data/org.gnome.settings-daemon.plugins.color.gschema.xml.in:26
msgid "Use the sunrise and sunset"
msgstr "Uzi la sunleviĝo kaj sunsubiro"

#: data/org.gnome.settings-daemon.plugins.color.gschema.xml.in:27
msgid ""
"Calculate the sunrise and sunset times automatically, from the current "
"location."
msgstr "Aŭtomate determini la sunleviĝa kaj sunsubira tempoj, el aktuala loko."

#: data/org.gnome.settings-daemon.plugins.color.gschema.xml.in:31
msgid "The start time"
msgstr "La komencotempo"

#: data/org.gnome.settings-daemon.plugins.color.gschema.xml.in:32
msgid ""
"When “night-light-schedule-automatic” is disabled, use this start time in "
"hours from midnight."
msgstr ""
"Kiam “night-light-schedule-automatic” estas malŝaltita, uzi tiun "
"komencotempon en horoj de post meznokto."

#: data/org.gnome.settings-daemon.plugins.color.gschema.xml.in:36
msgid "The end time"
msgstr "La fintempo"

#: data/org.gnome.settings-daemon.plugins.color.gschema.xml.in:37
msgid ""
"When “night-light-schedule-automatic” is disabled, use this end time in "
"hours from midnight."
msgstr ""
"Kiam “night-light-schedule-automatic” estas malŝaltita, uzi tiun fintempon "
"en horoj de post meznokto."

#: data/org.gnome.settings-daemon.plugins.color.gschema.xml.in:41
msgid "The last detected position"
msgstr "La lastdetektita loko"

#: data/org.gnome.settings-daemon.plugins.color.gschema.xml.in:42
msgid ""
"When location services are available this represents the last detected "
"location. The default value is an invalid value to ensure it is always "
"updated at startup."
msgstr ""
"Kiam lokaj servoj estas disponeblaj, tiu estas la lastdetektita loko. La "
"implicita valoro estas nevalida valoro por certigi, ke tiu ĉiam ĝisdatiĝas "
"dum startigo."

#: data/org.gnome.settings-daemon.plugins.gschema.xml.in:6
msgid "List of plugins that are allowed to be loaded"
msgstr "Listo de kromprogramoj, kiujn oni permesas ŝargi"

#: data/org.gnome.settings-daemon.plugins.gschema.xml.in:7
msgid ""
"A list of strings representing the plugins that are allowed to be loaded "
"(default: “all”). This is only evaluated on startup."
msgstr ""
"Listo de ĉenoj reprezentante la kromprogramojn, kiujn oni permesas ŝargi "
"(implicita: “ĉiuj”). Tiu nur taksiĝas je startigo."

#: data/org.gnome.settings-daemon.plugins.housekeeping.gschema.xml.in:6
msgid "Mount paths to ignore"
msgstr "Surmetaj indikoj por malatenti"

#: data/org.gnome.settings-daemon.plugins.housekeeping.gschema.xml.in:7
msgid "Specify a list of mount paths to ignore when they run low on space."
msgstr ""
"Specifu liston de surmetaj indikoj por malatenti kiam ili havas malmulte da "
"spaco."

#: data/org.gnome.settings-daemon.plugins.housekeeping.gschema.xml.in:12
msgid "Free percentage notify threshold"
msgstr "Libera procenta averta sojlo"

#: data/org.gnome.settings-daemon.plugins.housekeeping.gschema.xml.in:13
msgid ""
"Percentage free space threshold for initial warning of low disk space. If "
"the percentage free space drops below this, a warning will be shown."
msgstr ""
"Sojlo de libera spaco en procentoj por komenca averto pri malmulta "
"diskospaco. Se la procento de libera spaco malkreskas sub tiun, averto "
"montriĝas."

#: data/org.gnome.settings-daemon.plugins.housekeeping.gschema.xml.in:18
msgid "Subsequent free space percentage notify threshold"
msgstr "Sekva libera spaco procenta averta sojlo"

#: data/org.gnome.settings-daemon.plugins.housekeeping.gschema.xml.in:19
msgid ""
"Specify the percentage that the free disk space should reduce by before "
"issuing a subsequent warning."
msgstr ""
"Specifu la procenton per kiu la libera diskospaco malkreskus antaŭ sekva "
"averto montriĝas."

#: data/org.gnome.settings-daemon.plugins.housekeeping.gschema.xml.in:23
msgid "Free space notify threshold"
msgstr "Libera spaca averta sojlo"

#: data/org.gnome.settings-daemon.plugins.housekeeping.gschema.xml.in:24
msgid ""
"Specify an amount in GB. If the amount of free space is more than this, no "
"warning will be shown."
msgstr ""
"Specifu la sumon en GB. Se la sumo da libera spaco estas pli ol tiu, neniu "
"averto montriĝos."

#: data/org.gnome.settings-daemon.plugins.housekeeping.gschema.xml.in:28
msgid "Minimum notify period for repeated warnings"
msgstr "Minimuma averta periodo por ripetitaj avertoj"

#: data/org.gnome.settings-daemon.plugins.housekeeping.gschema.xml.in:29
msgid ""
"Specify a time in minutes. Subsequent warnings for a volume will not appear "
"more often than this period."
msgstr ""
"Specifu tempon en minutoj. Sekvaj avertoj por portilo ne montriĝos antaŭ ol "
"tiu periodo finas."

#: data/org.gnome.settings-daemon.plugins.media-keys.gschema.xml.in:6
msgid "Custom keybindings"
msgstr "Propraj klavkombinoj"

#: data/org.gnome.settings-daemon.plugins.media-keys.gschema.xml.in:7
msgid "List of custom keybindings"
msgstr "Listo de propraj klavkombinoj"

#: data/org.gnome.settings-daemon.plugins.media-keys.gschema.xml.in:11
msgid "Launch calculator"
msgstr "Lanĉi kalkulilo"

#: data/org.gnome.settings-daemon.plugins.media-keys.gschema.xml.in:12
msgid "Binding to launch the calculator."
msgstr "Klavkombino por malfermi kalkulilon."

#: data/org.gnome.settings-daemon.plugins.media-keys.gschema.xml.in:16
msgid "Launch settings"
msgstr "Lanĉi agordojn"

#: data/org.gnome.settings-daemon.plugins.media-keys.gschema.xml.in:17
msgid "Binding to launch GNOME settings."
msgstr "Klavkombino por lanĉi la GNOME-agordojn."

#: data/org.gnome.settings-daemon.plugins.media-keys.gschema.xml.in:21
msgid "Launch email client"
msgstr "Lanĉi retpoŝtilon"

#: data/org.gnome.settings-daemon.plugins.media-keys.gschema.xml.in:22
msgid "Binding to launch the email client."
msgstr "Klavkombino por lanĉi retpoŝtilon."

#: data/org.gnome.settings-daemon.plugins.media-keys.gschema.xml.in:26
msgid "Eject"
msgstr "Elĵeti"

#: data/org.gnome.settings-daemon.plugins.media-keys.gschema.xml.in:27
msgid "Binding to eject an optical disc."
msgstr "Klavkombino por elĵeti lumdiskon."

#: data/org.gnome.settings-daemon.plugins.media-keys.gschema.xml.in:31
msgid "Launch help browser"
msgstr "Lanĉi helpfoliumilon"

#: data/org.gnome.settings-daemon.plugins.media-keys.gschema.xml.in:32
msgid "Binding to launch the help browser."
msgstr "Klavkombino por lanĉi la help-foliumilon."

#: data/org.gnome.settings-daemon.plugins.media-keys.gschema.xml.in:36
msgid "Home folder"
msgstr "Hejma dosierujo"

#: data/org.gnome.settings-daemon.plugins.media-keys.gschema.xml.in:37
msgid "Binding to open the Home folder."
msgstr "Klavkombino por malfermi la Hejmujon."

#: data/org.gnome.settings-daemon.plugins.media-keys.gschema.xml.in:41
msgid "Launch media player"
msgstr "Lanĉi medioludilon"

#: data/org.gnome.settings-daemon.plugins.media-keys.gschema.xml.in:42
msgid "Binding to launch the media player."
msgstr "Klavkombino por lanĉi la medioludilon."

#: data/org.gnome.settings-daemon.plugins.media-keys.gschema.xml.in:46
msgid "Next track"
msgstr "Sekva trako"

#: data/org.gnome.settings-daemon.plugins.media-keys.gschema.xml.in:47
msgid "Binding to skip to next track."
msgstr "Klavkombino por salti al la sekva titolo."

#: data/org.gnome.settings-daemon.plugins.media-keys.gschema.xml.in:51
msgid "Pause playback"
msgstr "Paŭzigi ludadon"

#: data/org.gnome.settings-daemon.plugins.media-keys.gschema.xml.in:52
msgid "Binding to pause playback."
msgstr "Klavkombino por paŭzigi ludadon."

#: data/org.gnome.settings-daemon.plugins.media-keys.gschema.xml.in:56
msgid "Play (or play/pause)"
msgstr "Ludi (aŭ ludi/paŭzi)"

#: data/org.gnome.settings-daemon.plugins.media-keys.gschema.xml.in:57
msgid "Binding to start playback (or toggle play/pause)."
msgstr "Klavkombino por startigi ludadon (aŭ baskuligi ludi/paŭzigi)."

#: data/org.gnome.settings-daemon.plugins.media-keys.gschema.xml.in:61
msgid "Log out"
msgstr "Adiaŭi"

#: data/org.gnome.settings-daemon.plugins.media-keys.gschema.xml.in:62
msgid "Binding to log out."
msgstr "Klavkombino por adiaŭi."

#: data/org.gnome.settings-daemon.plugins.media-keys.gschema.xml.in:66
msgid "Previous track"
msgstr "Antaŭa trako"

#: data/org.gnome.settings-daemon.plugins.media-keys.gschema.xml.in:67
msgid "Binding to skip to previous track."
msgstr "Klavkombino por salti al la antaŭa titolo."

#: data/org.gnome.settings-daemon.plugins.media-keys.gschema.xml.in:71
msgid "Lock screen"
msgstr "Ŝlosi la ekranon"

#: data/org.gnome.settings-daemon.plugins.media-keys.gschema.xml.in:72
msgid "Binding to lock the screen."
msgstr "Klavkombino por ŝlosi la ekranon."

#: data/org.gnome.settings-daemon.plugins.media-keys.gschema.xml.in:76
msgid "Search"
msgstr "Serĉi"

#: data/org.gnome.settings-daemon.plugins.media-keys.gschema.xml.in:77
msgid "Binding to launch the search tool."
msgstr "Klavkombino por lanĉi la serĉilon."

#: data/org.gnome.settings-daemon.plugins.media-keys.gschema.xml.in:81
msgid "Stop playback"
msgstr "Haltigi ludadon"

#: data/org.gnome.settings-daemon.plugins.media-keys.gschema.xml.in:82
msgid "Binding to stop playback."
msgstr "Klavkombino por haltigi ludadon."

#: data/org.gnome.settings-daemon.plugins.media-keys.gschema.xml.in:86
msgid "Volume down"
msgstr "Malplilaŭtigi"

#: data/org.gnome.settings-daemon.plugins.media-keys.gschema.xml.in:87
msgid "Binding to lower the volume."
msgstr "Klavkombino por malplilaŭtigi."

#: data/org.gnome.settings-daemon.plugins.media-keys.gschema.xml.in:91
msgid "Volume mute/unmute"
msgstr "Silentigi/malsilentigi"

#: data/org.gnome.settings-daemon.plugins.media-keys.gschema.xml.in:92
msgid "Binding to mute/unmute the volume."
msgstr "Klavkombino por silentigi/malsilentigi."

#: data/org.gnome.settings-daemon.plugins.media-keys.gschema.xml.in:96
msgid "Volume up"
msgstr "Plilaŭtigi"

#: data/org.gnome.settings-daemon.plugins.media-keys.gschema.xml.in:97
msgid "Binding to raise the volume."
msgstr "Klavkombino por altigi la laŭtecon."

#: data/org.gnome.settings-daemon.plugins.media-keys.gschema.xml.in:101
msgid "Microphone mute/unmute"
msgstr "Silentigi/malsilentigi mikrofonon"

#: data/org.gnome.settings-daemon.plugins.media-keys.gschema.xml.in:102
msgid "Binding to mute/unmute the microphone."
msgstr "Klavkombino por silentigi/malsilentigi la mikrofonon."

#: data/org.gnome.settings-daemon.plugins.media-keys.gschema.xml.in:106
msgid "Take a screenshot"
msgstr "Fari ekrankopion"

#: data/org.gnome.settings-daemon.plugins.media-keys.gschema.xml.in:107
msgid "Binding to take a screenshot."
msgstr "Klavkombino por fari ekrankopion."

#: data/org.gnome.settings-daemon.plugins.media-keys.gschema.xml.in:111
msgid "Take a screenshot of a window"
msgstr "Fari ekrankopion de fenestro"

#: data/org.gnome.settings-daemon.plugins.media-keys.gschema.xml.in:112
msgid "Binding to take a screenshot of a window."
msgstr "Klavkombino por fari ekrankopion de fenestro."

#: data/org.gnome.settings-daemon.plugins.media-keys.gschema.xml.in:116
msgid "Take a screenshot of an area"
msgstr "Fari ekrankopion de areo"

#: data/org.gnome.settings-daemon.plugins.media-keys.gschema.xml.in:117
msgid "Binding to take a screenshot of an area."
msgstr "Klavkombino por fari ekrankopion de areo."

#: data/org.gnome.settings-daemon.plugins.media-keys.gschema.xml.in:121
msgid "Copy a screenshot to clipboard"
msgstr "Kopii ekrankopion tondujen"

#: data/org.gnome.settings-daemon.plugins.media-keys.gschema.xml.in:122
msgid "Binding to copy a screenshot to clipboard."
msgstr "Klavkombino por kopii ekrankopion tondujen."

#: data/org.gnome.settings-daemon.plugins.media-keys.gschema.xml.in:126
msgid "Copy a screenshot of a window to clipboard"
msgstr "Kopii ekrankopion de fenestro tondujen"

#: data/org.gnome.settings-daemon.plugins.media-keys.gschema.xml.in:127
msgid "Binding to copy a screenshot of a window to clipboard."
msgstr "Klavkombino por fari ekrankopion de fenestro tondujen."

#: data/org.gnome.settings-daemon.plugins.media-keys.gschema.xml.in:131
msgid "Copy a screenshot of an area to clipboard"
msgstr "Kopii ekrankopion de areo tondujen"

#: data/org.gnome.settings-daemon.plugins.media-keys.gschema.xml.in:132
msgid "Binding to copy a screenshot of an area to clipboard."
msgstr "Klavkombino por fari ekrankopion de areo tondujen."

#: data/org.gnome.settings-daemon.plugins.media-keys.gschema.xml.in:136
msgid "Record a short video of the screen"
msgstr "Registri mallongan filmeton de la ekrano"

#: data/org.gnome.settings-daemon.plugins.media-keys.gschema.xml.in:137
msgid "Binding to record a short video of the screen"
msgstr "Klavkombino por registri mallongan filmeton de la ekrano"

#: data/org.gnome.settings-daemon.plugins.media-keys.gschema.xml.in:141
msgid "Launch web browser"
msgstr "Lanĉi retfoliumilon"

#: data/org.gnome.settings-daemon.plugins.media-keys.gschema.xml.in:142
msgid "Binding to launch the web browser."
msgstr "Klavkombino por lanĉi la ret-foliumilon."

#: data/org.gnome.settings-daemon.plugins.media-keys.gschema.xml.in:146
msgid "Toggle magnifier"
msgstr "Baskuligi ekranlupeon"

#: data/org.gnome.settings-daemon.plugins.media-keys.gschema.xml.in:147
msgid "Binding to show the screen magnifier"
msgstr "Klavkombino por montri la ekran-lupeon"

#: data/org.gnome.settings-daemon.plugins.media-keys.gschema.xml.in:151
msgid "Toggle screen reader"
msgstr "Baskuligi ekranlegilon"

#: data/org.gnome.settings-daemon.plugins.media-keys.gschema.xml.in:152
msgid "Binding to start the screen reader"
msgstr "Klavkombino por montri la ekran-legilon"

#: data/org.gnome.settings-daemon.plugins.media-keys.gschema.xml.in:156
msgid "Toggle on-screen keyboard"
msgstr "Baskuligi ekranklavaron"

#: data/org.gnome.settings-daemon.plugins.media-keys.gschema.xml.in:157
msgid "Binding to show the on-screen keyboard"
msgstr "Klavkombino por montri la ekran-klavaron"

#: data/org.gnome.settings-daemon.plugins.media-keys.gschema.xml.in:161
msgid "Increase text size"
msgstr "Pligrandigi la tekstgrandon"

#: data/org.gnome.settings-daemon.plugins.media-keys.gschema.xml.in:162
msgid "Binding to increase the text size"
msgstr "Klavkombino por pligrandigi la tekstgrandon"

#: data/org.gnome.settings-daemon.plugins.media-keys.gschema.xml.in:166
msgid "Decrease text size"
msgstr "Malpligrandigi la tekstgrandon"

#: data/org.gnome.settings-daemon.plugins.media-keys.gschema.xml.in:167
msgid "Binding to decrease the text size"
msgstr "Klavkombino por malpligrandigi la tekstgrandon"

#: data/org.gnome.settings-daemon.plugins.media-keys.gschema.xml.in:171
msgid "Toggle contrast"
msgstr "Baskuligi kontraston"

#: data/org.gnome.settings-daemon.plugins.media-keys.gschema.xml.in:172
msgid "Binding to toggle the interface contrast"
msgstr "Klavkombino por baskuligi fasadan kontraston"

#: data/org.gnome.settings-daemon.plugins.media-keys.gschema.xml.in:176
msgid "Magnifier zoom in"
msgstr "Pligrandigilo zomi"

#: data/org.gnome.settings-daemon.plugins.media-keys.gschema.xml.in:177
msgid "Binding for the magnifier to zoom in"
msgstr "Klavkombino por la pligrandigilo por zomi"

#: data/org.gnome.settings-daemon.plugins.media-keys.gschema.xml.in:181
msgid "Magnifier zoom out"
msgstr "Pligrandigilo malzomi"

#: data/org.gnome.settings-daemon.plugins.media-keys.gschema.xml.in:182
msgid "Binding for the magnifier to zoom out"
msgstr "Klavkombino por la pligrandigilo por malzomi"

#: data/org.gnome.settings-daemon.plugins.media-keys.gschema.xml.in:186
msgid "Maximum length of screen recordings"
msgstr "Maksimuma daŭro de ekranregistraĵoj"

#: data/org.gnome.settings-daemon.plugins.media-keys.gschema.xml.in:187
msgid ""
"The maximum length of single screen cast recordings in seconds or 0 for "
"unlimited"
msgstr ""
"La maksimuma daŭro de unuoblaj ekranregistraĵoj en sekundoj aŭ 0 por senlima"

#: data/org.gnome.settings-daemon.plugins.media-keys.gschema.xml.in:194
msgid "Name"
msgstr "Nomo"

#: data/org.gnome.settings-daemon.plugins.media-keys.gschema.xml.in:195
msgid "Name of the custom binding"
msgstr "Nomo de la propra klavkombino"

#: data/org.gnome.settings-daemon.plugins.media-keys.gschema.xml.in:199
msgid "Binding"
msgstr "Klavkombino"

#: data/org.gnome.settings-daemon.plugins.media-keys.gschema.xml.in:200
msgid "Binding for the custom binding"
msgstr "Klavkombino por la propra klavkombino"

#: data/org.gnome.settings-daemon.plugins.media-keys.gschema.xml.in:204
msgid "Command"
msgstr "Komando"

#: data/org.gnome.settings-daemon.plugins.media-keys.gschema.xml.in:205
msgid "Command to run when the binding is invoked"
msgstr "Rulenda komando kiam la klavkombino estas uzata"

#: data/org.gnome.settings-daemon.plugins.power.gschema.xml.in:6
msgid "The brightness of the screen when idle"
msgstr "La heleco de la ekrano kiam senokupe"

#: data/org.gnome.settings-daemon.plugins.power.gschema.xml.in:7
msgid ""
"This is the laptop panel screen brightness used when the session is idle."
msgstr ""
"Tiu estas la heleco de la klapkomputila ekreno kiam la seanco estas senokupe."

#: data/org.gnome.settings-daemon.plugins.power.gschema.xml.in:11
msgid "Dim the screen after a period of inactivity"
msgstr "Malheligi la ekranon post periodo de senokupo"

#: data/org.gnome.settings-daemon.plugins.power.gschema.xml.in:12
msgid "If the screen should be dimmed to save power when the computer is idle."
msgstr ""
"Ĉu la ekrano devus malheliĝi por konservi elektron kiam la komputilo estas "
"senokupe."

#: data/org.gnome.settings-daemon.plugins.power.gschema.xml.in:16
msgid "Sleep timeout computer when on AC"
msgstr "Tempolimo de dormado de komputilo kiam konektite"

#: data/org.gnome.settings-daemon.plugins.power.gschema.xml.in:17
msgid ""
"The amount of time in seconds the computer on AC power needs to be inactive "
"before it goes to sleep. A value of 0 means never."
msgstr ""
"La tempo en sekundoj, post kiu dormos la komputilo konektita al hejmelektro. "
"Valoro de 0 signifas neniam."

#: data/org.gnome.settings-daemon.plugins.power.gschema.xml.in:21
#: data/org.gnome.settings-daemon.plugins.power.gschema.xml.in:31
msgid "Whether to hibernate, suspend or do nothing when inactive"
msgstr "Ĉu pasivumi, halteti aŭ fari neniun kiam senokupe"

#: data/org.gnome.settings-daemon.plugins.power.gschema.xml.in:22
#: data/org.gnome.settings-daemon.plugins.power.gschema.xml.in:32
msgid ""
"The type of sleeping that should be performed when the computer is inactive."
msgstr ""
"La speco de dormado, kiun oni devus plenumi kiam la komputilo estas senokupe."

#: data/org.gnome.settings-daemon.plugins.power.gschema.xml.in:26
msgid "Sleep timeout computer when on battery"
msgstr "Tempolimo de dromado de komputlo kiam uzante baterion"

#: data/org.gnome.settings-daemon.plugins.power.gschema.xml.in:27
msgid ""
"The amount of time in seconds the computer on battery power needs to be "
"inactive before it goes to sleep. A value of 0 means never."
msgstr ""
"La tempo en sekundoj, post kiu dormos la komputilo uzante baterian elektron. "
"Valoro de 0 signifias neniam."

#: data/org.gnome.settings-daemon.plugins.power.gschema.xml.in:36
msgid "Enable the ALS sensor"
msgstr "Ŝalti ALS sensilon"

#: data/org.gnome.settings-daemon.plugins.power.gschema.xml.in:37
msgid "If the ambient light sensor functionality is enabled."
msgstr "Ĉu la funkcio de la ĉirkaŭluma sensilo estas ŝaltita."

#: data/org.gnome.settings-daemon.plugins.power.gschema.xml.in:41
msgid "Power button action"
msgstr "Ago de ŝaltbutono"

#: data/org.gnome.settings-daemon.plugins.power.gschema.xml.in:42
msgid ""
"The action to take when the system power button is pressed. This action is "
"hard-coded (and the setting ignored) on virtual machines (power off) and "
"tablets (suspend)."
msgstr ""
"La ago farata kiam la ŝaltbutono premiĝas. Tiu ago estas en la programkodo "
"mem (kaj la agordo estas malatentita) sur virtualaj maŝinoj (malŝalti) kaj "
"tabulkomputiloj (halteti)."

#: data/org.gnome.settings-daemon.plugins.sharing.gschema.xml.in:6
msgid "On which connections the service is enabled"
msgstr "Per kiuj konektoj la servo estas ŝaltita"

#: data/org.gnome.settings-daemon.plugins.sharing.gschema.xml.in:7
msgid ""
"The list of NetworkManager connections (each one represented with its UUID) "
"on which this service is enabled and started."
msgstr ""
"Listo de NetworkManager konektoj (ĉiu reprezentita per ĝia UUID) per kiuj "
"tiu servo estas ŝaltita kaj startigita."

#: data/org.gnome.settings-daemon.plugins.xsettings.gschema.xml.in:6
msgid "Antialiasing"
msgstr "Glatigo"

#: data/org.gnome.settings-daemon.plugins.xsettings.gschema.xml.in:7
msgid ""
"The type of antialiasing to use when rendering fonts. Possible values are: "
"“none” for no antialiasing, “grayscale” for standard grayscale antialiasing, "
"and “rgba” for subpixel antialiasing (LCD screens only)."
msgstr ""
"La speco de glatigo por bildigi tiparojn. Eblaj valoroj estas: "
"“none” (neniu) por neniu glatigo, “grayscale” (grizoskalo) por norma "
"grizoskala glatigo, kaj “rgba” por subbildera glatigo (nur LCD ekranoj)."

#: data/org.gnome.settings-daemon.plugins.xsettings.gschema.xml.in:11
msgid "Hinting"
msgstr "Polurado"

#: data/org.gnome.settings-daemon.plugins.xsettings.gschema.xml.in:12
msgid ""
"The type of hinting to use when rendering fonts. Possible values are: “none” "
"for no hinting and “slight” for fitting only to the Y-axis like Microsoft’s "
"ClearType, DirectWrite and Adobe’s proprietary font rendering engine. "
"Ignores native hinting within the font, generates hints algorithmically. "
"Used on Ubuntu by default. Recommended. The meaning of “medium” and “full” "
"depends on the font format (.ttf, .otf, .pfa/.pfb) and the installed version "
"of FreeType. They usually try to fit glyphs to both the X and the Y axis "
"(except for .otf: Y-only). This can lead to distortion and/or inconsistent "
"rendering depending on the quality of the font, the font format and the "
"state of FreeType’s font engines."
msgstr ""
"La speco de polurado por bildigi tiparojn. Eblaj valoroj estas: "
"“none” (neniu) por neniu polurado kaj “slight” (iomete) por fiksi nur al Y-"
"akso kiel Microsoft ClearType, DirectWrite, kaj mallibera bildiga modulo de "
"Adobe. Malatentas indiĝenan poluradon ene la tiparo, generas polurojn "
"algortime. Ubuntu implicite uzas tiun. Rekomendita. La signifo de "
"“medium” (meze) kaj “full” (tute) dependas de la fontara formo (.ttf, .otf, ."
"pfa/.pfb) kaj la instalita versio de FreeType. Ili kutime provas fiksi "
"signobildojn al kaj la X- kaj la Y-akso (krom .otf: nur Y). Tiu eble kaŭzas "
"misformon kaj/aŭ nekoheran poluradon, depende de la kvalito de la fontaro, "
"la fontara formo kaj la stato de FreeType."

#: data/org.gnome.settings-daemon.plugins.xsettings.gschema.xml.in:16
msgid "RGBA order"
msgstr "RGBA ordo"

#: data/org.gnome.settings-daemon.plugins.xsettings.gschema.xml.in:17
msgid ""
"The order of subpixel elements on an LCD screen; only used when antialiasing "
"is set to “rgba”. Possible values are: “rgb” for red on left (most common), "
"“bgr” for blue on left, “vrgb” for red on top, “vbgr” for red on bottom."
msgstr ""
"La ordo de subbilderaj eroj sur LCD ekrano; uzita nur kiam glatigo estas "
"agordita je “rgba”. Eblaj valoroj estas: “rgb” por ruĝa maldekstraflanke "
"(plej kutima), “bgr” por blua maldekstraflanke, “vrgb” por ruĝa supre, "
"“vbgr” por ruĝa sube."

#: data/org.gnome.settings-daemon.plugins.xsettings.gschema.xml.in:21
msgid "List of explicitly disabled GTK+ modules"
msgstr "Listo de eksplicite malŝaltitaj GTK+ moduloj"

#: data/org.gnome.settings-daemon.plugins.xsettings.gschema.xml.in:22
msgid ""
"A list of strings representing the GTK+ modules that will not be loaded, "
"even if enabled by default in their configuration."
msgstr ""
"Listo de ĉenoj reprezentante la GTK+ modulojn, kiuj ne estos ŝargitaj, eĉ se "
"implicite ŝaltitaj per siaj agordoj."

#: data/org.gnome.settings-daemon.plugins.xsettings.gschema.xml.in:26
msgid "List of explicitly enabled GTK+ modules"
msgstr "Listo de eksplicite ŝaltitaj GTK+ moduloj"

#: data/org.gnome.settings-daemon.plugins.xsettings.gschema.xml.in:27
msgid ""
"A list of strings representing the GTK+ modules that will be loaded, usually "
"in addition to conditional and forcibly disabled ones."
msgstr ""
"Listo de ĉenoj reprezentante la GTK+ moduloj, kiuj estos ŝargitaj, kutime "
"aldone al kondiĉaj kaj devige malŝaltitaj moduloj."

#: data/org.gnome.settings-daemon.plugins.xsettings.gschema.xml.in:31
msgid "A dictionary of XSETTINGS to override"
msgstr "Vortaro de XSETTINGS por transpasi"

#: plugins/color/gsd-color-calibrate.c:138
msgid "Color"
msgstr "Koloro"

#. TRANSLATORS: button: this is to open GCM
#: plugins/color/gsd-color-calibrate.c:145
msgid "Recalibrate now"
msgstr "Laŭnormigi nun"

#. TRANSLATORS: this is when the device has not been recalibrated in a while
<<<<<<< HEAD
#: plugins/color/gsd-color-calibrate.c:188
=======
#: plugins/color/gsd-color-calibrate.c:186
>>>>>>> 7de2b3a7
msgid "Recalibration required"
msgstr "Laŭnormigo necesas"

#. TRANSLATORS: this is when the display has not been recalibrated in a while
<<<<<<< HEAD
#: plugins/color/gsd-color-calibrate.c:200
=======
#: plugins/color/gsd-color-calibrate.c:198
>>>>>>> 7de2b3a7
#, c-format
msgid "The display “%s” should be recalibrated soon."
msgstr "Oni devus laŭnormigi la ekranon “%s” baldaŭ."

#. TRANSLATORS: this is when the printer has not been recalibrated in a while
<<<<<<< HEAD
#: plugins/color/gsd-color-calibrate.c:209
=======
#: plugins/color/gsd-color-calibrate.c:207
>>>>>>> 7de2b3a7
#, c-format
msgid "The printer “%s” should be recalibrated soon."
msgstr "Oni devus laŭnormigi la presilon “%s” baldaŭ."

#. TRANSLATORS: this is the application name
<<<<<<< HEAD
#: plugins/color/gsd-color-calibrate.c:347
#: plugins/color/gsd-color-calibrate.c:363
=======
#: plugins/color/gsd-color-calibrate.c:345
#: plugins/color/gsd-color-calibrate.c:361
>>>>>>> 7de2b3a7
msgid "GNOME Settings Daemon Color Plugin"
msgstr "GNOME Agorda Demona Kolora Kromprogramo"

#. TRANSLATORS: this is a sound description
<<<<<<< HEAD
#: plugins/color/gsd-color-calibrate.c:349
=======
#: plugins/color/gsd-color-calibrate.c:347
>>>>>>> 7de2b3a7
msgid "Color calibration device added"
msgstr "Kolorlaŭnormiga aparato estas aldonita"

#. TRANSLATORS: this is a sound description
<<<<<<< HEAD
#: plugins/color/gsd-color-calibrate.c:365
=======
#: plugins/color/gsd-color-calibrate.c:363
>>>>>>> 7de2b3a7
msgid "Color calibration device removed"
msgstr "Kolorlaŭnormiga aparato estas forigita"

#. Translators: UTC here means the Coordinated Universal Time.
#. * %:::z will be replaced by the offset from UTC e.g. UTC+02
#: plugins/datetime/gsd-datetime-manager.c:88
msgid "UTC%:::z"
msgstr "UTK%:::z"

#: plugins/datetime/gsd-datetime-manager.c:92
#, c-format
msgid "Time Zone Updated to %s (%s)"
msgstr "Horzono ĝisdatiĝis al %s (%s)"

#: plugins/datetime/gsd-datetime-manager.c:108
msgid "Settings"
msgstr "Agordoj"

#: plugins/datetime/gsd-datetime-manager.c:118
msgid "Date & Time Settings"
msgstr "Agordoj de dato kaj horo"

#: plugins/housekeeping/gsd-disk-space.c:575
msgid "Disk Space"
msgstr "Diskospaco"

#: plugins/housekeeping/gsd-disk-space.c:588
msgid "Examine"
msgstr "Kontroli"

#: plugins/housekeeping/gsd-disk-space.c:599
msgid "Empty Trash"
msgstr "Malplenigi la rubujon"

#: plugins/housekeeping/gsd-disk-space.c:607
msgid "Ignore"
msgstr "Malatenti"

#: plugins/housekeeping/gsd-disk-space.c:638
#, c-format
msgid "Low Disk Space on “%s”"
msgstr "Malmulte da libera diskospaco sur “%s”"

#: plugins/housekeeping/gsd-disk-space.c:640
#, c-format
msgid ""
"The volume “%s” has only %s disk space remaining.  You may free up some "
"space by emptying the trash."
msgstr ""
"En la portila “%s” restas nur %s da diska spaco.  Vi povus liberigi iom de "
"spaco per malplenigi la rubujo."

#: plugins/housekeeping/gsd-disk-space.c:644
#, c-format
msgid "The volume “%s” has only %s disk space remaining."
msgstr "En la portilo “%s” restas nur %s da diska spaco."

#: plugins/housekeeping/gsd-disk-space.c:649
msgid "Low Disk Space"
msgstr "Malmulte da libera diskospaco"

#: plugins/housekeeping/gsd-disk-space.c:651
#, c-format
msgid ""
"This computer has only %s disk space remaining.  You may free up some space "
"by emptying the trash."
msgstr ""
"En la komputilo restas nur %s da diska spaco.  Vi povus liberigi iom de "
"spaco per malplenigi la rubujo."

#: plugins/housekeeping/gsd-disk-space.c:654
#, c-format
msgid "This computer has only %s disk space remaining."
msgstr "En la komputilo restas nur %s da diska spaco."

<<<<<<< HEAD
#: plugins/media-keys/gsd-media-keys-manager.c:2287
msgid "Bluetooth disabled"
msgstr "Bludento malŝaltita"

#: plugins/media-keys/gsd-media-keys-manager.c:2290
msgid "Bluetooth enabled"
msgstr "Bludento ŝaltita"

#: plugins/media-keys/gsd-media-keys-manager.c:2294
msgid "Airplane mode enabled"
msgstr "Aviadila reĝimo ŝaltita"

#: plugins/media-keys/gsd-media-keys-manager.c:2297
msgid "Airplane mode disabled"
msgstr "Aviadila reĝimo malŝaltita"

#: plugins/media-keys/gsd-media-keys-manager.c:2325
=======
#: plugins/media-keys/gsd-media-keys-manager.c:2331
msgid "Bluetooth disabled"
msgstr "Bludento malŝaltita"

#: plugins/media-keys/gsd-media-keys-manager.c:2334
msgid "Bluetooth enabled"
msgstr "Bludento ŝaltita"

#: plugins/media-keys/gsd-media-keys-manager.c:2338
msgid "Airplane mode enabled"
msgstr "Aviadila reĝimo ŝaltita"

#: plugins/media-keys/gsd-media-keys-manager.c:2341
msgid "Airplane mode disabled"
msgstr "Aviadila reĝimo malŝaltita"

#: plugins/media-keys/gsd-media-keys-manager.c:2370
>>>>>>> 7de2b3a7
msgid "Hardware Airplane Mode"
msgstr "Aparata aviadila reĝimo"

#. Translators: this is a filename used for screencast
#. * recording, where "%d" and "%t" date and time, e.g.
#. * "Screencast from 07-17-2013 10:00:46 PM.webm"
<<<<<<< HEAD
#: plugins/media-keys/gsd-media-keys-manager.c:2385
=======
#: plugins/media-keys/gsd-media-keys-manager.c:2433
>>>>>>> 7de2b3a7
#, no-c-format
msgid "Screencast from %d %t.webm"
msgstr "Ekranreĝistraĵo de %d %t.webm"

#: plugins/media-keys/gsd-screenshot-utils.c:82
msgid "Unable to capture a screenshot"
msgstr "Ne povis fari ekrankopion"

#: plugins/media-keys/gsd-screenshot-utils.c:113
#: plugins/media-keys/gsd-screenshot-utils.c:155
msgid "Screenshot taken"
msgstr "Faris ekrankopion"

#. translators: this is the name of the file that gets made up
#. * with the screenshot
#: plugins/media-keys/gsd-screenshot-utils.c:306
#, c-format
msgid "Screenshot from %s"
msgstr "Ekrankopio de %s"

#: plugins/media-keys/shortcuts-list.h:46
#: plugins/media-keys/shortcuts-list.h:47
msgid "Touchpad toggle"
msgstr "Tuŝplata baskulo"

#: plugins/media-keys/shortcuts-list.h:48
msgid "Touchpad On"
msgstr "Tuŝplato ŝaltita"

#: plugins/media-keys/shortcuts-list.h:49
msgid "Touchpad Off"
msgstr "Tuŝplato malŝaltita"

#: plugins/media-keys/shortcuts-list.h:56
msgid "Quiet Volume Mute"
msgstr "Silentigi kaŝe"

#: plugins/media-keys/shortcuts-list.h:57
msgid "Quiet Volume Down"
msgstr "Malplilaŭtigi kaŝe"

#: plugins/media-keys/shortcuts-list.h:58
msgid "Quiet Volume Up"
msgstr "Plilaŭtigi kaŝe"

#: plugins/media-keys/shortcuts-list.h:59
msgid "Precise Volume Down"
msgstr "Malplilaŭtigi precise"

#: plugins/media-keys/shortcuts-list.h:60
msgid "Precise Volume Up"
msgstr "Plilaŭtigi precise"

#: plugins/media-keys/shortcuts-list.h:70
msgid "Lock Screen"
msgstr "Ŝlosi la ekranon"

#: plugins/media-keys/shortcuts-list.h:72
msgid "Help"
msgstr "Helpi"

#: plugins/media-keys/shortcuts-list.h:89
msgid "Rewind"
msgstr "Reen"

#: plugins/media-keys/shortcuts-list.h:90
msgid "Forward"
msgstr "Antaŭen"

#: plugins/media-keys/shortcuts-list.h:91
msgid "Repeat"
msgstr "Ripeti"

#: plugins/media-keys/shortcuts-list.h:92
msgid "Random Play"
msgstr "Hazarde ludi"

#: plugins/media-keys/shortcuts-list.h:93
msgid "Orientation Lock"
msgstr "Fikso de orientiĝo"

#: plugins/media-keys/shortcuts-list.h:102
msgid "Power Off"
msgstr "Malŝalti"

#. the kernel / Xorg names really are like this...
#. translators: "Sleep" means putting the machine to sleep, either through hibernate or suspend
#: plugins/media-keys/shortcuts-list.h:105
msgid "Sleep"
msgstr "Dormi"

#: plugins/media-keys/shortcuts-list.h:106
msgid "Suspend"
msgstr "Halteti"

#: plugins/media-keys/shortcuts-list.h:107
msgid "Hibernate"
msgstr "Pasivumi"

#: plugins/media-keys/shortcuts-list.h:108
msgid "Brightness Up"
msgstr "Altigi helecon"

#: plugins/media-keys/shortcuts-list.h:109
msgid "Brightness Down"
msgstr "Malaltigi helecon"

#: plugins/media-keys/shortcuts-list.h:110
<<<<<<< HEAD
msgid "Keyboard Brightness Up"
msgstr "Altigi klavaran helecon"

#: plugins/media-keys/shortcuts-list.h:111
msgid "Keyboard Brightness Down"
msgstr "Malaltigi klavaran helecon"

#: plugins/media-keys/shortcuts-list.h:112
msgid "Keyboard Brightness Toggle"
msgstr "Baskuligi klavaran helecon"

#: plugins/media-keys/shortcuts-list.h:113
msgid "Battery Status"
msgstr "Bateria stato"

#: plugins/media-keys/shortcuts-list.h:114
#: plugins/media-keys/shortcuts-list.h:115
#: plugins/media-keys/shortcuts-list.h:116
msgid "Toggle Airplane Mode"
msgstr "Baskuligi aviadilan reĝimon"

#: plugins/media-keys/shortcuts-list.h:117
=======
#, fuzzy
#| msgid "Brightness Up"
msgid "Brightness Cycle"
msgstr "Altigi helecon"

#: plugins/media-keys/shortcuts-list.h:111
msgid "Keyboard Brightness Up"
msgstr "Altigi klavaran helecon"

#: plugins/media-keys/shortcuts-list.h:112
msgid "Keyboard Brightness Down"
msgstr "Malaltigi klavaran helecon"

#: plugins/media-keys/shortcuts-list.h:113
msgid "Keyboard Brightness Toggle"
msgstr "Baskuligi klavaran helecon"

#: plugins/media-keys/shortcuts-list.h:114
msgid "Battery Status"
msgstr "Bateria stato"

#: plugins/media-keys/shortcuts-list.h:115
#: plugins/media-keys/shortcuts-list.h:116
#: plugins/media-keys/shortcuts-list.h:117
msgid "Toggle Airplane Mode"
msgstr "Baskuligi aviadilan reĝimon"

#: plugins/media-keys/shortcuts-list.h:118
>>>>>>> 7de2b3a7
msgid "Toggle Bluetooth"
msgstr "Baskuligi Bludenton"

#: plugins/power/gpm-common.c:92
msgid "Unknown time"
msgstr "Nekonata tempo"

#: plugins/power/gpm-common.c:97
#, c-format
msgid "%i minute"
msgid_plural "%i minutes"
msgstr[0] "%i minuto"
msgstr[1] "%i minutoj"

#: plugins/power/gpm-common.c:107
#, c-format
msgid "%i hour"
msgid_plural "%i hours"
msgstr[0] "%i horo"
msgstr[1] "%i horoj"

#. TRANSLATOR: "%i %s %i %s" are "%i hours %i minutes"
#. * Swap order with "%2$s %2$i %1$s %1$i if needed
#: plugins/power/gpm-common.c:113
#, c-format
msgid "%i %s %i %s"
msgstr "%i %s kaj %i %s"

#: plugins/power/gpm-common.c:114
msgid "hour"
msgid_plural "hours"
msgstr[0] "horo"
msgstr[1] "horoj"

#: plugins/power/gpm-common.c:115
msgid "minute"
msgid_plural "minutes"
msgstr[0] "minuto"
msgstr[1] "minutoj"

#. TRANSLATORS: this is the sound description
<<<<<<< HEAD
#: plugins/power/gpm-common.c:438 plugins/power/gsd-power-manager.c:717
#: plugins/power/gsd-power-manager.c:814
=======
#: plugins/power/gpm-common.c:438 plugins/power/gsd-power-manager.c:721
#: plugins/power/gsd-power-manager.c:818
>>>>>>> 7de2b3a7
msgid "Battery is critically low"
msgstr "Baterio estas danĝere malplena"

#. TRANSLATORS: this is the notification application name
<<<<<<< HEAD
#: plugins/power/gsd-power-manager.c:347
=======
#: plugins/power/gsd-power-manager.c:351
>>>>>>> 7de2b3a7
msgid "Power"
msgstr "Elektro"

#. TRANSLATORS: UPS is now discharging
<<<<<<< HEAD
#: plugins/power/gsd-power-manager.c:387
=======
#: plugins/power/gsd-power-manager.c:391
>>>>>>> 7de2b3a7
msgid "UPS Discharging"
msgstr "Malŝargante la vicnutrilon"

#. TRANSLATORS: tell the user how much time they have got
<<<<<<< HEAD
#: plugins/power/gsd-power-manager.c:392
=======
#: plugins/power/gsd-power-manager.c:396
>>>>>>> 7de2b3a7
#, c-format
msgid "%s of UPS backup power remaining"
msgstr "Restas %s da vicnutrila rezerva elektro"

<<<<<<< HEAD
#: plugins/power/gsd-power-manager.c:395
=======
#: plugins/power/gsd-power-manager.c:399
>>>>>>> 7de2b3a7
msgid "Unknown amount of UPS backup power remaining"
msgstr "Restas nekonata sumo da vicnutrila rezerva elektro"

#. TRANSLATORS: laptop battery low, and we only have one battery
<<<<<<< HEAD
#: plugins/power/gsd-power-manager.c:470
=======
#: plugins/power/gsd-power-manager.c:474
>>>>>>> 7de2b3a7
msgid "Battery low"
msgstr "Baterio estas preskaŭ malplena"

#. TRANSLATORS: laptop battery low, and we have more than one kind of battery
<<<<<<< HEAD
#: plugins/power/gsd-power-manager.c:473
=======
#: plugins/power/gsd-power-manager.c:477
>>>>>>> 7de2b3a7
msgid "Laptop battery low"
msgstr "Baterio de la klapkomputilo estas preskaŭ malplena"

#. TRANSLATORS: tell the user how much time they have got
<<<<<<< HEAD
#: plugins/power/gsd-power-manager.c:480
=======
#: plugins/power/gsd-power-manager.c:484
>>>>>>> 7de2b3a7
#, c-format
msgid "Approximately %s remaining (%.0f%%)"
msgstr "Restas proksimume %s (%.0f%%)"

#. TRANSLATORS: UPS is starting to get a little low
<<<<<<< HEAD
#: plugins/power/gsd-power-manager.c:485
=======
#: plugins/power/gsd-power-manager.c:489
>>>>>>> 7de2b3a7
msgid "UPS low"
msgstr "Vicnutrilo estas preskaŭ malplena"

#. TRANSLATORS: tell the user how much time they have got
<<<<<<< HEAD
#: plugins/power/gsd-power-manager.c:491
=======
#: plugins/power/gsd-power-manager.c:495
>>>>>>> 7de2b3a7
#, c-format
msgid "Approximately %s of remaining UPS backup power (%.0f%%)"
msgstr "Restas proksimume %s da vicnutrila rezerva elektro (%.0f%%)"

#. TRANSLATORS: mouse is getting a little low
#. TRANSLATORS: the mouse battery is very low
<<<<<<< HEAD
#: plugins/power/gsd-power-manager.c:496 plugins/power/gsd-power-manager.c:630
=======
#: plugins/power/gsd-power-manager.c:500 plugins/power/gsd-power-manager.c:634
>>>>>>> 7de2b3a7
msgid "Mouse battery low"
msgstr "Baterio de la muso estas preskaŭ malplena"

#. TRANSLATORS: tell user more details
<<<<<<< HEAD
#: plugins/power/gsd-power-manager.c:499
=======
#: plugins/power/gsd-power-manager.c:503
>>>>>>> 7de2b3a7
#, c-format
msgid "Wireless mouse is low in power (%.0f%%)"
msgstr "Sendrata muso havas malmulte da elektro (%.0f%%)"

#. TRANSLATORS: keyboard is getting a little low
#. TRANSLATORS: the keyboard battery is very low
<<<<<<< HEAD
#: plugins/power/gsd-power-manager.c:503 plugins/power/gsd-power-manager.c:638
=======
#: plugins/power/gsd-power-manager.c:507 plugins/power/gsd-power-manager.c:642
>>>>>>> 7de2b3a7
msgid "Keyboard battery low"
msgstr "Baterio de la klavaro estas preskaŭ malplena"

#. TRANSLATORS: tell user more details
<<<<<<< HEAD
#: plugins/power/gsd-power-manager.c:506
=======
#: plugins/power/gsd-power-manager.c:510
>>>>>>> 7de2b3a7
#, c-format
msgid "Wireless keyboard is low in power (%.0f%%)"
msgstr "Sendrata klavaro havas malmulte da elektro (%.0f%%)"

#. TRANSLATORS: PDA is getting a little low
#. TRANSLATORS: the PDA battery is very low
<<<<<<< HEAD
#: plugins/power/gsd-power-manager.c:510 plugins/power/gsd-power-manager.c:647
=======
#: plugins/power/gsd-power-manager.c:514 plugins/power/gsd-power-manager.c:651
>>>>>>> 7de2b3a7
msgid "PDA battery low"
msgstr "Poŝkomputila baterio preskaŭ malplenas"

#. TRANSLATORS: tell user more details
<<<<<<< HEAD
#: plugins/power/gsd-power-manager.c:513
=======
#: plugins/power/gsd-power-manager.c:517
>>>>>>> 7de2b3a7
#, c-format
msgid "PDA is low in power (%.0f%%)"
msgstr "Poŝkomputilo havas malmulte da elektro (%.0f%%)"

#. TRANSLATORS: cell phone (mobile) is getting a little low
#. TRANSLATORS: the cell battery is very low
<<<<<<< HEAD
#: plugins/power/gsd-power-manager.c:517 plugins/power/gsd-power-manager.c:657
#: plugins/power/gsd-power-manager.c:666
=======
#: plugins/power/gsd-power-manager.c:521 plugins/power/gsd-power-manager.c:661
#: plugins/power/gsd-power-manager.c:670
>>>>>>> 7de2b3a7
msgid "Cell phone battery low"
msgstr "Baterio de la poŝtelefono estas preskaŭ malplena"

#. TRANSLATORS: tell user more details
<<<<<<< HEAD
#: plugins/power/gsd-power-manager.c:520
=======
#: plugins/power/gsd-power-manager.c:524
>>>>>>> 7de2b3a7
#, c-format
msgid "Cell phone is low in power (%.0f%%)"
msgstr "Poŝtelefono havas malmulte da elektro (%.0f%%)"

#. TRANSLATORS: media player, e.g. mp3 is getting a little low
<<<<<<< HEAD
#: plugins/power/gsd-power-manager.c:524
=======
#: plugins/power/gsd-power-manager.c:528
>>>>>>> 7de2b3a7
msgid "Media player battery low"
msgstr "Baterio de la medioludilo estas preskaŭ malplena"

#. TRANSLATORS: tell user more details
<<<<<<< HEAD
#: plugins/power/gsd-power-manager.c:527
=======
#: plugins/power/gsd-power-manager.c:531
>>>>>>> 7de2b3a7
#, c-format
msgid "Media player is low in power (%.0f%%)"
msgstr "Medioludilo havas malmulte da elektro (%.0f%%)"

#. TRANSLATORS: graphics tablet, e.g. wacom is getting a little low
#. TRANSLATORS: the cell battery is very low
<<<<<<< HEAD
#: plugins/power/gsd-power-manager.c:531 plugins/power/gsd-power-manager.c:675
=======
#: plugins/power/gsd-power-manager.c:535 plugins/power/gsd-power-manager.c:679
>>>>>>> 7de2b3a7
msgid "Tablet battery low"
msgstr "Baterio de la tabulkomputilo estas preskaŭ malplena"

#. TRANSLATORS: tell user more details
<<<<<<< HEAD
#: plugins/power/gsd-power-manager.c:534
=======
#: plugins/power/gsd-power-manager.c:538
>>>>>>> 7de2b3a7
#, c-format
msgid "Tablet is low in power (%.0f%%)"
msgstr "Tabulkomputilo havas malmulte da elektro (%.0f%%)"

#. TRANSLATORS: computer, e.g. ipad is getting a little low
#. TRANSLATORS: the cell battery is very low
<<<<<<< HEAD
#: plugins/power/gsd-power-manager.c:538 plugins/power/gsd-power-manager.c:684
=======
#: plugins/power/gsd-power-manager.c:542 plugins/power/gsd-power-manager.c:688
>>>>>>> 7de2b3a7
msgid "Attached computer battery low"
msgstr "Baterio de alfiksita komputilo estas preskaŭ malplena"

#. TRANSLATORS: tell user more details
<<<<<<< HEAD
#: plugins/power/gsd-power-manager.c:541
=======
#: plugins/power/gsd-power-manager.c:545
>>>>>>> 7de2b3a7
#, c-format
msgid "Attached computer is low in power (%.0f%%)"
msgstr "Alfiksita komputilo havas malmulte da elektro (%.0f%%)"

#. TRANSLATORS: this is the sound description
<<<<<<< HEAD
#: plugins/power/gsd-power-manager.c:562
=======
#: plugins/power/gsd-power-manager.c:566
>>>>>>> 7de2b3a7
msgid "Battery is low"
msgstr "Baterio estas preskaŭ malplena"

#. TRANSLATORS: laptop battery critically low, and only have one kind of battery
<<<<<<< HEAD
#: plugins/power/gsd-power-manager.c:594
=======
#: plugins/power/gsd-power-manager.c:598
>>>>>>> 7de2b3a7
msgid "Battery critically low"
msgstr "Baterio estas danĝere malplena"

#. TRANSLATORS: laptop battery critically low, and we have more than one type of battery
#. TRANSLATORS: laptop battery is really, really, low
<<<<<<< HEAD
#: plugins/power/gsd-power-manager.c:597 plugins/power/gsd-power-manager.c:744
=======
#: plugins/power/gsd-power-manager.c:601 plugins/power/gsd-power-manager.c:748
>>>>>>> 7de2b3a7
msgid "Laptop battery critically low"
msgstr "Klapkomputila baterio estas danĝere malplena"

#. TRANSLATORS: give the user a ultimatum
<<<<<<< HEAD
#: plugins/power/gsd-power-manager.c:606
=======
#: plugins/power/gsd-power-manager.c:610
>>>>>>> 7de2b3a7
#, c-format
msgid "Computer will hibernate very soon unless it is plugged in."
msgstr "Komputilo pasivumos tre baldaŭ krom se ĝi estas konektita."

#. TRANSLATORS: give the user a ultimatum
<<<<<<< HEAD
#: plugins/power/gsd-power-manager.c:610
=======
#: plugins/power/gsd-power-manager.c:614
>>>>>>> 7de2b3a7
#, c-format
msgid "Computer will shutdown very soon unless it is plugged in."
msgstr "Komputli malŝaltos tre baldaŭ krom se ĝi estas konektita."

#. TRANSLATORS: the UPS is very low
#. TRANSLATORS: UPS is really, really, low
<<<<<<< HEAD
#: plugins/power/gsd-power-manager.c:618 plugins/power/gsd-power-manager.c:769
=======
#: plugins/power/gsd-power-manager.c:622 plugins/power/gsd-power-manager.c:773
>>>>>>> 7de2b3a7
msgid "UPS critically low"
msgstr "Vicnutrila baterio estas danĝere malplena"

#. TRANSLATORS: give the user a ultimatum
<<<<<<< HEAD
#: plugins/power/gsd-power-manager.c:624
=======
#: plugins/power/gsd-power-manager.c:628
>>>>>>> 7de2b3a7
#, c-format
msgid ""
"Approximately %s of remaining UPS power (%.0f%%). Restore AC power to your "
"computer to avoid losing data."
msgstr ""
"Restas proksimume %s da vicnutrila rezerva elektro (%.0f%%). Konektu vian "
"komputilon al hejmelektra elektro por eviti perdon de datumoj."

#. TRANSLATORS: the device is just going to stop working
<<<<<<< HEAD
#: plugins/power/gsd-power-manager.c:633
=======
#: plugins/power/gsd-power-manager.c:637
>>>>>>> 7de2b3a7
#, c-format
msgid ""
"Wireless mouse is very low in power (%.0f%%). This device will soon stop "
"functioning if not charged."
msgstr ""
"Sendrata muso havas malmulte da elektro (%.0f%%). Tiu aparato baldaŭ ĉesos "
"funkcii se ne ŝargata."

#. TRANSLATORS: the device is just going to stop working
<<<<<<< HEAD
#: plugins/power/gsd-power-manager.c:641
=======
#: plugins/power/gsd-power-manager.c:645
>>>>>>> 7de2b3a7
#, c-format
msgid ""
"Wireless keyboard is very low in power (%.0f%%). This device will soon stop "
"functioning if not charged."
msgstr ""
"Sendrata klavarro havas malmulte da elektro (%.0f%%). Tiu aparato baldaŭ "
"ĉesos funkcii se ne ŝargata."

#. TRANSLATORS: the device is just going to stop working
<<<<<<< HEAD
#: plugins/power/gsd-power-manager.c:650
=======
#: plugins/power/gsd-power-manager.c:654
>>>>>>> 7de2b3a7
#, c-format
msgid ""
"PDA is very low in power (%.0f%%). This device will soon stop functioning if "
"not charged."
msgstr ""
"Poŝkomputilo havas malmulte da elektro (%.0f%%). Tiu aparato baldaŭ ĉesos "
"funkcii se ne ŝargata."

#. TRANSLATORS: the device is just going to stop working
<<<<<<< HEAD
#: plugins/power/gsd-power-manager.c:660
=======
#: plugins/power/gsd-power-manager.c:664
>>>>>>> 7de2b3a7
#, c-format
msgid ""
"Cell phone is very low in power (%.0f%%). This device will soon stop "
"functioning if not charged."
msgstr ""
"Poŝtelefono havas malmulte da elektro (%.0f%%). Tiu aparato baldaŭ ĉesos "
"funkcii se ne ŝargata."

#. TRANSLATORS: the device is just going to stop working
<<<<<<< HEAD
#: plugins/power/gsd-power-manager.c:669
=======
#: plugins/power/gsd-power-manager.c:673
>>>>>>> 7de2b3a7
#, c-format
msgid ""
"Media player is very low in power (%.0f%%). This device will soon stop "
"functioning if not charged."
msgstr ""
"Medioludilo havas malmulte da elektro (%.0f%%). Tiu aparato baldaŭ ĉesos "
"funkcii se ne ŝargata."

#. TRANSLATORS: the device is just going to stop working
<<<<<<< HEAD
#: plugins/power/gsd-power-manager.c:678
=======
#: plugins/power/gsd-power-manager.c:682
>>>>>>> 7de2b3a7
#, c-format
msgid ""
"Tablet is very low in power (%.0f%%). This device will soon stop functioning "
"if not charged."
msgstr ""
"Tabulkomputilo havas malmulte da elektro (%.0f%%). Tiu aparato baldaŭ ĉesos "
"funkcii se ne ŝargata."

#. TRANSLATORS: the device is just going to stop working
<<<<<<< HEAD
#: plugins/power/gsd-power-manager.c:687
=======
#: plugins/power/gsd-power-manager.c:691
>>>>>>> 7de2b3a7
#, c-format
msgid ""
"Attached computer is very low in power (%.0f%%). The device will soon "
"shutdown if not charged."
msgstr ""
"Alfiksita komputilo havas malmulte da elektro (%.0f%%). Tiu aparato baldaŭ "
"ĉesos funkcii se ne ŝargata."

#. TRANSLATORS: computer will hibernate
<<<<<<< HEAD
#: plugins/power/gsd-power-manager.c:752
=======
#: plugins/power/gsd-power-manager.c:756
>>>>>>> 7de2b3a7
msgid ""
"The battery is below the critical level and this computer is about to "
"hibernate."
msgstr ""
"La baterio estas sub la kritika nivelo kaj ĉi tiu komputilo estas "
"pasivumonta."

#. TRANSLATORS: computer will just shutdown
<<<<<<< HEAD
#: plugins/power/gsd-power-manager.c:757
=======
#: plugins/power/gsd-power-manager.c:761
>>>>>>> 7de2b3a7
msgid ""
"The battery is below the critical level and this computer is about to "
"shutdown."
msgstr ""
"La baterio estas sub la kritika nivelo kaj ĉi tiu komputilo estas "
"malŝaltonta."

#. TRANSLATORS: computer will hibernate
<<<<<<< HEAD
#: plugins/power/gsd-power-manager.c:777
=======
#: plugins/power/gsd-power-manager.c:781
>>>>>>> 7de2b3a7
msgid ""
"UPS is below the critical level and this computer is about to hibernate."
msgstr ""
"La vicnutrilo estas sub la kritika nivelo kaj ĉi tiu komputilo estas "
"pasivimugonta."

#. TRANSLATORS: computer will just shutdown
<<<<<<< HEAD
#: plugins/power/gsd-power-manager.c:782
=======
#: plugins/power/gsd-power-manager.c:786
>>>>>>> 7de2b3a7
msgid "UPS is below the critical level and this computer is about to shutdown."
msgstr ""
"La vicnutrilo estas sub la kritika nivelo kaj ĉi tiu komputilo estas "
"malŝaltonta."

#. TRANSLATORS: this is the sound description
<<<<<<< HEAD
#: plugins/power/gsd-power-manager.c:1260
=======
#: plugins/power/gsd-power-manager.c:1264
>>>>>>> 7de2b3a7
msgid "Lid has been opened"
msgstr "Kovrilo malfermiĝis"

#. TRANSLATORS: this is the sound description
<<<<<<< HEAD
#: plugins/power/gsd-power-manager.c:1294
=======
#: plugins/power/gsd-power-manager.c:1298
>>>>>>> 7de2b3a7
msgid "Lid has been closed"
msgstr "Kovrilo fermiĝis"

#. TRANSLATORS: this is the sound description
<<<<<<< HEAD
#: plugins/power/gsd-power-manager.c:1856
=======
#: plugins/power/gsd-power-manager.c:1860
>>>>>>> 7de2b3a7
msgid "On battery power"
msgstr "Je bateria elektro"

#. TRANSLATORS: this is the sound description
<<<<<<< HEAD
#: plugins/power/gsd-power-manager.c:1861
msgid "On AC power"
msgstr "Je hejmelektra elektro"

#: plugins/power/gsd-power-manager.c:2051
msgid "Automatic logout"
msgstr "Aŭtomata adiaŭado"

#: plugins/power/gsd-power-manager.c:2051
msgid "You will soon log out because of inactivity."
msgstr "Vi baldaŭ adiaŭos pro senokupo."

#: plugins/power/gsd-power-manager.c:2056
msgid "Automatic suspend"
msgstr "Aŭtomata haltetado"

#: plugins/power/gsd-power-manager.c:2056
#: plugins/power/gsd-power-manager.c:2061
msgid "Computer will suspend very soon because of inactivity."
msgstr "Komputilo tre baldaŭ haltetos pro senokupo."

#: plugins/power/gsd-power-manager.c:2061
=======
#: plugins/power/gsd-power-manager.c:1865
msgid "On AC power"
msgstr "Je hejmelektra elektro"

#: plugins/power/gsd-power-manager.c:2053
msgid "Automatic logout"
msgstr "Aŭtomata adiaŭado"

#: plugins/power/gsd-power-manager.c:2053
msgid "You will soon log out because of inactivity."
msgstr "Vi baldaŭ adiaŭos pro senokupo."

#: plugins/power/gsd-power-manager.c:2058
msgid "Automatic suspend"
msgstr "Aŭtomata haltetado"

#: plugins/power/gsd-power-manager.c:2058
#: plugins/power/gsd-power-manager.c:2063
msgid "Computer will suspend very soon because of inactivity."
msgstr "Komputilo tre baldaŭ haltetos pro senokupo."

#: plugins/power/gsd-power-manager.c:2063
>>>>>>> 7de2b3a7
msgid "Automatic hibernation"
msgstr "Aŭtomata pasivumado"

#. SECURITY:
#. - A normal active user on the local machine does not need permission
#. to change the backlight brightness.
#: plugins/power/org.gnome.settings-daemon.plugins.power.policy.in.in:21
msgid "Modify the laptop brightness"
msgstr "Aliigi la helecon de klapkomputilo"

#: plugins/power/org.gnome.settings-daemon.plugins.power.policy.in.in:22
msgid "Authentication is required to modify the laptop brightness"
msgstr "Aŭtentigo necesas por aliigi la helecon de la klapkomputilo"

#. Translators: We are configuring new printer
#: plugins/print-notifications/gsd-printer.c:890
msgid "Configuring new printer"
msgstr "Agordante novan presilon"

#. Translators: Just wait
#: plugins/print-notifications/gsd-printer.c:892
msgid "Please wait…"
msgstr "Bonvolu atendi…"

#. Translators: We have no driver installed for this printer
#: plugins/print-notifications/gsd-printer.c:919
msgid "Missing printer driver"
msgstr "Mankante presilpelilo"

#. Translators: We have no driver installed for the device
#: plugins/print-notifications/gsd-printer.c:928
#, c-format
msgid "No printer driver for %s."
msgstr "Neniu presilpelilo por %s."

#. Translators: We have no driver installed for this printer
#: plugins/print-notifications/gsd-printer.c:933
msgid "No driver for this printer."
msgstr "Neniu presilpelilo por tiu presilo."

#: plugins/print-notifications/gsd-printer.c:1031
#: plugins/print-notifications/gsd-print-notifications-manager.c:290
#: plugins/print-notifications/gsd-print-notifications-manager.c:538
#: plugins/print-notifications/gsd-print-notifications-manager.c:920
#: plugins/print-notifications/gsd-print-notifications-manager.c:1011
#: plugins/print-notifications/gsd-print-notifications-manager.c:1055
msgid "Printers"
msgstr "Presiloj"

#. Translators: The printer is low on toner (same as in system-config-printer)
#: plugins/print-notifications/gsd-print-notifications-manager.c:374
#, c-format
msgid "Printer “%s” is low on toner."
msgstr "Presilo “%s” havas malmulte da inko."

#. Translators: The printer has no toner left (same as in system-config-printer)
#: plugins/print-notifications/gsd-print-notifications-manager.c:378
#, c-format
msgid "Printer “%s” has no toner left."
msgstr "Presilo “%s” ne plu havas inkon."

#. Translators: The printer is in the process of connecting to a shared network output device (same as in system-config-printer)
#: plugins/print-notifications/gsd-print-notifications-manager.c:382
#, c-format
msgid "Printer “%s” may not be connected."
msgstr "Presilo “%s” eble ne estas konekita."

#. Translators: One or more covers on the printer are open (same as in system-config-printer)
#: plugins/print-notifications/gsd-print-notifications-manager.c:386
#, c-format
msgid "The cover is open on printer “%s”."
msgstr "La kovrilo de la presilo “%s” estas malfermita."

#. Translators: A filter or backend is not installed (same as in system-config-printer)
#: plugins/print-notifications/gsd-print-notifications-manager.c:390
#, c-format
msgid "There is a missing print filter for printer “%s”."
msgstr "Presfiltrilo por la presilo “%s” mankas."

#. Translators: One or more doors on the printer are open (same as in system-config-printer)
#: plugins/print-notifications/gsd-print-notifications-manager.c:395
#, c-format
msgid "The door is open on printer “%s”."
msgstr "La pordo de la presilo “%s” estas malfermita."

#. Translators: "marker" is one color bin of the printer
#: plugins/print-notifications/gsd-print-notifications-manager.c:399
#, c-format
msgid "Printer “%s” is low on a marker supply."
msgstr "Presilo “%s” havas mulmulta da markilo."

#. Translators: "marker" is one color bin of the printer
#: plugins/print-notifications/gsd-print-notifications-manager.c:403
#, c-format
msgid "Printer “%s” is out of a marker supply."
msgstr "Presilo “%s” ne plu havas markilon."

#. Translators: At least one input tray is low on media (same as in system-config-printer)
#: plugins/print-notifications/gsd-print-notifications-manager.c:407
#, c-format
msgid "Printer “%s” is low on paper."
msgstr "Presilo “%s” havas malmulte da papero."

#. Translators: At least one input tray is empty (same as in system-config-printer)
#: plugins/print-notifications/gsd-print-notifications-manager.c:411
#, c-format
msgid "Printer “%s” is out of paper."
msgstr "Presilo “%s” ne plu havas paperon."

#. Translators: The printer is offline (same as in system-config-printer)
#: plugins/print-notifications/gsd-print-notifications-manager.c:415
#, c-format
msgid "Printer “%s” is currently off-line."
msgstr "Presilo “%s” estas aktuale malkonektita."

#. Translators: The printer has detected an error (same as in system-config-printer)
#: plugins/print-notifications/gsd-print-notifications-manager.c:419
#, c-format
msgid "There is a problem on printer “%s”."
msgstr "Estas problemo rilate al presilo “%s”."

#. Translators: The printer has a job to print but the printer needs authentication to continue with the print
#: plugins/print-notifications/gsd-print-notifications-manager.c:531
#, c-format
msgid "%s Requires Authentication"
msgstr "%s bezonas aŭtentigon"

#. Translators: A printer needs credentials to continue printing a job
#: plugins/print-notifications/gsd-print-notifications-manager.c:533
#, c-format
msgid "Credentials required in order to print"
msgstr "Akreditaĵo necesas por presi"

#. Translators: The printer is low on toner (same as in system-config-printer)
#: plugins/print-notifications/gsd-print-notifications-manager.c:600
msgid "Toner low"
msgstr "Malmulte da inko"

#. Translators: The printer has no toner left (same as in system-config-printer)
#: plugins/print-notifications/gsd-print-notifications-manager.c:602
msgid "Toner empty"
msgstr "Neniu inko"

#. Translators: The printer is in the process of connecting to a shared network output device (same as in system-config-printer)
#: plugins/print-notifications/gsd-print-notifications-manager.c:604
msgid "Not connected?"
msgstr "Ĉu ne konektita?"

#. Translators: One or more covers on the printer are open (same as in system-config-printer)
#: plugins/print-notifications/gsd-print-notifications-manager.c:606
msgid "Cover open"
msgstr "Kovrilo malfermita"

#. Translators: A filter or backend is not installed (same as in system-config-printer)
#: plugins/print-notifications/gsd-print-notifications-manager.c:608
msgid "Printer configuration error"
msgstr "Presilagorda eraro"

#. Translators: One or more doors on the printer are open (same as in system-config-printer)
#: plugins/print-notifications/gsd-print-notifications-manager.c:610
msgid "Door open"
msgstr "Pordo malfermita"

#. Translators: "marker" is one color bin of the printer
#: plugins/print-notifications/gsd-print-notifications-manager.c:612
msgid "Marker supply low"
msgstr "Mulmulta da markilo"

#. Translators: "marker" is one color bin of the printer
#: plugins/print-notifications/gsd-print-notifications-manager.c:614
msgid "Out of a marker supply"
msgstr "Neniu markilo"

#. Translators: At least one input tray is low on media (same as in system-config-printer)
#: plugins/print-notifications/gsd-print-notifications-manager.c:616
msgid "Paper low"
msgstr "Malmulta papero"

#. Translators: At least one input tray is empty (same as in system-config-printer)
#: plugins/print-notifications/gsd-print-notifications-manager.c:618
msgid "Out of paper"
msgstr "Neniu papero"

#. Translators: The printer is offline (same as in system-config-printer)
#: plugins/print-notifications/gsd-print-notifications-manager.c:620
msgid "Printer off-line"
msgstr "Malkonektita presilo"

#. Translators: The printer has detected an error (same as in system-config-printer)
#. Translators: This is a title of an error notification for a printer
#: plugins/print-notifications/gsd-print-notifications-manager.c:622
#: plugins/print-notifications/gsd-print-notifications-manager.c:997
msgid "Printer error"
msgstr "Presileraro"

#. Translators: New printer has been added
#: plugins/print-notifications/gsd-print-notifications-manager.c:670
msgid "Printer added"
msgstr "Presilo aldonita"

#. Translators: A print job has been stopped
#: plugins/print-notifications/gsd-print-notifications-manager.c:687
#: plugins/print-notifications/gsd-print-notifications-manager.c:725
msgctxt "print job state"
msgid "Printing stopped"
msgstr "Haltigis presadon"

#. Translators: "print-job xy" on a printer
#: plugins/print-notifications/gsd-print-notifications-manager.c:689
#: plugins/print-notifications/gsd-print-notifications-manager.c:695
#: plugins/print-notifications/gsd-print-notifications-manager.c:701
#: plugins/print-notifications/gsd-print-notifications-manager.c:707
#: plugins/print-notifications/gsd-print-notifications-manager.c:719
#: plugins/print-notifications/gsd-print-notifications-manager.c:727
#: plugins/print-notifications/gsd-print-notifications-manager.c:735
#: plugins/print-notifications/gsd-print-notifications-manager.c:743
#: plugins/print-notifications/gsd-print-notifications-manager.c:751
#: plugins/print-notifications/gsd-print-notifications-manager.c:775
#, c-format
msgctxt "print job"
msgid "“%s” on %s"
msgstr "“%s” je %s"

#. Translators: A print job has been canceled
#: plugins/print-notifications/gsd-print-notifications-manager.c:693
#: plugins/print-notifications/gsd-print-notifications-manager.c:733
msgctxt "print job state"
msgid "Printing canceled"
msgstr "Nuligis presadon"

#. Translators: A print job has been aborted
#: plugins/print-notifications/gsd-print-notifications-manager.c:699
#: plugins/print-notifications/gsd-print-notifications-manager.c:741
msgctxt "print job state"
msgid "Printing aborted"
msgstr "Presado ĉesigita"

#. Translators: A print job has been completed
#: plugins/print-notifications/gsd-print-notifications-manager.c:705
#: plugins/print-notifications/gsd-print-notifications-manager.c:749
msgctxt "print job state"
msgid "Printing completed"
msgstr "Plenumis presadon"

#. Translators: A job is printing
#: plugins/print-notifications/gsd-print-notifications-manager.c:717
#: plugins/print-notifications/gsd-print-notifications-manager.c:773
msgctxt "print job state"
msgid "Printing"
msgstr "Presante"

#. Translators: This is a title of a report notification for a printer
#: plugins/print-notifications/gsd-print-notifications-manager.c:991
msgid "Printer report"
msgstr "Presila raporto"

#. Translators: This is a title of a warning notification for a printer
#: plugins/print-notifications/gsd-print-notifications-manager.c:994
msgid "Printer warning"
msgstr "Presila averto"

#. Translators: "Printer 'MyPrinterName': 'Description of the report/warning/error from a PPD file'."
#: plugins/print-notifications/gsd-print-notifications-manager.c:1004
#, c-format
msgid "Printer “%s”: “%s”."
msgstr "Presilo “%s”: “%s”."

<<<<<<< HEAD
#: plugins/smartcard/gsd-smartcard-service.c:288
=======
#: plugins/smartcard/gsd-smartcard-service.c:282
>>>>>>> 7de2b3a7
msgid "User was not logged in with smartcard."
msgstr "Uzanto ne salutis per inteligenta memorkarto."

#. SECURITY:
#. - A normal active user on the local machine does not need permission
#. to change the LED setting for a Wacom tablet
#: plugins/wacom/org.gnome.settings-daemon.plugins.wacom.policy.in.in:20
msgid "Modify the lit LED for a Wacom tablet"
msgstr "Aliigi la lumanta LED por Wacom tabuleto"

#: plugins/wacom/org.gnome.settings-daemon.plugins.wacom.policy.in.in:21
msgid "Authentication is required to modify the lit LED for a Wacom tablet"
msgstr "Aŭtentigo necesas por aliigi la lumanta LED por Wacom tabuleto"

#. SECURITY:
#. - A normal active user on the local machine does not need permission
#. to change the OLED images for a Wacom tablet
#: plugins/wacom/org.gnome.settings-daemon.plugins.wacom.policy.in.in:35
msgid "Modify the OLED image for a Wacom tablet"
msgstr "Aliigi la OLED bildon por Wacom tabuleton"

#: plugins/wacom/org.gnome.settings-daemon.plugins.wacom.policy.in.in:36
msgid "Authentication is required to modify the OLED image for a Wacom tablet"
msgstr "Aŭtentigo necesas por aliigi la OLED bildon de Wacom tabuleton"

#~ msgid "GNOME Settings Daemon"
#~ msgstr "Demono de GNOME-agordoj"

#~ msgid "Device hotplug custom command"
#~ msgstr "Propra komando je aparat-konekto"

#~ msgid "Activation of this plugin"
#~ msgstr "Aktivigo de tiu kromprogramo"

#~ msgid "Priority to use for this plugin"
#~ msgstr "Prioritato de tiu kromprogramo"

#~ msgid "Enable debugging code"
#~ msgstr "Enŝalti sencimigan kodon"

#~ msgid "Exit after a time (for debugging)"
#~ msgstr "Eliri post iom da tempo (por sencimigo)"

#~ msgid "Accessibility Keyboard"
#~ msgstr "Facile uzebla klavaro"

#~| msgid "Slow Keys Alert"
#~ msgid "Slow Keys Turned On"
#~ msgstr "Malrapidaj klavoj estas enŝaltite"

#~| msgid "Slow Keys Alert"
#~ msgid "Slow Keys Turned Off"
#~ msgstr "Malrapidaj klavoj estas elŝaltite"

#~ msgid ""
#~ "You just held down the Shift key for 8 seconds.  This is the shortcut for "
#~ "the Slow Keys feature, which affects the way your keyboard works."
#~ msgstr ""
#~ "Vi ĵus enpremadis la Majusklan klavon dum 8 sekundoj.  Ĉi tio estas la "
#~ "klavkombino por la trajto Malrapidaj klavoj, kiu influas la manieron kiel "
#~ "via klavaro funkcias."

#~ msgid "Universal Access"
#~ msgstr "Universala aliro"

#~ msgid "Turn Off"
#~ msgstr "Malaktivigi"

#~ msgid "Turn On"
#~ msgstr "Aktivigi"

#~| msgid "Sticky Keys Alert"
#~ msgid "Sticky Keys Turned On"
#~ msgstr "Fiksiĝemaj klavoj estas aktivaj"

#~| msgid "Sticky Keys Alert"
#~ msgid "Sticky Keys Turned Off"
#~ msgstr "Fiksiĝemaj klavoj estas malaktivaj"

#~ msgid ""
#~ "You just pressed the Shift key 5 times in a row.  This is the shortcut "
#~ "for the Sticky Keys feature, which affects the way your keyboard works."
#~ msgstr ""
#~ "Vi ĵus premis la majuskligan klavon 5 foje en sinsekvo.  Ĉi tio estas la "
#~ "klavkombino por la trajto 'fiksiĝemaj klavoj', kiu influas la manieron "
#~ "kiel via klavaro funkcias."

#~ msgid ""
#~ "You just pressed two keys at once, or pressed the Shift key 5 times in a "
#~ "row.  This turns off the Sticky Keys feature, which affects the way your "
#~ "keyboard works."
#~ msgstr ""
#~ "Vi ĵus premis du klavojn samtempe, aŭ premis la majuskligan klavon 5 foje "
#~ "en sinsekvo.  Ĉi tio elŝaltas la trajton 'fiksiĝemaj klavoj', kiu influas "
#~ "la manieron kiel via klavaro funkcias."

#~ msgid "Accessibility settings"
#~ msgstr "Alireblecaj agordoj"

#~ msgid "Clipboard"
#~ msgstr "Tondujo"

#~ msgid "Clipboard plugin"
#~ msgstr "Tondujo kromprogramo"

#~ msgid "Color plugin"
#~ msgstr "Kolor-kromprogramo"

#~ msgid "Cursor"
#~ msgstr "Kursoro"

#~ msgid "Date and Time"
#~ msgstr "Dato kaj horo"

#~ msgid "Examine…"
#~ msgstr "Kontroli…"

#~| msgid "Keyboard"
#~| msgid_plural "Keyboards"
#~ msgid "Keyboard"
#~ msgstr "Klavaro"

#~ msgid "Keyboard plugin"
#~ msgstr "Klavara kromprogramo"

#~ msgid "Disabled"
#~ msgstr "Elŝaltite"

#~ msgid "%u Output"
#~ msgid_plural "%u Outputs"
#~ msgstr[0] "%u eligo"
#~ msgstr[1] "%u eligoj"

#~ msgid "%u Input"
#~ msgid_plural "%u Inputs"
#~ msgstr[0] "%u enigo"
#~ msgstr[1] "%u enigoj"

#~ msgid "System Sounds"
#~ msgstr "Sistemaj sonoj"

#~| msgid "Mouse"
#~| msgid_plural "Mice"
#~ msgid "Mouse"
#~ msgstr "Muso"

#~ msgid "Mouse plugin"
#~ msgstr "Musa kromprogramo"

#~ msgid "Orientation"
#~ msgstr "Orientiĝo"

#~| msgid "Font plugin"
#~ msgid "Orientation plugin"
#~ msgstr "Orientiĝa kromprogramo"

#~ msgid "Power plugin"
#~ msgstr "Energio-kromprogramo"

#~ msgid "Printer removed"
#~ msgstr "Presilo forigita"

#~ msgid "Print-notifications"
#~ msgstr "Presad-sciigoj"

#~ msgid "Print-notifications plugin"
#~ msgstr "Presad-sciigo-kromprogramo"

#~ msgid "Rfkill"
#~ msgstr "Rfkill"

#~| msgid "Color plugin"
#~ msgid "Rfkill plugin"
#~ msgstr "Rfkill-kromprogramo"

#~| msgid "Screen reader"
#~ msgid "Screensaver Proxy"
#~ msgstr "Ekranlegila prokurilo"

#~| msgid "Enable smartcard plugin"
#~ msgid "Smartcard plugin"
#~ msgstr "Memorkarta kromprogramo"

#~ msgid "Sound"
#~ msgstr "Sono"

#~ msgctxt "Wacom action-type"
#~ msgid "None"
#~ msgstr "Neniu"

#~| msgid "Monitor"
#~| msgid_plural "Monitors"
#~ msgctxt "Wacom action-type"
#~ msgid "Switch Monitor"
#~ msgstr "Ŝanĝi ekranon"

#~| msgid "Monitor"
#~| msgid_plural "Monitors"
#~ msgctxt "Action type"
#~ msgid "Switch Monitor"
#~ msgstr "Ŝanĝi ekranon"

#~ msgctxt "keyboard shortcut"
#~ msgid "None"
#~ msgstr "Neniu"

#~ msgid "Done"
#~ msgstr "Farite"

#~| msgid "X Settings"
#~ msgid "Wacom Settings"
#~ msgstr "Wacom-agordoj"

#~ msgid "Calibration needed"
#~ msgstr "Kalibro estas bezonata"

#~ msgid "Calibrate"
#~ msgstr "Kalibri"

#~ msgctxt "Action type"
#~ msgid "None"
#~ msgstr "Neniu"

#~ msgid "Mode %d: %s"
#~ msgstr "Reĝimo %d: %s"

#~ msgid "Edit"
#~ msgstr "Redakti"

#~ msgid "Wacom"
#~ msgstr "Wacom"

#~| msgid "Font plugin"
#~ msgid "Wacom plugin"
#~ msgstr "Wacom-kromprogramo"

#~ msgid "Could not refresh the screen information: %s"
#~ msgstr "Ne eblis aktualigi la ekranan informon: %s"

#~ msgid "XRandR"
#~ msgstr "XRandR"

#~ msgid "Set up screen size and rotation settings"
#~ msgstr "Agordi ekranajn grandon kaj rotacion"

#~ msgid "X Settings"
#~ msgstr "X-agordoj"

#~ msgid ""
#~ "If time based notifications should be used. If set to false, then the "
#~ "percentage change is used instead, which may fix a broken ACPI BIOS."
#~ msgstr ""
#~ "Ĉu uzi tempobazitajn sciigojn? Se agordite je \"FALSA\", tiam anstataŭe "
#~ "la elcenta ŝanĝo estas uzata, kio eble riparas difektan ACPI BIOS."

#~ msgid "If we should show the recalled battery warning for a broken battery"
#~ msgstr "Ĉu montri averton pri revoko por difekta akumulatoro?"

#~ msgid ""
#~ "If we should show the recalled battery warning for a broken battery. Set "
#~ "this to false only if you know your battery is okay."
#~ msgstr ""
#~ "Ĉu montri averton pri revoko por difekta akumulatoro? Agrodu tion nur je "
#~ "'FALSA' se vi scias ke via akumulatoro estas en ordo."

#~ msgid "Percentage action is taken"
#~ msgstr "Elcento de plenumo de ago"

#~ msgid "Percentage considered critical"
#~ msgstr "Elcento konsiderata krita"

#~ msgid "Percentage considered low"
#~ msgstr "Elcento konsiderata malalta"

#~ msgid "The time remaining when action is taken"
#~ msgstr "La restanta tempo kiam ago estas plenumata"

#~ msgid "The time remaining when critical"
#~ msgstr "La restanta tempo kiam kritika"

#~ msgid "The time remaining when low"
#~ msgstr "La restanta tempo kiam malalta"

#~ msgid "Whether to use time-based notifications"
#~ msgstr "Ĉu uzi tempobazitajn sciigojn?"

#~ msgid "Allowed keys"
#~ msgstr "Permesitaj klavoj"

#~ msgid "Automatically install these types of updates."
#~ msgstr "Instali aŭtomate tiujn tipojn de ĝisdatigoj."

#~ msgid "Devices that should be ignored"
#~ msgstr "Ignorenda aparato"

#~ msgid "Get the update list when the session starts"
#~ msgstr "Akiri liston de ĝidatigoj je starto de la seanco"

#~ msgid ""
#~ "Get the update list when the session starts, even if not scheduled to."
#~ msgstr ""
#~ "Akiri liston de ĝidatigoj je starto de la seanco, eĉ se tio ne estas "
#~ "planita."

#~ msgid "How often to check for distribution upgrades"
#~ msgstr "Kiom ofte kontroli ĉu distribuaj promocioj ekzistas?"

#~ msgid "How often to check for distribution upgrades. Value is in seconds."
#~ msgstr ""
#~ "Kiom ofte kontroli ĉu distribuaj promocioj ekzistas? Valoro per sekundoj."

#~ msgid "How often to check for updates"
#~ msgstr "Kiom ofte kontroli ĉu ĝisdatigoj ekzistas?"

#~ msgid "Install updates automatically when running on battery power"
#~ msgstr "Instali ĝisdatigojn aŭtomate eĉ dum akumulatora reĝimo"

#~ msgid "Install updates automatically when running on battery power."
#~ msgstr "Instali ĝisdatigojn aŭtomate eĉ dum akumulatora reĝimo."

#~ msgid "Notify the user for completed updates"
#~ msgstr "Sciigi la uzanton pri kompletigitaj ĝisdatigoj"

#~ msgid ""
#~ "Notify the user for completed updates where the user needs to restart"
#~ msgstr ""
#~ "Sciigi la uzanton pri kompletigitaj ĝisdatigoj kaj restarto estas bezonata"

#~ msgid ""
#~ "Notify the user for completed updates where the user needs to restart."
#~ msgstr ""
#~ "Sciigi la uzanton pri kompletigitaj ĝisdatigoj kaj restarto estas "
#~ "bezonata."

#~ msgid "Notify the user when distribution upgrades are available"
#~ msgstr "Sciigi la uzanton se distribuaj promociaj estas disponeblaj"

#~ msgid "Notify the user when distribution upgrades are available."
#~ msgstr "Sciigi la uzanton se distribuaj promociaj estas disponeblaj."

#~ msgid ""
#~ "Notify the user when the automatic update was not started on battery power"
#~ msgstr ""
#~ "Sciigi la uzanton se la aŭtomata ĝisdatigo ne okzis pro la akumulatora "
#~ "reĝimo"

#~ msgid ""
#~ "Notify the user when the update was not automatically started because the "
#~ "machine is running on battery power."
#~ msgstr ""
#~ "Sciigi la uzanton se la aŭtomata ĝisdatigo ne okzis pro la akumulatora "
#~ "reĝimo."

#~ msgid "Notify the user when the update was started"
#~ msgstr "Sciigi la uzanton se la ĝisdatigo komencas"

#~ msgid "Notify the user when the update was started."
#~ msgstr "Sciigi la uzanton se la ĝisdatigo komencas."

#~ msgid "Use WiFi connections"
#~ msgstr "Uzi sendrataj konektoj"

#~ msgid "There was an error displaying help: %s"
#~ msgstr "Okazis eraro dum montrado de helpo: %s"

#~ msgid "Do you want to activate Slow Keys?"
#~ msgstr "Ĉu vi volas aktivigi malrapidajn klavojn?"

#~ msgid "Do you want to deactivate Slow Keys?"
#~ msgstr "Ĉu vi volas malaktivigi malrapidajn klavojn?"

#~ msgid "Don't activate"
#~ msgstr "Ne aktivigi"

#~ msgid "Don't deactivate"
#~ msgstr "Ne malaktivigi"

#~ msgid "Activate"
#~ msgstr "Aktivigi"

#~ msgid "Deactivate"
#~ msgstr "Malaktivigi"

#~ msgid "Do_n't activate"
#~ msgstr "_Ne aktivigi"

#~ msgid "Do_n't deactivate"
#~ msgstr "_Ne malaktivigi"

#~ msgid "_Activate"
#~ msgstr "_Aktivigi"

#~ msgid "_Deactivate"
#~ msgstr "_Malaktivigi"

#~ msgid "Do you want to activate Sticky Keys?"
#~ msgstr "Ĉu vi volas aktivigi fiksiĝemajn klavojn?"

#~ msgid "Do you want to deactivate Sticky Keys?"
#~ msgstr "Ĉu vi volas malaktivigi fiksiĝemajn klavojn?"

#~ msgid "Universal Access Preferences"
#~ msgstr "Universalaj aliragordoj"

#~ msgid "Enhance _contrast in colors"
#~ msgstr "Altigi kolor_kontraston"

#~ msgid "Make _text larger and easier to read"
#~ msgstr "Pli grandaj _tipoj"

#~ msgid "Use on-screen _keyboard"
#~ msgstr "Uzi ekran_klavaron"

#~ msgid "Use screen _magnifier"
#~ msgstr "Uzi ekran_lupeon"

#~ msgid "Use screen _reader"
#~ msgstr "Uzi ekranl_egilon"

#~ msgid "Unable to mount %s"
#~ msgstr "Ne eblas surmeti %s"

#~ msgid "Unable to open a folder for %s"
#~ msgstr "Ne eblas malfermi dosierujon por %s"

#~ msgid "Ask what to do"
#~ msgstr "Demandi kion fari"

#~ msgid "Do Nothing"
#~ msgstr "Fari nenion"

#~ msgid "Open Folder"
#~ msgstr "Malfermi dosierujon"

#~ msgid "Unable to eject %p"
#~ msgstr "Ne eblis elĵeti %p"

#~ msgid "Unable to unmount %p"
#~ msgstr "Ne eblas demeti %p"

#~ msgid "You have just inserted an Audio CD."
#~ msgstr "Vi ĵus enmetis son-KD-n."

#~ msgid "You have just inserted an Audio DVD."
#~ msgstr "Vi ĵus enmetis son-DVD-n."

#~ msgid "You have just inserted a Video DVD."
#~ msgstr "Vi ĵus enmetis video-DVD-n."

#~ msgid "You have just inserted a Video CD."
#~ msgstr "Vi ĵus enmetis video-KD-n."

#~ msgid "You have just inserted a Super Video CD."
#~ msgstr "Vi ĵus enmetis super-video-KD-n."

#~ msgid "You have just inserted a blank CD."
#~ msgstr "Vi ĵus enmetis malplenan KD-n."

#~ msgid "You have just inserted a blank DVD."
#~ msgstr "Vi ĵus enmetis malplenan DVD-n."

#~ msgid "You have just inserted a blank Blu-Ray disc."
#~ msgstr "Vi ĵus enmetis malplenan blu-radian diskon."

#~ msgid "You have just inserted a blank HD DVD."
#~ msgstr "Vi ĵus enmetis malplenan alt-densan DVD-n."

#~ msgid "You have just inserted a Photo CD."
#~ msgstr "Vi ĵus enmetis foto-KD-n."

#~ msgid "You have just inserted a Picture CD."
#~ msgstr "Vi ĵus enmetis KD-n kun bildoj."

#~ msgid "You have just inserted a medium with digital photos."
#~ msgstr "Vi ĵus enmetis datumportilon kun ciferecaj fotoj."

#~ msgid "You have just inserted a digital audio player."
#~ msgstr "Vi ĵus enmetis ciferecan sonludilon."

#~ msgid ""
#~ "You have just inserted a medium with software intended to be "
#~ "automatically started."
#~ msgstr ""
#~ "Vi ĵus enmetis datumportilon kun programaro kun aŭtomata lanĉ-intenco."

#~ msgid "You have just inserted a medium."
#~ msgstr "Vi ĵus enmetis datumportilon."

#~ msgid "Choose what application to launch."
#~ msgstr "Elektu aplikaĵon por lanĉi."

#~ msgid ""
#~ "Select how to open \"%s\" and whether to perform this action in the "
#~ "future for other media of type \"%s\"."
#~ msgstr ""
#~ "Elektu kiel malfermi \"%s\" kaj ĉu plenumi ĉi-tiun agon estonte por aliaj "
#~ "datenportiloj de la tipo \"%s\"."

#~ msgid "_Always perform this action"
#~ msgstr "Ĉi_am plenumi ĉi tiun agon"

#~ msgid "_Eject"
#~ msgstr "_Elĵeti"

#~ msgid "_Unmount"
#~ msgstr "_Demeti"

#~ msgid "Background"
#~ msgstr "Fono"

#~ msgid "Background plugin"
#~ msgstr "Ekranfona kroomaĵo"

#~ msgid "Default"
#~ msgstr "Defaŭlte"

#~ msgid "%s %s remaining"
#~ msgstr "%s %s restas"

#~ msgid "Product:"
#~ msgstr "Produkto:"

#~ msgid "Status:"
#~ msgstr "Stato:"

#~ msgid "Missing"
#~ msgstr "Mankante"

#~ msgid "Charged"
#~ msgstr "Ŝargite"

#~ msgid "Charging"
#~ msgstr "Ŝargante"

#~ msgid "Discharging"
#~ msgstr "Malŝargante"

#~ msgid "Percentage charge:"
#~ msgstr "Elcento da ŝargo:"

#~ msgid "Vendor:"
#~ msgstr "Vendisto:"

#~ msgid "Technology:"
#~ msgstr "Teknologio:"

#~ msgid "Serial number:"
#~ msgstr "Seria numero:"

#~ msgid "Model:"
#~ msgstr "Modelo:"

#~ msgid "Discharge time:"
#~ msgstr "Malŝarga tempo:"

#~ msgid "Excellent"
#~ msgstr "Bonege"

#~ msgid "Good"
#~ msgstr "Bone"

#~ msgid "Fair"
#~ msgstr "Akcepteble"

#~ msgid "Poor"
#~ msgstr "Malbone"

#~ msgid "Capacity:"
#~ msgstr "Kapacito:"

#~ msgid "Current charge:"
#~ msgstr "Aktuala ŝargo:"

#~ msgid "Last full charge:"
#~ msgstr "Lasta plena ŝargo:"

#~ msgid "Design charge:"
#~ msgstr "Specifita ŝargo:"

#~ msgid "Charge rate:"
#~ msgstr "Ŝarga kvanto:"

#~ msgid "AC adapter"
#~ msgid_plural "AC adapters"
#~ msgstr[0] "Kurentadaptilo"
#~ msgstr[1] "Kurentadaptiloj"

#~ msgid "Laptop battery"
#~ msgid_plural "Laptop batteries"
#~ msgstr[0] "Tekkomputila akumulatoro"
#~ msgstr[1] "Tekkomputilaj akumulatoroj"

#~ msgid "UPS"
#~ msgid_plural "UPSs"
#~ msgstr[0] "NEP"
#~ msgstr[1] "NEPj"

#~ msgid "PDA"
#~ msgid_plural "PDAs"
#~ msgstr[0] "Poŝkomputilo"
#~ msgstr[1] "Poŝkomputiloj"

#~ msgid "Cell phone"
#~ msgid_plural "Cell phones"
#~ msgstr[0] "Poŝtelefono"
#~ msgstr[1] "Poŝtelefonoj"

#~ msgid "Media player"
#~ msgid_plural "Media players"
#~ msgstr[0] "Medialudilo"
#~ msgstr[1] "Medialudiloj"

#~ msgid "Tablet"
#~ msgid_plural "Tablets"
#~ msgstr[0] "Tabulkomputilo"
#~ msgstr[1] "Tabulkomputiloj"

#~ msgid "Computer"
#~ msgid_plural "Computers"
#~ msgstr[0] "Komputilo"
#~ msgstr[1] "Komputiloj"

#~ msgid "Lithium Ion"
#~ msgstr "Litia-jona (Li-Ion)"

#~ msgid "Lithium Polymer"
#~ msgstr "Litia-polimera (LiPo)"

#~ msgid "Lithium Iron Phosphate"
#~ msgstr "Litia-fera-fosfata (LiFePO4)"

#~ msgid "Lead acid"
#~ msgstr "Plumba-acida (Bp)"

#~ msgid "Nickel Cadmium"
#~ msgstr "Nikel-kadmia (NiCd)"

#~ msgid "Nickel metal hydride"
#~ msgstr "Nikel-metal-hidrida (NiMH)"

#~ msgid "Unknown technology"
#~ msgstr "Nekonata teknologio"

#~ msgid "Empty"
#~ msgstr "Malplene"

#~ msgid "Waiting to charge"
#~ msgstr "Atendas por ŝargo"

#~ msgid "Waiting to discharge"
#~ msgstr "Atendas por malŝargo"

#~ msgid "Laptop battery not present"
#~ msgstr "Tekkomputila akumulatoro ne disponeblas"

#~ msgid "Laptop battery is charging"
#~ msgstr "Ŝargante tekkomputilan akumulatoron"

#~ msgid "Laptop battery is discharging"
#~ msgstr "Malŝargante tekkomputilan akumulatoron"

#~ msgid "Laptop battery is empty"
#~ msgstr "Tekkomputila akumulatoro estas malplena"

#~ msgid "Laptop battery is charged"
#~ msgstr "Tekkomputila akumulatoro estas plen-ŝargita"

#~ msgid "Laptop battery is waiting to charge"
#~ msgstr "Tekkomputila akumulatoro atendas por ŝargo"

#~ msgid "Laptop battery is waiting to discharge"
#~ msgstr "Tekkomputila akumulatoro atendas por malŝargo"

#~ msgid "UPS is charging"
#~ msgstr "Ŝargante NEP-n"

#~ msgid "UPS is discharging"
#~ msgstr "Malŝargante NEP-n"

#~ msgid "UPS is empty"
#~ msgstr "NEP estas malplena"

#~ msgid "UPS is charged"
#~ msgstr "NEP estas plen-ŝargita"

#~ msgid "Mouse is charging"
#~ msgstr "Ŝargante muson"

#~ msgid "Mouse is discharging"
#~ msgstr "Malŝargante muson"

#~ msgid "Mouse is empty"
#~ msgstr "Muso estas malplena"

#~ msgid "Mouse is charged"
#~ msgstr "Muso estas plen-ŝargita"

#~ msgid "Keyboard is charging"
#~ msgstr "Ŝargante klavaron"

#~ msgid "Keyboard is discharging"
#~ msgstr "Malŝargante klavaron"

#~ msgid "PDA is charging"
#~ msgstr "Ŝargante poŝkomputilon"

#~ msgid "PDA is discharging"
#~ msgstr "Malŝargante poŝkomputilon"

#~ msgid "PDA is empty"
#~ msgstr "Poŝkomputilo estas malplena"

#~ msgid "PDA is charged"
#~ msgstr "Poŝkomputilo estas plen-ŝargita"

#~ msgid "Cell phone is charging"
#~ msgstr "Ŝargante poŝtelefonon"

#~ msgid "Cell phone is discharging"
#~ msgstr "Malŝargante poŝtelefonon"

#~ msgid "Cell phone is empty"
#~ msgstr "Poŝtelefono estas malplena"

#~ msgid "Cell phone is charged"
#~ msgstr "Poŝtelefono estas plen-ŝargita"

#~ msgid "Media player is charging"
#~ msgstr "Ŝargante medialudilon"

#~ msgid "Media player is discharging"
#~ msgstr "Malŝargante medialudilon"

#~ msgid "Media player is empty"
#~ msgstr "Medialudilo estas malplena"

#~ msgid "Media player is charged"
#~ msgstr "Medialudilo estas plen-ŝargita"

#~ msgid "Tablet is charging"
#~ msgstr "Ŝargante tabulkomputilon"

#~ msgid "Tablet is discharging"
#~ msgstr "Malŝargante tabulkomputilon"

#~ msgid "Tablet is empty"
#~ msgstr "Tablulkomputilo estas malplena"

#~ msgid "Tablet is charged"
#~ msgstr "Tablulkomputilo estas plen-ŝargita"

#~ msgid "Computer is charging"
#~ msgstr "Ŝargante komputilon"

#~ msgid "Computer is discharging"
#~ msgstr "Malŝargante komputilon"

#~ msgid "Computer is empty"
#~ msgstr "Komputilo estas malplena"

#~ msgid "Computer is charged"
#~ msgstr "Komputilo estas plen-ŝargita"

#~ msgid "Battery may be recalled"
#~ msgstr "Akumulatoro eble estas revokita"

#~ msgid "Visit recall website"
#~ msgstr "Viziti la revokan repaĝaron"

#~ msgid "Do not show me this again"
#~ msgstr "Ne montri tion denove al mi"

#~ msgid "Plug in your AC adapter to avoid losing data."
#~ msgstr "Konektu vian kurentadaptilon por eviti perdon de datumo."

#~ msgid ""
#~ "The battery is below the critical level and this computer will <b>power-"
#~ "off</b> when the battery becomes completely empty."
#~ msgstr ""
#~ "La ŝargstato de la akumulatoro estas sub la kritika nivelo kaj ĉi tiu "
#~ "komputilo estos <b>elŝaltata</b> kiam la akumulatoro tute malpleniĝos."

#~ msgid ""
#~ "The battery is below the critical level and this computer is about to "
#~ "suspend.<br><b>NOTE:</b> A small amount of power is required to keep your "
#~ "computer in a suspended state."
#~ msgstr ""
#~ "La ŝargstato de la akumulatoro estas sub la kritika nivelo kaj ĉi tiu "
#~ "komputilo estas suspendota.<br><b>NOTU:</b> Malgranda kvanto da energio "
#~ "estas bezonata por teni vian komputilon en suspenda stato."

#~ msgid "Power Manager"
#~ msgstr "Energiadministrilo"

#~ msgid ""
#~ "Error while trying to run (%s)\n"
#~ "which is linked to the key (%s)"
#~ msgstr ""
#~ "Eraro dum provo ruli (%s)\n"
#~ "kiu estas ligita al la klavo (%s)"

#~ msgid "_Layouts"
#~ msgstr "_Fasonoj"

#~ msgid "Show _Keyboard Layout..."
#~ msgstr "Montri _klavararanĝon..."

#~ msgid "Keyboard _Preferences"
#~ msgstr "Klavar_agordoj"

#~ msgid "Show Current _Layout"
#~ msgstr "Montri la nunan _fasonon"

#~ msgid "Could not switch the monitor configuration"
#~ msgstr "Ne eblis modifi la ekranan agordon"

#~ msgid "Could not restore the display's configuration"
#~ msgstr "Ne eblis revenigi la ekranan agordon"

#~ msgid "Could not restore the display's configuration from a backup"
#~ msgstr "Ne eblis revenigi la ekranan agordon el rezerva dosiero"

#~ msgid "The display will be reset to its previous configuration in %d second"
#~ msgid_plural ""
#~ "The display will be reset to its previous configuration in %d seconds"
#~ msgstr[0] "La ekrano estos reagordita al la antaŭa agordo post %d sekundo"
#~ msgstr[1] "La ekrano estos reagordita al la antaŭa agordo post %d sekundoj"

#~ msgid "Does the display look OK?"
#~ msgstr "Ĉu la ekrano aspektas bone?"

#~ msgid "_Restore Previous Configuration"
#~ msgstr "_Revenigi antaŭan agordon"

#~ msgid "_Keep This Configuration"
#~ msgstr "_Konservi la nunan agordon"

#~ msgid "The selected configuration for displays could not be applied"
#~ msgstr "Ne eblis apliki la elektitan ekranan agordon"

#~ msgid "Trying to switch the monitor configuration anyway."
#~ msgstr "Mi tamen provas ŝanĝi la ekranan agordon."

#~ msgid "name"
#~ msgstr "nomo"

#~ msgid "Module"
#~ msgstr "Modulo"

#~ msgid "Software Updates"
#~ msgstr "Programaraj ĝisdatigoj"

#~ msgid "More information"
#~ msgstr "Pliaj informoj"

#~ msgid "Update"
#~ msgid_plural "Updates"
#~ msgstr[0] "Ĝisdatigo"
#~ msgstr[1] "Ĝisdatigoj"

#~ msgid "Install updates"
#~ msgstr "Instali ĝisdatigojn"

#~ msgid "A software update is available."
#~ msgid_plural "Software updates are available."
#~ msgstr[0] "Ĝisdatigo disponeblas."
#~ msgstr[1] "Ĝisdatigoj disponeblas."

#~ msgid "A restart is required."
#~ msgstr "Restarto estas bezonata."

#~ msgid "Restart computer now"
#~ msgstr "Restartigi la komputilon nun"

#~ msgid "Updates"
#~ msgstr "Ĝisdatigoj"

#~ msgid "Try again"
#~ msgstr "Provu denove"

#~ msgid "Ignore devices"
#~ msgstr "Ignori aparatojn"

#~ msgid "Subsequent free percentage notify threshold"
#~ msgstr "Sojlo (en elcentoj) por ripetaj avertoj"

#~ msgid "Do not touch monitor configuration"
#~ msgstr "Ne modifi la ekranan agordon"

#~ msgid "Turn on laptop monitor after system boot"
#~ msgstr "Ŝalti fald-komputilan ekranon post starto de la sistemo"

#~ msgid "Turn on external monitor after system boot"
#~ msgstr "Ŝalti eksteran ekranon post starto de la sistemo"

#~ msgid "DPI"
#~ msgstr "PEC"

#~ msgid "Slow keys"
#~ msgstr "Malrapidaj klavoj"

#~ msgid "Sticky keys"
#~ msgstr "Fiksiĝemaj klavoj"

#~ msgid "Don't become a daemon"
#~ msgstr "Ne fariĝi demono"

#~ msgid "Font"
#~ msgstr "Tiparo"

#~ msgid "Emptying the trash"
#~ msgstr "Malplenigo de la rubujo"

#~ msgid "Empty all of the items from the trash?"
#~ msgstr "Ĉu forigi ĉiujn elementojn el rubujo?"

#~ msgid "From: "
#~ msgstr "De: "

#~ msgid ""
#~ "If you choose to empty the trash, all items in it will be permanently "
#~ "lost. Please note that you can also delete them separately."
#~ msgstr ""
#~ "Se vi elektas malplenigi la rubujon, ĉiuj elementoj en ĝi estos perditaj "
#~ "por ĉiam. Bonvolu noti ke vi same povas forigi ilin unuope."

#~ msgid "Load modmap files"
#~ msgstr "Ŝargi modmap-dosierojn"

#~ msgid "A_vailable files:"
#~ msgstr "Ha_veblaj dosieroj:"

#~ msgid "Show _Current Layout"
#~ msgstr "Montri la _nunan fasonon"

#~ msgid "_Load"
#~ msgstr "Ŝar_gi"

#~ msgid "_Loaded files:"
#~ msgstr "Ŝ_argitaj dosieroj:"

#~ msgid "_Do not show this message again"
#~ msgstr "Ne _plu montri ĉi tiun mesaĝon"

#~ msgid "Typing Break"
#~ msgstr "Tajpa intervalo"

#~ msgid "_Configure Display Settings…"
#~ msgstr "A_gordi ekrano(j)n..."

#~ msgid "Rotation not supported"
#~ msgstr "La ekrana angulo ne estas subtenata."

#~ msgid "Configure display settings"
#~ msgstr "Agordi ekrano(j)n"

#~ msgid "Accessibility"
#~ msgstr "Alirebleco"

#~ msgid "Volume step"
#~ msgstr "Laŭteca paŝo"

#~ msgid "Volume step as percentage of volume."
#~ msgstr "Laŭteca paŝo kiel elcento de laŭteco."

#~ msgid "Show Displays in Notification Area"
#~ msgstr "Montri ekranojn en la sciigareo"

#~ msgid "Command used to turn the screen reader on or off."
#~ msgstr "Komando por en- aŭ elŝalti la ekranlegilon."

#~ msgid "Command used to turn the on-screen keyboard on or off."
#~ msgstr "Komando por en- aŭ elŝalti la ekranklavaron."

#~ msgid "Bounce keys"
#~ msgstr "Prokrastaj klavoj"

#~ msgid "Command used to turn the magnifier on or off."
#~ msgstr "Komando por en- aŭ elŝalti la ekranan lupeon."

#~ msgid "On-screen keyboard"
#~ msgstr "Ekranklavaro"

#~ msgid "Mouse keys"
#~ msgstr "Musklavoj"

#~ msgid "Screen magnifier"
#~ msgstr "Ekranlupeo"

#~ msgid "Enable typing breaks plugin"
#~ msgstr "Enŝalti la tajp-intervalan kromprogramon"

#~ msgid "Enable mouse plugin"
#~ msgstr "Enŝalti la musan kromprogramon"

#~ msgid "Enable sound plugin"
#~ msgstr "Enŝalti la sonkromprogramon"

#~ msgid "Enable keyboard plugin"
#~ msgstr "Enŝalti la klavaran kromprogramon"

#~ msgid "Enable accessibility keyboard plugin"
#~ msgstr "Enŝalti la kromprogramon por facila klavara alireblo"

#~ msgid "Enable font plugin"
#~ msgstr "Enŝalti la tiparan kromprogramon"

#~ msgid "Enable background plugin"
#~ msgstr "Enŝalti la kromprogramon por fona bildo"

#~ msgid "Enable clipboard plugin"
#~ msgstr "Enŝalti la kromprogramon por la tondujo"

#~ msgid "Removing: %s"
#~ msgstr "Forigante: %s"

#~ msgid "_Empty Trash"
#~ msgstr "_Malplenigi la rubujon"

#~ msgid "Mouse Preferences"
#~ msgstr "Musagordoj"

#~ msgid "Typing break plugin"
#~ msgstr "Tajp-intervala kromprogramo"

#~ msgid "Normal"
#~ msgstr "Normale"

#~ msgid "Could not save monitor configuration"
#~ msgstr "Ne eblis konservi la ekranan agordon."

#~ msgid "Upside Down"
#~ msgstr "Renversite (180°)"

#~ msgid "Cannot determine user's home directory"
#~ msgstr "Ne eblas determini hejman dosierujon de uzanto"

#~ msgid "GConf key %s set to type %s but its expected type was %s\n"
#~ msgstr ""
#~ "GConf-ŝlosilo %s agordita al tipo %s sed ties atendita tipo estis %s\n"<|MERGE_RESOLUTION|>--- conflicted
+++ resolved
@@ -11,26 +11,16 @@
 "Project-Id-Version: gnome-settings-daemon\n"
 "Report-Msgid-Bugs-To: https://gitlab.gnome.org/GNOME/gnome-settings-daemon/"
 "issues\n"
-<<<<<<< HEAD
-"POT-Creation-Date: 2019-03-22 16:32+0000\n"
-"PO-Revision-Date: 2019-04-04 19:52+0200\n"
-=======
 "POT-Creation-Date: 2019-04-06 00:57+0000\n"
 "PO-Revision-Date: 2019-05-09 20:18+0200\n"
->>>>>>> 7de2b3a7
 "Last-Translator: Carmen Bianca BAKKER <carmen@carmenbianca.eu>\n"
 "Language-Team: Esperanto <gnome-eo-list@gnome.org>\n"
 "Language: eo\n"
 "MIME-Version: 1.0\n"
 "Content-Type: text/plain; charset=UTF-8\n"
 "Content-Transfer-Encoding: 8bit\n"
-<<<<<<< HEAD
-"Plural-Forms: nplurals=2; plural=(n != 1);\n"
-"X-Generator: Poedit 2.2.1\n"
-=======
 "Plural-Forms: nplurals=2; plural=(n != 1)\n"
 "X-Generator: Gtranslator 3.32.0\n"
->>>>>>> 7de2b3a7
 "X-DamnedLies-Scope: partial\n"
 "X-Project-Style: gnome\n"
 
@@ -1063,65 +1053,40 @@
 msgstr "Koloro"
 
 #. TRANSLATORS: button: this is to open GCM
-#: plugins/color/gsd-color-calibrate.c:145
+#: plugins/color/gsd-color-calibrate.c:144
 msgid "Recalibrate now"
 msgstr "Laŭnormigi nun"
 
 #. TRANSLATORS: this is when the device has not been recalibrated in a while
-<<<<<<< HEAD
-#: plugins/color/gsd-color-calibrate.c:188
-=======
 #: plugins/color/gsd-color-calibrate.c:186
->>>>>>> 7de2b3a7
 msgid "Recalibration required"
 msgstr "Laŭnormigo necesas"
 
 #. TRANSLATORS: this is when the display has not been recalibrated in a while
-<<<<<<< HEAD
-#: plugins/color/gsd-color-calibrate.c:200
-=======
 #: plugins/color/gsd-color-calibrate.c:198
->>>>>>> 7de2b3a7
 #, c-format
 msgid "The display “%s” should be recalibrated soon."
 msgstr "Oni devus laŭnormigi la ekranon “%s” baldaŭ."
 
 #. TRANSLATORS: this is when the printer has not been recalibrated in a while
-<<<<<<< HEAD
-#: plugins/color/gsd-color-calibrate.c:209
-=======
 #: plugins/color/gsd-color-calibrate.c:207
->>>>>>> 7de2b3a7
 #, c-format
 msgid "The printer “%s” should be recalibrated soon."
 msgstr "Oni devus laŭnormigi la presilon “%s” baldaŭ."
 
 #. TRANSLATORS: this is the application name
-<<<<<<< HEAD
-#: plugins/color/gsd-color-calibrate.c:347
-#: plugins/color/gsd-color-calibrate.c:363
-=======
 #: plugins/color/gsd-color-calibrate.c:345
 #: plugins/color/gsd-color-calibrate.c:361
->>>>>>> 7de2b3a7
 msgid "GNOME Settings Daemon Color Plugin"
 msgstr "GNOME Agorda Demona Kolora Kromprogramo"
 
 #. TRANSLATORS: this is a sound description
-<<<<<<< HEAD
-#: plugins/color/gsd-color-calibrate.c:349
-=======
 #: plugins/color/gsd-color-calibrate.c:347
->>>>>>> 7de2b3a7
 msgid "Color calibration device added"
 msgstr "Kolorlaŭnormiga aparato estas aldonita"
 
 #. TRANSLATORS: this is a sound description
-<<<<<<< HEAD
-#: plugins/color/gsd-color-calibrate.c:365
-=======
 #: plugins/color/gsd-color-calibrate.c:363
->>>>>>> 7de2b3a7
 msgid "Color calibration device removed"
 msgstr "Kolorlaŭnormiga aparato estas forigita"
 
@@ -1197,25 +1162,6 @@
 msgid "This computer has only %s disk space remaining."
 msgstr "En la komputilo restas nur %s da diska spaco."
 
-<<<<<<< HEAD
-#: plugins/media-keys/gsd-media-keys-manager.c:2287
-msgid "Bluetooth disabled"
-msgstr "Bludento malŝaltita"
-
-#: plugins/media-keys/gsd-media-keys-manager.c:2290
-msgid "Bluetooth enabled"
-msgstr "Bludento ŝaltita"
-
-#: plugins/media-keys/gsd-media-keys-manager.c:2294
-msgid "Airplane mode enabled"
-msgstr "Aviadila reĝimo ŝaltita"
-
-#: plugins/media-keys/gsd-media-keys-manager.c:2297
-msgid "Airplane mode disabled"
-msgstr "Aviadila reĝimo malŝaltita"
-
-#: plugins/media-keys/gsd-media-keys-manager.c:2325
-=======
 #: plugins/media-keys/gsd-media-keys-manager.c:2331
 msgid "Bluetooth disabled"
 msgstr "Bludento malŝaltita"
@@ -1233,18 +1179,13 @@
 msgstr "Aviadila reĝimo malŝaltita"
 
 #: plugins/media-keys/gsd-media-keys-manager.c:2370
->>>>>>> 7de2b3a7
 msgid "Hardware Airplane Mode"
 msgstr "Aparata aviadila reĝimo"
 
 #. Translators: this is a filename used for screencast
 #. * recording, where "%d" and "%t" date and time, e.g.
 #. * "Screencast from 07-17-2013 10:00:46 PM.webm"
-<<<<<<< HEAD
-#: plugins/media-keys/gsd-media-keys-manager.c:2385
-=======
 #: plugins/media-keys/gsd-media-keys-manager.c:2433
->>>>>>> 7de2b3a7
 #, no-c-format
 msgid "Screencast from %d %t.webm"
 msgstr "Ekranreĝistraĵo de %d %t.webm"
@@ -1353,30 +1294,6 @@
 msgstr "Malaltigi helecon"
 
 #: plugins/media-keys/shortcuts-list.h:110
-<<<<<<< HEAD
-msgid "Keyboard Brightness Up"
-msgstr "Altigi klavaran helecon"
-
-#: plugins/media-keys/shortcuts-list.h:111
-msgid "Keyboard Brightness Down"
-msgstr "Malaltigi klavaran helecon"
-
-#: plugins/media-keys/shortcuts-list.h:112
-msgid "Keyboard Brightness Toggle"
-msgstr "Baskuligi klavaran helecon"
-
-#: plugins/media-keys/shortcuts-list.h:113
-msgid "Battery Status"
-msgstr "Bateria stato"
-
-#: plugins/media-keys/shortcuts-list.h:114
-#: plugins/media-keys/shortcuts-list.h:115
-#: plugins/media-keys/shortcuts-list.h:116
-msgid "Toggle Airplane Mode"
-msgstr "Baskuligi aviadilan reĝimon"
-
-#: plugins/media-keys/shortcuts-list.h:117
-=======
 #, fuzzy
 #| msgid "Brightness Up"
 msgid "Brightness Cycle"
@@ -1405,7 +1322,6 @@
 msgstr "Baskuligi aviadilan reĝimon"
 
 #: plugins/media-keys/shortcuts-list.h:118
->>>>>>> 7de2b3a7
 msgid "Toggle Bluetooth"
 msgstr "Baskuligi Bludenton"
 
@@ -1447,304 +1363,178 @@
 msgstr[1] "minutoj"
 
 #. TRANSLATORS: this is the sound description
-<<<<<<< HEAD
-#: plugins/power/gpm-common.c:438 plugins/power/gsd-power-manager.c:717
-#: plugins/power/gsd-power-manager.c:814
-=======
 #: plugins/power/gpm-common.c:438 plugins/power/gsd-power-manager.c:721
 #: plugins/power/gsd-power-manager.c:818
->>>>>>> 7de2b3a7
 msgid "Battery is critically low"
 msgstr "Baterio estas danĝere malplena"
 
 #. TRANSLATORS: this is the notification application name
-<<<<<<< HEAD
-#: plugins/power/gsd-power-manager.c:347
-=======
 #: plugins/power/gsd-power-manager.c:351
->>>>>>> 7de2b3a7
 msgid "Power"
 msgstr "Elektro"
 
 #. TRANSLATORS: UPS is now discharging
-<<<<<<< HEAD
-#: plugins/power/gsd-power-manager.c:387
-=======
 #: plugins/power/gsd-power-manager.c:391
->>>>>>> 7de2b3a7
 msgid "UPS Discharging"
 msgstr "Malŝargante la vicnutrilon"
 
 #. TRANSLATORS: tell the user how much time they have got
-<<<<<<< HEAD
-#: plugins/power/gsd-power-manager.c:392
-=======
 #: plugins/power/gsd-power-manager.c:396
->>>>>>> 7de2b3a7
 #, c-format
 msgid "%s of UPS backup power remaining"
 msgstr "Restas %s da vicnutrila rezerva elektro"
 
-<<<<<<< HEAD
-#: plugins/power/gsd-power-manager.c:395
-=======
 #: plugins/power/gsd-power-manager.c:399
->>>>>>> 7de2b3a7
 msgid "Unknown amount of UPS backup power remaining"
 msgstr "Restas nekonata sumo da vicnutrila rezerva elektro"
 
 #. TRANSLATORS: laptop battery low, and we only have one battery
-<<<<<<< HEAD
-#: plugins/power/gsd-power-manager.c:470
-=======
 #: plugins/power/gsd-power-manager.c:474
->>>>>>> 7de2b3a7
 msgid "Battery low"
 msgstr "Baterio estas preskaŭ malplena"
 
 #. TRANSLATORS: laptop battery low, and we have more than one kind of battery
-<<<<<<< HEAD
-#: plugins/power/gsd-power-manager.c:473
-=======
 #: plugins/power/gsd-power-manager.c:477
->>>>>>> 7de2b3a7
 msgid "Laptop battery low"
 msgstr "Baterio de la klapkomputilo estas preskaŭ malplena"
 
 #. TRANSLATORS: tell the user how much time they have got
-<<<<<<< HEAD
-#: plugins/power/gsd-power-manager.c:480
-=======
 #: plugins/power/gsd-power-manager.c:484
->>>>>>> 7de2b3a7
 #, c-format
 msgid "Approximately %s remaining (%.0f%%)"
 msgstr "Restas proksimume %s (%.0f%%)"
 
 #. TRANSLATORS: UPS is starting to get a little low
-<<<<<<< HEAD
-#: plugins/power/gsd-power-manager.c:485
-=======
 #: plugins/power/gsd-power-manager.c:489
->>>>>>> 7de2b3a7
 msgid "UPS low"
 msgstr "Vicnutrilo estas preskaŭ malplena"
 
 #. TRANSLATORS: tell the user how much time they have got
-<<<<<<< HEAD
-#: plugins/power/gsd-power-manager.c:491
-=======
 #: plugins/power/gsd-power-manager.c:495
->>>>>>> 7de2b3a7
 #, c-format
 msgid "Approximately %s of remaining UPS backup power (%.0f%%)"
 msgstr "Restas proksimume %s da vicnutrila rezerva elektro (%.0f%%)"
 
 #. TRANSLATORS: mouse is getting a little low
 #. TRANSLATORS: the mouse battery is very low
-<<<<<<< HEAD
-#: plugins/power/gsd-power-manager.c:496 plugins/power/gsd-power-manager.c:630
-=======
 #: plugins/power/gsd-power-manager.c:500 plugins/power/gsd-power-manager.c:634
->>>>>>> 7de2b3a7
 msgid "Mouse battery low"
 msgstr "Baterio de la muso estas preskaŭ malplena"
 
 #. TRANSLATORS: tell user more details
-<<<<<<< HEAD
-#: plugins/power/gsd-power-manager.c:499
-=======
 #: plugins/power/gsd-power-manager.c:503
->>>>>>> 7de2b3a7
 #, c-format
 msgid "Wireless mouse is low in power (%.0f%%)"
 msgstr "Sendrata muso havas malmulte da elektro (%.0f%%)"
 
 #. TRANSLATORS: keyboard is getting a little low
 #. TRANSLATORS: the keyboard battery is very low
-<<<<<<< HEAD
-#: plugins/power/gsd-power-manager.c:503 plugins/power/gsd-power-manager.c:638
-=======
 #: plugins/power/gsd-power-manager.c:507 plugins/power/gsd-power-manager.c:642
->>>>>>> 7de2b3a7
 msgid "Keyboard battery low"
 msgstr "Baterio de la klavaro estas preskaŭ malplena"
 
 #. TRANSLATORS: tell user more details
-<<<<<<< HEAD
-#: plugins/power/gsd-power-manager.c:506
-=======
 #: plugins/power/gsd-power-manager.c:510
->>>>>>> 7de2b3a7
 #, c-format
 msgid "Wireless keyboard is low in power (%.0f%%)"
 msgstr "Sendrata klavaro havas malmulte da elektro (%.0f%%)"
 
 #. TRANSLATORS: PDA is getting a little low
 #. TRANSLATORS: the PDA battery is very low
-<<<<<<< HEAD
-#: plugins/power/gsd-power-manager.c:510 plugins/power/gsd-power-manager.c:647
-=======
 #: plugins/power/gsd-power-manager.c:514 plugins/power/gsd-power-manager.c:651
->>>>>>> 7de2b3a7
 msgid "PDA battery low"
 msgstr "Poŝkomputila baterio preskaŭ malplenas"
 
 #. TRANSLATORS: tell user more details
-<<<<<<< HEAD
-#: plugins/power/gsd-power-manager.c:513
-=======
 #: plugins/power/gsd-power-manager.c:517
->>>>>>> 7de2b3a7
 #, c-format
 msgid "PDA is low in power (%.0f%%)"
 msgstr "Poŝkomputilo havas malmulte da elektro (%.0f%%)"
 
 #. TRANSLATORS: cell phone (mobile) is getting a little low
 #. TRANSLATORS: the cell battery is very low
-<<<<<<< HEAD
-#: plugins/power/gsd-power-manager.c:517 plugins/power/gsd-power-manager.c:657
-#: plugins/power/gsd-power-manager.c:666
-=======
 #: plugins/power/gsd-power-manager.c:521 plugins/power/gsd-power-manager.c:661
 #: plugins/power/gsd-power-manager.c:670
->>>>>>> 7de2b3a7
 msgid "Cell phone battery low"
 msgstr "Baterio de la poŝtelefono estas preskaŭ malplena"
 
 #. TRANSLATORS: tell user more details
-<<<<<<< HEAD
-#: plugins/power/gsd-power-manager.c:520
-=======
 #: plugins/power/gsd-power-manager.c:524
->>>>>>> 7de2b3a7
 #, c-format
 msgid "Cell phone is low in power (%.0f%%)"
 msgstr "Poŝtelefono havas malmulte da elektro (%.0f%%)"
 
 #. TRANSLATORS: media player, e.g. mp3 is getting a little low
-<<<<<<< HEAD
-#: plugins/power/gsd-power-manager.c:524
-=======
 #: plugins/power/gsd-power-manager.c:528
->>>>>>> 7de2b3a7
 msgid "Media player battery low"
 msgstr "Baterio de la medioludilo estas preskaŭ malplena"
 
 #. TRANSLATORS: tell user more details
-<<<<<<< HEAD
-#: plugins/power/gsd-power-manager.c:527
-=======
 #: plugins/power/gsd-power-manager.c:531
->>>>>>> 7de2b3a7
 #, c-format
 msgid "Media player is low in power (%.0f%%)"
 msgstr "Medioludilo havas malmulte da elektro (%.0f%%)"
 
 #. TRANSLATORS: graphics tablet, e.g. wacom is getting a little low
 #. TRANSLATORS: the cell battery is very low
-<<<<<<< HEAD
-#: plugins/power/gsd-power-manager.c:531 plugins/power/gsd-power-manager.c:675
-=======
 #: plugins/power/gsd-power-manager.c:535 plugins/power/gsd-power-manager.c:679
->>>>>>> 7de2b3a7
 msgid "Tablet battery low"
 msgstr "Baterio de la tabulkomputilo estas preskaŭ malplena"
 
 #. TRANSLATORS: tell user more details
-<<<<<<< HEAD
-#: plugins/power/gsd-power-manager.c:534
-=======
 #: plugins/power/gsd-power-manager.c:538
->>>>>>> 7de2b3a7
 #, c-format
 msgid "Tablet is low in power (%.0f%%)"
 msgstr "Tabulkomputilo havas malmulte da elektro (%.0f%%)"
 
 #. TRANSLATORS: computer, e.g. ipad is getting a little low
 #. TRANSLATORS: the cell battery is very low
-<<<<<<< HEAD
-#: plugins/power/gsd-power-manager.c:538 plugins/power/gsd-power-manager.c:684
-=======
 #: plugins/power/gsd-power-manager.c:542 plugins/power/gsd-power-manager.c:688
->>>>>>> 7de2b3a7
 msgid "Attached computer battery low"
 msgstr "Baterio de alfiksita komputilo estas preskaŭ malplena"
 
 #. TRANSLATORS: tell user more details
-<<<<<<< HEAD
-#: plugins/power/gsd-power-manager.c:541
-=======
 #: plugins/power/gsd-power-manager.c:545
->>>>>>> 7de2b3a7
 #, c-format
 msgid "Attached computer is low in power (%.0f%%)"
 msgstr "Alfiksita komputilo havas malmulte da elektro (%.0f%%)"
 
 #. TRANSLATORS: this is the sound description
-<<<<<<< HEAD
-#: plugins/power/gsd-power-manager.c:562
-=======
 #: plugins/power/gsd-power-manager.c:566
->>>>>>> 7de2b3a7
 msgid "Battery is low"
 msgstr "Baterio estas preskaŭ malplena"
 
 #. TRANSLATORS: laptop battery critically low, and only have one kind of battery
-<<<<<<< HEAD
-#: plugins/power/gsd-power-manager.c:594
-=======
 #: plugins/power/gsd-power-manager.c:598
->>>>>>> 7de2b3a7
 msgid "Battery critically low"
 msgstr "Baterio estas danĝere malplena"
 
 #. TRANSLATORS: laptop battery critically low, and we have more than one type of battery
 #. TRANSLATORS: laptop battery is really, really, low
-<<<<<<< HEAD
-#: plugins/power/gsd-power-manager.c:597 plugins/power/gsd-power-manager.c:744
-=======
 #: plugins/power/gsd-power-manager.c:601 plugins/power/gsd-power-manager.c:748
->>>>>>> 7de2b3a7
 msgid "Laptop battery critically low"
 msgstr "Klapkomputila baterio estas danĝere malplena"
 
 #. TRANSLATORS: give the user a ultimatum
-<<<<<<< HEAD
-#: plugins/power/gsd-power-manager.c:606
-=======
 #: plugins/power/gsd-power-manager.c:610
->>>>>>> 7de2b3a7
 #, c-format
 msgid "Computer will hibernate very soon unless it is plugged in."
 msgstr "Komputilo pasivumos tre baldaŭ krom se ĝi estas konektita."
 
 #. TRANSLATORS: give the user a ultimatum
-<<<<<<< HEAD
-#: plugins/power/gsd-power-manager.c:610
-=======
 #: plugins/power/gsd-power-manager.c:614
->>>>>>> 7de2b3a7
 #, c-format
 msgid "Computer will shutdown very soon unless it is plugged in."
 msgstr "Komputli malŝaltos tre baldaŭ krom se ĝi estas konektita."
 
 #. TRANSLATORS: the UPS is very low
 #. TRANSLATORS: UPS is really, really, low
-<<<<<<< HEAD
-#: plugins/power/gsd-power-manager.c:618 plugins/power/gsd-power-manager.c:769
-=======
 #: plugins/power/gsd-power-manager.c:622 plugins/power/gsd-power-manager.c:773
->>>>>>> 7de2b3a7
 msgid "UPS critically low"
 msgstr "Vicnutrila baterio estas danĝere malplena"
 
 #. TRANSLATORS: give the user a ultimatum
-<<<<<<< HEAD
-#: plugins/power/gsd-power-manager.c:624
-=======
 #: plugins/power/gsd-power-manager.c:628
->>>>>>> 7de2b3a7
 #, c-format
 msgid ""
 "Approximately %s of remaining UPS power (%.0f%%). Restore AC power to your "
@@ -1754,11 +1544,7 @@
 "komputilon al hejmelektra elektro por eviti perdon de datumoj."
 
 #. TRANSLATORS: the device is just going to stop working
-<<<<<<< HEAD
-#: plugins/power/gsd-power-manager.c:633
-=======
 #: plugins/power/gsd-power-manager.c:637
->>>>>>> 7de2b3a7
 #, c-format
 msgid ""
 "Wireless mouse is very low in power (%.0f%%). This device will soon stop "
@@ -1768,11 +1554,7 @@
 "funkcii se ne ŝargata."
 
 #. TRANSLATORS: the device is just going to stop working
-<<<<<<< HEAD
-#: plugins/power/gsd-power-manager.c:641
-=======
 #: plugins/power/gsd-power-manager.c:645
->>>>>>> 7de2b3a7
 #, c-format
 msgid ""
 "Wireless keyboard is very low in power (%.0f%%). This device will soon stop "
@@ -1782,11 +1564,7 @@
 "ĉesos funkcii se ne ŝargata."
 
 #. TRANSLATORS: the device is just going to stop working
-<<<<<<< HEAD
-#: plugins/power/gsd-power-manager.c:650
-=======
 #: plugins/power/gsd-power-manager.c:654
->>>>>>> 7de2b3a7
 #, c-format
 msgid ""
 "PDA is very low in power (%.0f%%). This device will soon stop functioning if "
@@ -1796,11 +1574,7 @@
 "funkcii se ne ŝargata."
 
 #. TRANSLATORS: the device is just going to stop working
-<<<<<<< HEAD
-#: plugins/power/gsd-power-manager.c:660
-=======
 #: plugins/power/gsd-power-manager.c:664
->>>>>>> 7de2b3a7
 #, c-format
 msgid ""
 "Cell phone is very low in power (%.0f%%). This device will soon stop "
@@ -1810,11 +1584,7 @@
 "funkcii se ne ŝargata."
 
 #. TRANSLATORS: the device is just going to stop working
-<<<<<<< HEAD
-#: plugins/power/gsd-power-manager.c:669
-=======
 #: plugins/power/gsd-power-manager.c:673
->>>>>>> 7de2b3a7
 #, c-format
 msgid ""
 "Media player is very low in power (%.0f%%). This device will soon stop "
@@ -1824,11 +1594,7 @@
 "funkcii se ne ŝargata."
 
 #. TRANSLATORS: the device is just going to stop working
-<<<<<<< HEAD
-#: plugins/power/gsd-power-manager.c:678
-=======
 #: plugins/power/gsd-power-manager.c:682
->>>>>>> 7de2b3a7
 #, c-format
 msgid ""
 "Tablet is very low in power (%.0f%%). This device will soon stop functioning "
@@ -1838,11 +1604,7 @@
 "funkcii se ne ŝargata."
 
 #. TRANSLATORS: the device is just going to stop working
-<<<<<<< HEAD
-#: plugins/power/gsd-power-manager.c:687
-=======
 #: plugins/power/gsd-power-manager.c:691
->>>>>>> 7de2b3a7
 #, c-format
 msgid ""
 "Attached computer is very low in power (%.0f%%). The device will soon "
@@ -1852,11 +1614,7 @@
 "ĉesos funkcii se ne ŝargata."
 
 #. TRANSLATORS: computer will hibernate
-<<<<<<< HEAD
-#: plugins/power/gsd-power-manager.c:752
-=======
 #: plugins/power/gsd-power-manager.c:756
->>>>>>> 7de2b3a7
 msgid ""
 "The battery is below the critical level and this computer is about to "
 "hibernate."
@@ -1865,11 +1623,7 @@
 "pasivumonta."
 
 #. TRANSLATORS: computer will just shutdown
-<<<<<<< HEAD
-#: plugins/power/gsd-power-manager.c:757
-=======
 #: plugins/power/gsd-power-manager.c:761
->>>>>>> 7de2b3a7
 msgid ""
 "The battery is below the critical level and this computer is about to "
 "shutdown."
@@ -1878,11 +1632,7 @@
 "malŝaltonta."
 
 #. TRANSLATORS: computer will hibernate
-<<<<<<< HEAD
-#: plugins/power/gsd-power-manager.c:777
-=======
 #: plugins/power/gsd-power-manager.c:781
->>>>>>> 7de2b3a7
 msgid ""
 "UPS is below the critical level and this computer is about to hibernate."
 msgstr ""
@@ -1890,68 +1640,28 @@
 "pasivimugonta."
 
 #. TRANSLATORS: computer will just shutdown
-<<<<<<< HEAD
-#: plugins/power/gsd-power-manager.c:782
-=======
 #: plugins/power/gsd-power-manager.c:786
->>>>>>> 7de2b3a7
 msgid "UPS is below the critical level and this computer is about to shutdown."
 msgstr ""
 "La vicnutrilo estas sub la kritika nivelo kaj ĉi tiu komputilo estas "
 "malŝaltonta."
 
 #. TRANSLATORS: this is the sound description
-<<<<<<< HEAD
-#: plugins/power/gsd-power-manager.c:1260
-=======
 #: plugins/power/gsd-power-manager.c:1264
->>>>>>> 7de2b3a7
 msgid "Lid has been opened"
 msgstr "Kovrilo malfermiĝis"
 
 #. TRANSLATORS: this is the sound description
-<<<<<<< HEAD
-#: plugins/power/gsd-power-manager.c:1294
-=======
 #: plugins/power/gsd-power-manager.c:1298
->>>>>>> 7de2b3a7
 msgid "Lid has been closed"
 msgstr "Kovrilo fermiĝis"
 
 #. TRANSLATORS: this is the sound description
-<<<<<<< HEAD
-#: plugins/power/gsd-power-manager.c:1856
-=======
 #: plugins/power/gsd-power-manager.c:1860
->>>>>>> 7de2b3a7
 msgid "On battery power"
 msgstr "Je bateria elektro"
 
 #. TRANSLATORS: this is the sound description
-<<<<<<< HEAD
-#: plugins/power/gsd-power-manager.c:1861
-msgid "On AC power"
-msgstr "Je hejmelektra elektro"
-
-#: plugins/power/gsd-power-manager.c:2051
-msgid "Automatic logout"
-msgstr "Aŭtomata adiaŭado"
-
-#: plugins/power/gsd-power-manager.c:2051
-msgid "You will soon log out because of inactivity."
-msgstr "Vi baldaŭ adiaŭos pro senokupo."
-
-#: plugins/power/gsd-power-manager.c:2056
-msgid "Automatic suspend"
-msgstr "Aŭtomata haltetado"
-
-#: plugins/power/gsd-power-manager.c:2056
-#: plugins/power/gsd-power-manager.c:2061
-msgid "Computer will suspend very soon because of inactivity."
-msgstr "Komputilo tre baldaŭ haltetos pro senokupo."
-
-#: plugins/power/gsd-power-manager.c:2061
-=======
 #: plugins/power/gsd-power-manager.c:1865
 msgid "On AC power"
 msgstr "Je hejmelektra elektro"
@@ -1974,7 +1684,6 @@
 msgstr "Komputilo tre baldaŭ haltetos pro senokupo."
 
 #: plugins/power/gsd-power-manager.c:2063
->>>>>>> 7de2b3a7
 msgid "Automatic hibernation"
 msgstr "Aŭtomata pasivumado"
 
@@ -2242,11 +1951,7 @@
 msgid "Printer “%s”: “%s”."
 msgstr "Presilo “%s”: “%s”."
 
-<<<<<<< HEAD
-#: plugins/smartcard/gsd-smartcard-service.c:288
-=======
 #: plugins/smartcard/gsd-smartcard-service.c:282
->>>>>>> 7de2b3a7
 msgid "User was not logged in with smartcard."
 msgstr "Uzanto ne salutis per inteligenta memorkarto."
 

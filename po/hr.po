--- conflicted
+++ resolved
@@ -3,15 +3,9 @@
 "Project-Id-Version: gnome-control-center 0\n"
 "Report-Msgid-Bugs-To: https://gitlab.gnome.org/GNOME/gnome-settings-daemon/"
 "issues\n"
-<<<<<<< HEAD
-"POT-Creation-Date: 2019-03-22 16:32+0000\n"
-"PO-Revision-Date: 2019-03-25 23:35+0100\n"
-"Last-Translator: gogo <trebelnik2@gmail.com>\n"
-=======
 "POT-Creation-Date: 2019-06-24 22:01+0000\n"
 "PO-Revision-Date: 2019-07-19 23:16+0200\n"
 "Last-Translator: gogo <linux.hr@protonmail.com>\n"
->>>>>>> 7de2b3a7
 "Language-Team: Croatian <lokalizacija@linux.hr>\n"
 "Language: hr\n"
 "MIME-Version: 1.0\n"
@@ -20,11 +14,7 @@
 "Plural-Forms: nplurals=3; plural=(n%10==1 && n%100!=11 ? 0 : n%10>=2 && n"
 "%10<=4 && (n%100<10 || n%100>=20) ? 1 : 2);\n"
 "4 && (n%100<10 || n%100>=20) ? 1: 2;\n"
-<<<<<<< HEAD
-"X-Generator: Poedit 2.0.6\n"
-=======
 "X-Generator: Poedit 2.2.1\n"
->>>>>>> 7de2b3a7
 "X-Launchpad-Export-Date: 2017-03-15 15:24+0000\n"
 
 #: data/org.gnome.settings-daemon.peripherals.gschema.xml.in:12
@@ -1559,65 +1549,40 @@
 msgstr "Boja"
 
 #. TRANSLATORS: button: this is to open GCM
-#: plugins/color/gsd-color-calibrate.c:145
+#: plugins/color/gsd-color-calibrate.c:144
 msgid "Recalibrate now"
 msgstr "Odmah rekalibriraj"
 
 #. TRANSLATORS: this is when the device has not been recalibrated in a while
-<<<<<<< HEAD
-#: plugins/color/gsd-color-calibrate.c:188
-=======
 #: plugins/color/gsd-color-calibrate.c:186
->>>>>>> 7de2b3a7
 msgid "Recalibration required"
 msgstr "Potrebna rekalibracija"
 
 #. TRANSLATORS: this is when the display has not been recalibrated in a while
-<<<<<<< HEAD
-#: plugins/color/gsd-color-calibrate.c:200
-=======
 #: plugins/color/gsd-color-calibrate.c:198
->>>>>>> 7de2b3a7
 #, c-format
 msgid "The display “%s” should be recalibrated soon."
 msgstr "Zaslon “%s” bi se trebao uskoro ponovno kalibrirati."
 
 #. TRANSLATORS: this is when the printer has not been recalibrated in a while
-<<<<<<< HEAD
-#: plugins/color/gsd-color-calibrate.c:209
-=======
 #: plugins/color/gsd-color-calibrate.c:207
->>>>>>> 7de2b3a7
 #, c-format
 msgid "The printer “%s” should be recalibrated soon."
 msgstr "Pisač “%s” bi se trebao uskoro ponovno kalibrirati."
 
 #. TRANSLATORS: this is the application name
-<<<<<<< HEAD
-#: plugins/color/gsd-color-calibrate.c:347
-#: plugins/color/gsd-color-calibrate.c:363
-=======
 #: plugins/color/gsd-color-calibrate.c:345
 #: plugins/color/gsd-color-calibrate.c:361
->>>>>>> 7de2b3a7
 msgid "GNOME Settings Daemon Color Plugin"
 msgstr "Priključak za boje pozadinskog programa GNOME postavki"
 
 #. TRANSLATORS: this is a sound description
-<<<<<<< HEAD
-#: plugins/color/gsd-color-calibrate.c:349
-=======
 #: plugins/color/gsd-color-calibrate.c:347
->>>>>>> 7de2b3a7
 msgid "Color calibration device added"
 msgstr "Uređaj za kalibraciju boje dodan"
 
 #. TRANSLATORS: this is a sound description
-<<<<<<< HEAD
-#: plugins/color/gsd-color-calibrate.c:365
-=======
 #: plugins/color/gsd-color-calibrate.c:363
->>>>>>> 7de2b3a7
 msgid "Color calibration device removed"
 msgstr "Uređaj za kalibraciju boje uklonjen"
 
@@ -1693,25 +1658,6 @@
 msgid "This computer has only %s disk space remaining."
 msgstr "Ovom računalu je preostalo samo %s slobodnog diskovnog prostora."
 
-<<<<<<< HEAD
-#: plugins/media-keys/gsd-media-keys-manager.c:2287
-msgid "Bluetooth disabled"
-msgstr "Bluetooth onemogućen"
-
-#: plugins/media-keys/gsd-media-keys-manager.c:2290
-msgid "Bluetooth enabled"
-msgstr "Bluetooth omogućen"
-
-#: plugins/media-keys/gsd-media-keys-manager.c:2294
-msgid "Airplane mode enabled"
-msgstr "Zrakoplovni način rada omogućen"
-
-#: plugins/media-keys/gsd-media-keys-manager.c:2297
-msgid "Airplane mode disabled"
-msgstr "Zrakoplovni način rada onemogućen"
-
-#: plugins/media-keys/gsd-media-keys-manager.c:2325
-=======
 #: plugins/media-keys/gsd-media-keys-manager.c:2436
 msgid "Bluetooth disabled"
 msgstr "Bluetooth onemogućen"
@@ -1729,18 +1675,13 @@
 msgstr "Zrakoplovni način rada onemogućen"
 
 #: plugins/media-keys/gsd-media-keys-manager.c:2475
->>>>>>> 7de2b3a7
 msgid "Hardware Airplane Mode"
 msgstr "Hardverski zrakoplovni način rada"
 
 #. Translators: this is a filename used for screencast
 #. * recording, where "%d" and "%t" date and time, e.g.
 #. * "Screencast from 07-17-2013 10:00:46 PM.webm"
-<<<<<<< HEAD
-#: plugins/media-keys/gsd-media-keys-manager.c:2385
-=======
 #: plugins/media-keys/gsd-media-keys-manager.c:2538
->>>>>>> 7de2b3a7
 #, no-c-format
 msgid "Screencast from %d %t.webm"
 msgstr "Snimak zaslona od %d %t.webm"
@@ -1761,122 +1702,6 @@
 msgid "Screenshot from %s"
 msgstr "Slika zaslona s %s"
 
-<<<<<<< HEAD
-#: plugins/media-keys/shortcuts-list.h:46
-#: plugins/media-keys/shortcuts-list.h:47
-msgid "Touchpad toggle"
-msgstr "Aktivacija touchpada"
-
-#: plugins/media-keys/shortcuts-list.h:48
-msgid "Touchpad On"
-msgstr "Touchpad uključen"
-
-#: plugins/media-keys/shortcuts-list.h:49
-msgid "Touchpad Off"
-msgstr "Touchpad isključen"
-
-#: plugins/media-keys/shortcuts-list.h:56
-msgid "Quiet Volume Mute"
-msgstr "Postepeno utišavanje glasnoće zvuka"
-
-#: plugins/media-keys/shortcuts-list.h:57
-msgid "Quiet Volume Down"
-msgstr "Postepeno utišavanje glasnoće zvuka"
-
-#: plugins/media-keys/shortcuts-list.h:58
-msgid "Quiet Volume Up"
-msgstr "Postepeno pojačavanje glasnoće zvuka"
-
-#: plugins/media-keys/shortcuts-list.h:59
-msgid "Precise Volume Down"
-msgstr "Precizno utišavanje glasnoće zvuka"
-
-#: plugins/media-keys/shortcuts-list.h:60
-msgid "Precise Volume Up"
-msgstr "Precizno pojačavanje glasnoće zvuka"
-
-#: plugins/media-keys/shortcuts-list.h:70
-msgid "Lock Screen"
-msgstr "Zaključaj zaslon"
-
-#: plugins/media-keys/shortcuts-list.h:72
-msgid "Help"
-msgstr "Pomoć"
-
-#: plugins/media-keys/shortcuts-list.h:89
-msgid "Rewind"
-msgstr "Premotaj unatrag"
-
-#: plugins/media-keys/shortcuts-list.h:90
-msgid "Forward"
-msgstr "Premotaj unaprijed"
-
-#: plugins/media-keys/shortcuts-list.h:91
-msgid "Repeat"
-msgstr "Ponovi"
-
-#: plugins/media-keys/shortcuts-list.h:92
-msgid "Random Play"
-msgstr "Naizmjenična reprodukcija"
-
-#: plugins/media-keys/shortcuts-list.h:93
-msgid "Orientation Lock"
-msgstr "Zaključavanje orjentacije"
-
-#: plugins/media-keys/shortcuts-list.h:102
-msgid "Power Off"
-msgstr "Isključivanje"
-
-#. the kernel / Xorg names really are like this...
-#. translators: "Sleep" means putting the machine to sleep, either through hibernate or suspend
-#: plugins/media-keys/shortcuts-list.h:105
-msgid "Sleep"
-msgstr "Spavanje"
-
-#: plugins/media-keys/shortcuts-list.h:106
-msgid "Suspend"
-msgstr "Suspenzija"
-
-#: plugins/media-keys/shortcuts-list.h:107
-msgid "Hibernate"
-msgstr "Hibernacija"
-
-#: plugins/media-keys/shortcuts-list.h:108
-msgid "Brightness Up"
-msgstr "Pojačaj osvjetljenje"
-
-#: plugins/media-keys/shortcuts-list.h:109
-msgid "Brightness Down"
-msgstr "Smanji osvjetljenje"
-
-#: plugins/media-keys/shortcuts-list.h:110
-msgid "Keyboard Brightness Up"
-msgstr "Jače osvjetljenje tipkovnice"
-
-#: plugins/media-keys/shortcuts-list.h:111
-msgid "Keyboard Brightness Down"
-msgstr "Slabije osvjetljenje tipkovnice"
-
-#: plugins/media-keys/shortcuts-list.h:112
-msgid "Keyboard Brightness Toggle"
-msgstr "Aktivacija osvjetljenja tipkovnice"
-
-#: plugins/media-keys/shortcuts-list.h:113
-msgid "Battery Status"
-msgstr "Stanje baterije"
-
-#: plugins/media-keys/shortcuts-list.h:114
-#: plugins/media-keys/shortcuts-list.h:115
-#: plugins/media-keys/shortcuts-list.h:116
-msgid "Toggle Airplane Mode"
-msgstr "Uključi/Isključi zrakoplovni način rada"
-
-#: plugins/media-keys/shortcuts-list.h:117
-msgid "Toggle Bluetooth"
-msgstr "Uključi/Isključi Bluetooth"
-
-=======
->>>>>>> 7de2b3a7
 #: plugins/power/gpm-common.c:92
 msgid "Unknown time"
 msgstr "Nepoznato vrijeme"
@@ -1919,304 +1744,178 @@
 msgstr[2] "minuta"
 
 #. TRANSLATORS: this is the sound description
-<<<<<<< HEAD
-#: plugins/power/gpm-common.c:438 plugins/power/gsd-power-manager.c:717
-#: plugins/power/gsd-power-manager.c:814
-=======
 #: plugins/power/gpm-common.c:425 plugins/power/gsd-power-manager.c:720
 #: plugins/power/gsd-power-manager.c:817
->>>>>>> 7de2b3a7
 msgid "Battery is critically low"
 msgstr "Energija baterije je kritično slaba"
 
 #. TRANSLATORS: this is the notification application name
-<<<<<<< HEAD
-#: plugins/power/gsd-power-manager.c:347
-=======
 #: plugins/power/gsd-power-manager.c:350
->>>>>>> 7de2b3a7
 msgid "Power"
 msgstr "Energija"
 
 #. TRANSLATORS: UPS is now discharging
-<<<<<<< HEAD
-#: plugins/power/gsd-power-manager.c:387
-=======
 #: plugins/power/gsd-power-manager.c:390
->>>>>>> 7de2b3a7
 msgid "UPS Discharging"
 msgstr "UPS pražnjenje"
 
 #. TRANSLATORS: tell the user how much time they have got
-<<<<<<< HEAD
-#: plugins/power/gsd-power-manager.c:392
-=======
 #: plugins/power/gsd-power-manager.c:395
->>>>>>> 7de2b3a7
 #, c-format
 msgid "%s of UPS backup power remaining"
 msgstr "Preostalo je %s rezerve energije neprekidnog napajanja (UPS)"
 
-<<<<<<< HEAD
-#: plugins/power/gsd-power-manager.c:395
-=======
 #: plugins/power/gsd-power-manager.c:398
->>>>>>> 7de2b3a7
 msgid "Unknown amount of UPS backup power remaining"
 msgstr "Preostala nepoznata razina pričuvne energije UPS-a"
 
 #. TRANSLATORS: laptop battery low, and we only have one battery
-<<<<<<< HEAD
-#: plugins/power/gsd-power-manager.c:470
-=======
 #: plugins/power/gsd-power-manager.c:473
->>>>>>> 7de2b3a7
 msgid "Battery low"
 msgstr "Energija baterije slaba"
 
 #. TRANSLATORS: laptop battery low, and we have more than one kind of battery
-<<<<<<< HEAD
-#: plugins/power/gsd-power-manager.c:473
-=======
 #: plugins/power/gsd-power-manager.c:476
->>>>>>> 7de2b3a7
 msgid "Laptop battery low"
 msgstr "Baterija prijenosnika slaba"
 
 #. TRANSLATORS: tell the user how much time they have got
-<<<<<<< HEAD
-#: plugins/power/gsd-power-manager.c:480
-=======
 #: plugins/power/gsd-power-manager.c:483
->>>>>>> 7de2b3a7
 #, c-format
 msgid "Approximately %s remaining (%.0f%%)"
 msgstr "Približno %s preostalo (%.0f%%)"
 
 #. TRANSLATORS: UPS is starting to get a little low
-<<<<<<< HEAD
-#: plugins/power/gsd-power-manager.c:485
-=======
 #: plugins/power/gsd-power-manager.c:488
->>>>>>> 7de2b3a7
 msgid "UPS low"
 msgstr "Energija UPS-a niska"
 
 #. TRANSLATORS: tell the user how much time they have got
-<<<<<<< HEAD
-#: plugins/power/gsd-power-manager.c:491
-=======
 #: plugins/power/gsd-power-manager.c:494
->>>>>>> 7de2b3a7
 #, c-format
 msgid "Approximately %s of remaining UPS backup power (%.0f%%)"
 msgstr "Približno je  %s preostalo neprekidnog napajanja (UPS) (%.0f%%)"
 
 #. TRANSLATORS: mouse is getting a little low
 #. TRANSLATORS: the mouse battery is very low
-<<<<<<< HEAD
-#: plugins/power/gsd-power-manager.c:496 plugins/power/gsd-power-manager.c:630
-=======
 #: plugins/power/gsd-power-manager.c:499 plugins/power/gsd-power-manager.c:633
->>>>>>> 7de2b3a7
 msgid "Mouse battery low"
 msgstr "Baterija miša slaba"
 
 #. TRANSLATORS: tell user more details
-<<<<<<< HEAD
-#: plugins/power/gsd-power-manager.c:499
-=======
 #: plugins/power/gsd-power-manager.c:502
->>>>>>> 7de2b3a7
 #, c-format
 msgid "Wireless mouse is low in power (%.0f%%)"
 msgstr "Energija baterije bežičnog miša je slaba (%.0f%%)"
 
 #. TRANSLATORS: keyboard is getting a little low
 #. TRANSLATORS: the keyboard battery is very low
-<<<<<<< HEAD
-#: plugins/power/gsd-power-manager.c:503 plugins/power/gsd-power-manager.c:638
-=======
 #: plugins/power/gsd-power-manager.c:506 plugins/power/gsd-power-manager.c:641
->>>>>>> 7de2b3a7
 msgid "Keyboard battery low"
 msgstr "Baterija tipkovnice slaba"
 
 #. TRANSLATORS: tell user more details
-<<<<<<< HEAD
-#: plugins/power/gsd-power-manager.c:506
-=======
 #: plugins/power/gsd-power-manager.c:509
->>>>>>> 7de2b3a7
 #, c-format
 msgid "Wireless keyboard is low in power (%.0f%%)"
 msgstr "Energija baterije bežične tipkovnice je slaba (%.0f%%)"
 
 #. TRANSLATORS: PDA is getting a little low
 #. TRANSLATORS: the PDA battery is very low
-<<<<<<< HEAD
-#: plugins/power/gsd-power-manager.c:510 plugins/power/gsd-power-manager.c:647
-=======
 #: plugins/power/gsd-power-manager.c:513 plugins/power/gsd-power-manager.c:650
->>>>>>> 7de2b3a7
 msgid "PDA battery low"
 msgstr "Baterija dlanovnika slaba"
 
 #. TRANSLATORS: tell user more details
-<<<<<<< HEAD
-#: plugins/power/gsd-power-manager.c:513
-=======
 #: plugins/power/gsd-power-manager.c:516
->>>>>>> 7de2b3a7
 #, c-format
 msgid "PDA is low in power (%.0f%%)"
 msgstr "Energija baterije dlanovnika je slaba (%.0f%%)"
 
 #. TRANSLATORS: cell phone (mobile) is getting a little low
 #. TRANSLATORS: the cell battery is very low
-<<<<<<< HEAD
-#: plugins/power/gsd-power-manager.c:517 plugins/power/gsd-power-manager.c:657
-#: plugins/power/gsd-power-manager.c:666
-=======
 #: plugins/power/gsd-power-manager.c:520 plugins/power/gsd-power-manager.c:660
 #: plugins/power/gsd-power-manager.c:669
->>>>>>> 7de2b3a7
 msgid "Cell phone battery low"
 msgstr "Baterija mobitela slaba"
 
 #. TRANSLATORS: tell user more details
-<<<<<<< HEAD
-#: plugins/power/gsd-power-manager.c:520
-=======
 #: plugins/power/gsd-power-manager.c:523
->>>>>>> 7de2b3a7
 #, c-format
 msgid "Cell phone is low in power (%.0f%%)"
 msgstr "Energija baterije mobitela je slaba (%.0f%%)"
 
 #. TRANSLATORS: media player, e.g. mp3 is getting a little low
-<<<<<<< HEAD
-#: plugins/power/gsd-power-manager.c:524
-=======
 #: plugins/power/gsd-power-manager.c:527
->>>>>>> 7de2b3a7
 msgid "Media player battery low"
 msgstr "Baterija medijskog reproduktora slaba"
 
 #. TRANSLATORS: tell user more details
-<<<<<<< HEAD
-#: plugins/power/gsd-power-manager.c:527
-=======
 #: plugins/power/gsd-power-manager.c:530
->>>>>>> 7de2b3a7
 #, c-format
 msgid "Media player is low in power (%.0f%%)"
 msgstr "Energija baterije medijskog reproduktora je slaba (%.0f%%)"
 
 #. TRANSLATORS: graphics tablet, e.g. wacom is getting a little low
 #. TRANSLATORS: the cell battery is very low
-<<<<<<< HEAD
-#: plugins/power/gsd-power-manager.c:531 plugins/power/gsd-power-manager.c:675
-=======
 #: plugins/power/gsd-power-manager.c:534 plugins/power/gsd-power-manager.c:678
->>>>>>> 7de2b3a7
 msgid "Tablet battery low"
 msgstr "Baterija tableta slaba"
 
 #. TRANSLATORS: tell user more details
-<<<<<<< HEAD
-#: plugins/power/gsd-power-manager.c:534
-=======
 #: plugins/power/gsd-power-manager.c:537
->>>>>>> 7de2b3a7
 #, c-format
 msgid "Tablet is low in power (%.0f%%)"
 msgstr "Energija baterije tableta je slaba (%.0f%%)"
 
 #. TRANSLATORS: computer, e.g. ipad is getting a little low
 #. TRANSLATORS: the cell battery is very low
-<<<<<<< HEAD
-#: plugins/power/gsd-power-manager.c:538 plugins/power/gsd-power-manager.c:684
-=======
 #: plugins/power/gsd-power-manager.c:541 plugins/power/gsd-power-manager.c:687
->>>>>>> 7de2b3a7
 msgid "Attached computer battery low"
 msgstr "Energija baterije priključenog računala je slaba"
 
 #. TRANSLATORS: tell user more details
-<<<<<<< HEAD
-#: plugins/power/gsd-power-manager.c:541
-=======
 #: plugins/power/gsd-power-manager.c:544
->>>>>>> 7de2b3a7
 #, c-format
 msgid "Attached computer is low in power (%.0f%%)"
 msgstr "Energija baterije priključenog računala je slaba (%.0f%%)"
 
 #. TRANSLATORS: this is the sound description
-<<<<<<< HEAD
-#: plugins/power/gsd-power-manager.c:562
-=======
 #: plugins/power/gsd-power-manager.c:565
->>>>>>> 7de2b3a7
 msgid "Battery is low"
 msgstr "Energija baterije je slaba"
 
 #. TRANSLATORS: laptop battery critically low, and only have one kind of battery
-<<<<<<< HEAD
-#: plugins/power/gsd-power-manager.c:594
-=======
 #: plugins/power/gsd-power-manager.c:597
->>>>>>> 7de2b3a7
 msgid "Battery critically low"
 msgstr "Energija baterije kritično slaba"
 
 #. TRANSLATORS: laptop battery critically low, and we have more than one type of battery
 #. TRANSLATORS: laptop battery is really, really, low
-<<<<<<< HEAD
-#: plugins/power/gsd-power-manager.c:597 plugins/power/gsd-power-manager.c:744
-=======
 #: plugins/power/gsd-power-manager.c:600 plugins/power/gsd-power-manager.c:747
->>>>>>> 7de2b3a7
 msgid "Laptop battery critically low"
 msgstr "Baterija prijenosnika kritično slaba"
 
 #. TRANSLATORS: give the user a ultimatum
-<<<<<<< HEAD
-#: plugins/power/gsd-power-manager.c:606
-=======
 #: plugins/power/gsd-power-manager.c:609
->>>>>>> 7de2b3a7
 #, c-format
 msgid "Computer will hibernate very soon unless it is plugged in."
 msgstr "Računalo će se uskoro hibernirati ako se ne priključi na napajanje."
 
 #. TRANSLATORS: give the user a ultimatum
-<<<<<<< HEAD
-#: plugins/power/gsd-power-manager.c:610
-=======
 #: plugins/power/gsd-power-manager.c:613
->>>>>>> 7de2b3a7
 #, c-format
 msgid "Computer will shutdown very soon unless it is plugged in."
 msgstr "Računalo će se uskoro isključiti ako se ne priključi na napajanje."
 
 #. TRANSLATORS: the UPS is very low
 #. TRANSLATORS: UPS is really, really, low
-<<<<<<< HEAD
-#: plugins/power/gsd-power-manager.c:618 plugins/power/gsd-power-manager.c:769
-=======
 #: plugins/power/gsd-power-manager.c:621 plugins/power/gsd-power-manager.c:772
->>>>>>> 7de2b3a7
 msgid "UPS critically low"
 msgstr "Energija UPS-a je kritično niska"
 
 #. TRANSLATORS: give the user a ultimatum
-<<<<<<< HEAD
-#: plugins/power/gsd-power-manager.c:624
-=======
 #: plugins/power/gsd-power-manager.c:627
->>>>>>> 7de2b3a7
 #, c-format
 msgid ""
 "Approximately %s of remaining UPS power (%.0f%%). Restore AC power to your "
@@ -2226,11 +1925,7 @@
 "AC napajanje na vaše računalo kako bi izbjegli gubitak podataka."
 
 #. TRANSLATORS: the device is just going to stop working
-<<<<<<< HEAD
-#: plugins/power/gsd-power-manager.c:633
-=======
 #: plugins/power/gsd-power-manager.c:636
->>>>>>> 7de2b3a7
 #, c-format
 msgid ""
 "Wireless mouse is very low in power (%.0f%%). This device will soon stop "
@@ -2240,11 +1935,7 @@
 "uskoro prestati raditi ako ga ne napunite."
 
 #. TRANSLATORS: the device is just going to stop working
-<<<<<<< HEAD
-#: plugins/power/gsd-power-manager.c:641
-=======
 #: plugins/power/gsd-power-manager.c:644
->>>>>>> 7de2b3a7
 #, c-format
 msgid ""
 "Wireless keyboard is very low in power (%.0f%%). This device will soon stop "
@@ -2254,11 +1945,7 @@
 "prestati raditi ako ga ne napunite."
 
 #. TRANSLATORS: the device is just going to stop working
-<<<<<<< HEAD
-#: plugins/power/gsd-power-manager.c:650
-=======
 #: plugins/power/gsd-power-manager.c:653
->>>>>>> 7de2b3a7
 #, c-format
 msgid ""
 "PDA is very low in power (%.0f%%). This device will soon stop functioning if "
@@ -2268,11 +1955,7 @@
 "prestati raditi ako ga ne napunite."
 
 #. TRANSLATORS: the device is just going to stop working
-<<<<<<< HEAD
-#: plugins/power/gsd-power-manager.c:660
-=======
 #: plugins/power/gsd-power-manager.c:663
->>>>>>> 7de2b3a7
 #, c-format
 msgid ""
 "Cell phone is very low in power (%.0f%%). This device will soon stop "
@@ -2282,11 +1965,7 @@
 "prestati raditi ako ga ne napunite."
 
 #. TRANSLATORS: the device is just going to stop working
-<<<<<<< HEAD
-#: plugins/power/gsd-power-manager.c:669
-=======
 #: plugins/power/gsd-power-manager.c:672
->>>>>>> 7de2b3a7
 #, c-format
 msgid ""
 "Media player is very low in power (%.0f%%). This device will soon stop "
@@ -2296,11 +1975,7 @@
 "uređaj uskoro prestati raditi ako ga ne napunite."
 
 #. TRANSLATORS: the device is just going to stop working
-<<<<<<< HEAD
-#: plugins/power/gsd-power-manager.c:678
-=======
 #: plugins/power/gsd-power-manager.c:681
->>>>>>> 7de2b3a7
 #, c-format
 msgid ""
 "Tablet is very low in power (%.0f%%). This device will soon stop functioning "
@@ -2310,11 +1985,7 @@
 "prestati raditi ako ga ne napunite."
 
 #. TRANSLATORS: the device is just going to stop working
-<<<<<<< HEAD
-#: plugins/power/gsd-power-manager.c:687
-=======
 #: plugins/power/gsd-power-manager.c:690
->>>>>>> 7de2b3a7
 #, c-format
 msgid ""
 "Attached computer is very low in power (%.0f%%). The device will soon "
@@ -2324,11 +1995,7 @@
 "uređaj uskoro ugasiti ako ga ne napunite."
 
 #. TRANSLATORS: computer will hibernate
-<<<<<<< HEAD
-#: plugins/power/gsd-power-manager.c:752
-=======
 #: plugins/power/gsd-power-manager.c:755
->>>>>>> 7de2b3a7
 msgid ""
 "The battery is below the critical level and this computer is about to "
 "hibernate."
@@ -2336,11 +2003,7 @@
 "Energija baterija je ispod kritične razine i računalo će biti hibernirano."
 
 #. TRANSLATORS: computer will just shutdown
-<<<<<<< HEAD
-#: plugins/power/gsd-power-manager.c:757
-=======
 #: plugins/power/gsd-power-manager.c:760
->>>>>>> 7de2b3a7
 msgid ""
 "The battery is below the critical level and this computer is about to "
 "shutdown."
@@ -2348,11 +2011,7 @@
 "Energija baterije je ispod kritične razine i računalo će biti isključeno."
 
 #. TRANSLATORS: computer will hibernate
-<<<<<<< HEAD
-#: plugins/power/gsd-power-manager.c:777
-=======
 #: plugins/power/gsd-power-manager.c:780
->>>>>>> 7de2b3a7
 msgid ""
 "UPS is below the critical level and this computer is about to hibernate."
 msgstr ""
@@ -2360,11 +2019,7 @@
 "hibernirati."
 
 #. TRANSLATORS: computer will just shutdown
-<<<<<<< HEAD
-#: plugins/power/gsd-power-manager.c:782
-=======
 #: plugins/power/gsd-power-manager.c:785
->>>>>>> 7de2b3a7
 msgid "UPS is below the critical level and this computer is about to shutdown."
 msgstr ""
 "Neprekidno napajanje (UPS) ima kritično malo energije te će se ovo računalo "
@@ -2381,39 +2036,11 @@
 msgstr "Poklopac je zatvoren"
 
 #. TRANSLATORS: this is the sound description
-<<<<<<< HEAD
-#: plugins/power/gsd-power-manager.c:1856
-=======
 #: plugins/power/gsd-power-manager.c:1857
->>>>>>> 7de2b3a7
 msgid "On battery power"
 msgstr "Na bateriji"
 
 #. TRANSLATORS: this is the sound description
-<<<<<<< HEAD
-#: plugins/power/gsd-power-manager.c:1861
-msgid "On AC power"
-msgstr "Na napajanju"
-
-#: plugins/power/gsd-power-manager.c:2051
-msgid "Automatic logout"
-msgstr "Automatska odjava"
-
-#: plugins/power/gsd-power-manager.c:2051
-msgid "You will soon log out because of inactivity."
-msgstr "Uskoro ćete biti odjavljeni zbog neaktivnosti."
-
-#: plugins/power/gsd-power-manager.c:2056
-msgid "Automatic suspend"
-msgstr "Automatska suspenzija"
-
-#: plugins/power/gsd-power-manager.c:2056
-#: plugins/power/gsd-power-manager.c:2061
-msgid "Computer will suspend very soon because of inactivity."
-msgstr "Računalo će se uskoro suspendirati zbog neaktivnosti."
-
-#: plugins/power/gsd-power-manager.c:2061
-=======
 #: plugins/power/gsd-power-manager.c:1862
 msgid "On AC power"
 msgstr "Na napajanju"
@@ -2436,7 +2063,6 @@
 msgstr "Računalo će se uskoro suspendirati zbog neaktivnosti."
 
 #: plugins/power/gsd-power-manager.c:2060
->>>>>>> 7de2b3a7
 msgid "Automatic hibernation"
 msgstr "Automatska hibernacija"
 
@@ -2704,11 +2330,7 @@
 msgid "Printer “%s”: “%s”."
 msgstr "Pisač “%s”: “%s”."
 
-<<<<<<< HEAD
-#: plugins/smartcard/gsd-smartcard-service.c:288
-=======
 #: plugins/smartcard/gsd-smartcard-service.c:282
->>>>>>> 7de2b3a7
 msgid "User was not logged in with smartcard."
 msgstr "Korisnik nije prijavljen pametnom karticom."
 

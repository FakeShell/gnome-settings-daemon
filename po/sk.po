--- conflicted
+++ resolved
@@ -1,1401 +1,32 @@
 # Slovak translation for gnome-settings-daemon.
-<<<<<<< HEAD
-# Copyright (C) 2000-2005, 2007-2012 Free Software Foundation, Inc.
-=======
 # Copyright (C) 2000-2005, 2007-2013 Free Software Foundation, Inc.
->>>>>>> 54b8f0f3
 # This file is distributed under the same license as the gnome-settings-daemon package.
 # Stanislav Visnovsky <visnovsky@nenya.ms.mff.cuni.cz>, 2000-2004.
 # Marcel Telka <marcel@telka.sk>, 2005.
 # Peter Tuharsky <tuharsky@misbb.sk>, 2007.
-<<<<<<< HEAD
-# Pavol Šimo <palo.simo@gmail.com>, 2008, 2009, 2010.
-# Peter Mráz <etkinator@gmail.com>, 2011, 2012.
-=======
 # Pavol Šimo <palo.simo@gmail.com>, 2008-2010.
 # Peter Mráz <etkinator@gmail.com>, 2011, 2012.
 # Pavol Klačanský <pavol@klacansky.com>, 2012, 2013.
->>>>>>> 54b8f0f3
 #
 msgid ""
 msgstr ""
 "Project-Id-Version: gnome-settings-daemon\n"
 "Report-Msgid-Bugs-To: http://bugzilla.gnome.org/enter_bug.cgi?product=gnome-"
 "settings-daemon&keywords=I18N+L10N&component=general\n"
-<<<<<<< HEAD
-"POT-Creation-Date: 2012-06-19 14:26+0000\n"
-"PO-Revision-Date: 2012-08-01 14:47+0200\n"
-"Last-Translator: Peter Mráz <etkinator@gmail.com>\n"
-=======
 "POT-Creation-Date: 2014-09-15 19:29+0000\n"
 "PO-Revision-Date: 2014-09-15 21:53+0100\n"
 "Last-Translator: Dušan Kazik <prescott66@gmail.com>\n"
->>>>>>> 54b8f0f3
 "Language-Team: Slovak <gnome-sk-list@gnome.org>\n"
 "Language: sk\n"
 "MIME-Version: 1.0\n"
 "Content-Type: text/plain; charset=UTF-8\n"
 "Content-Transfer-Encoding: 8bit\n"
 "Plural-Forms: nplurals=3; plural=(n==1) ? 1 : (n>=2 && n<=4) ? 2 : 0;\n"
-<<<<<<< HEAD
-"X-Poedit-Language: Slovak\n"
-=======
 "X-Generator: Poedit 1.5.4\n"
->>>>>>> 54b8f0f3
 
 #: ../data/gnome-settings-daemon.desktop.in.in.h:1
 msgid "GNOME Settings Daemon"
 msgstr "Démon nastavení GNOME"
-<<<<<<< HEAD
-
-# summary
-#: ../data/org.gnome.settings-daemon.peripherals.gschema.xml.in.in.h:1
-msgid "Smartcard removal action"
-msgstr "Akcia pri vytiahnutí karty Smartcard"
-
-# description
-#: ../data/org.gnome.settings-daemon.peripherals.gschema.xml.in.in.h:2
-msgid ""
-"Set this to one of \"none\", \"lock-screen\", or \"force-logout\". The "
-"action will get performed when the smartcard used for log in is removed."
-msgstr ""
-"Nastavte jednu z možností „none“ (nerobiť nič), „lock-screen“ (uzamknúť "
-"obrazovku), „force-logout“ (násilne odhlásiť). Táto akcia sa vykoná, keď "
-"vytiahnete smart kartu, pomocou ktorej ste sa prihlásili."
-
-# summary
-#: ../data/org.gnome.settings-daemon.peripherals.gschema.xml.in.in.h:3
-msgid "Disable touchpad while typing"
-msgstr "Zakázať touchpad počas písania"
-
-# description
-#: ../data/org.gnome.settings-daemon.peripherals.gschema.xml.in.in.h:4
-msgid ""
-"Set this to TRUE if you have problems with accidentally hitting the touchpad "
-"while typing."
-msgstr ""
-"Nastavte na TRUE, ak máte problémy s náhodnými stlačeniami touchpadu počas "
-"písania."
-
-# summary
-#: ../data/org.gnome.settings-daemon.peripherals.gschema.xml.in.in.h:5
-msgid "Enable horizontal scrolling"
-msgstr "Povoliť vodorovné rolovanie"
-
-# description
-#: ../data/org.gnome.settings-daemon.peripherals.gschema.xml.in.in.h:6
-msgid ""
-"Set this to TRUE to allow horizontal scrolling by the same method selected "
-"with the scroll_method key."
-msgstr ""
-"Nastavte na TRUE, keď chcete pre vodorovné rolovanie použiť rovnaký spôsob "
-"ako je nastavený v kľúči scroll_method."
-
-# summary
-#: ../data/org.gnome.settings-daemon.peripherals.gschema.xml.in.in.h:7
-msgid "Select the touchpad scroll method"
-msgstr "Zvoľte si spôsob rolovania touchpadom"
-
-# description
-#: ../data/org.gnome.settings-daemon.peripherals.gschema.xml.in.in.h:8
-msgid ""
-"Select the touchpad scroll method. Supported values are: \"disabled\", "
-"\"edge-scrolling\", \"two-finger-scrolling\"."
-msgstr ""
-"Zvoľte si spôsob rolovania touchpadom. Podporované hodnoty sú: "
-"„disabled“ (zakázané), „edge-scrolling“ (rolovanie pri okraji), „two-finger-"
-"scrolling“ (rolovanie dvoma prstami)"
-
-# summary
-#: ../data/org.gnome.settings-daemon.peripherals.gschema.xml.in.in.h:9
-msgid "Enable mouse clicks with touchpad"
-msgstr "Povoliť kliknutia cez touchpad"
-
-# description
-#: ../data/org.gnome.settings-daemon.peripherals.gschema.xml.in.in.h:10
-msgid ""
-"Set this to TRUE to be able to send mouse clicks by tapping on the touchpad."
-msgstr "Nastavte na TRUE, keď chcete klikať ťukaním na touchpad."
-
-# summary
-#: ../data/org.gnome.settings-daemon.peripherals.gschema.xml.in.in.h:11
-msgid "Enable touchpad"
-msgstr "Povoliť touchpad"
-
-# description
-#: ../data/org.gnome.settings-daemon.peripherals.gschema.xml.in.in.h:12
-msgid "Set this to TRUE to enable all touchpads."
-msgstr "Nastavte na TRUE, keď chcete povoliť všetky touchpady."
-
-# description
-#: ../data/org.gnome.settings-daemon.peripherals.gschema.xml.in.in.h:13
-msgid ""
-"Highlights the current location of the pointer when the Control key is "
-"pressed and released."
-msgstr ""
-"Zvýrazní aktuálne umiestnenie kurzora pri stlačení a uvoľnení klávesu Ctrl."
-
-# summary
-#: ../data/org.gnome.settings-daemon.peripherals.gschema.xml.in.in.h:14
-msgid "Double click time"
-msgstr "Interval dvojitého kliknutia"
-
-# description
-#: ../data/org.gnome.settings-daemon.peripherals.gschema.xml.in.in.h:15
-msgid "Length of a double click in milliseconds."
-msgstr "Dĺžka tolerovanej prestávky pri dvojitom kliknutí v milisekundách."
-
-# summary
-#: ../data/org.gnome.settings-daemon.peripherals.gschema.xml.in.in.h:16
-msgid "Drag threshold"
-msgstr "Prah ťahania"
-
-# description
-#: ../data/org.gnome.settings-daemon.peripherals.gschema.xml.in.in.h:17
-msgid "Distance before a drag is started."
-msgstr "Vzdialenosť, pri ktorej sa začne ťahanie."
-
-# summary
-#: ../data/org.gnome.settings-daemon.peripherals.gschema.xml.in.in.h:18
-msgid "Middle button emulation"
-msgstr "Emulácia stredného tlačidla"
-
-# description
-#: ../data/org.gnome.settings-daemon.peripherals.gschema.xml.in.in.h:19
-msgid ""
-"Enables middle mouse button emulation through simultaneous left and right "
-"button click."
-msgstr ""
-"Povolí emuláciu stredného tlačidla myši pomocou súčasného kliknutia ľavým a "
-"pravým tlačidlom."
-
-# summary
-#: ../data/org.gnome.settings-daemon.peripherals.gschema.xml.in.in.h:20
-msgid "Whether the tablet's orientation is locked, or rotated automatically."
-msgstr "Či je orientácia tabletu zamknutá, alebo sa má automaticky otáčať."
-
-# summary
-#: ../data/org.gnome.settings-daemon.peripherals.gschema.xml.in.in.h:21
-msgid "Device hotplug custom command"
-msgstr "Vlastný príkaz pri pripojení za chodu"
-
-# description
-#: ../data/org.gnome.settings-daemon.peripherals.gschema.xml.in.in.h:22
-msgid "Command to be run when a device is added or removed."
-msgstr "Príkaz, ktorý sa má spustiť, keď je pridané alebo odobrané zariadenie."
-
-# summary
-#: ../data/org.gnome.settings-daemon.peripherals.wacom.gschema.xml.in.in.h:1
-#: ../data/org.gnome.settings-daemon.plugins.color.gschema.xml.in.in.h:1
-#: ../data/org.gnome.settings-daemon.plugins.gschema.xml.in.in.h:1
-#: ../data/org.gnome.settings-daemon.plugins.housekeeping.gschema.xml.in.in.h:1
-#: ../data/org.gnome.settings-daemon.plugins.keyboard.gschema.xml.in.in.h:1
-#: ../data/org.gnome.settings-daemon.plugins.media-keys.gschema.xml.in.in.h:1
-#: ../data/org.gnome.settings-daemon.plugins.orientation.gschema.xml.in.in.h:1
-#: ../data/org.gnome.settings-daemon.plugins.power.gschema.xml.in.in.h:1
-#: ../data/org.gnome.settings-daemon.plugins.print-notifications.gschema.xml.in.in.h:1
-#: ../data/org.gnome.settings-daemon.plugins.updates.gschema.xml.in.in.h:1
-#: ../data/org.gnome.settings-daemon.plugins.xrandr.gschema.xml.in.in.h:1
-#: ../data/org.gnome.settings-daemon.plugins.xsettings.gschema.xml.in.in.h:1
-msgid "Activation of this plugin"
-msgstr "Aktivácia tohto zásuvného modulu"
-
-# description
-#: ../data/org.gnome.settings-daemon.peripherals.wacom.gschema.xml.in.in.h:2
-#: ../data/org.gnome.settings-daemon.plugins.color.gschema.xml.in.in.h:2
-#: ../data/org.gnome.settings-daemon.plugins.gschema.xml.in.in.h:2
-#: ../data/org.gnome.settings-daemon.plugins.housekeeping.gschema.xml.in.in.h:2
-#: ../data/org.gnome.settings-daemon.plugins.keyboard.gschema.xml.in.in.h:2
-#: ../data/org.gnome.settings-daemon.plugins.media-keys.gschema.xml.in.in.h:2
-#: ../data/org.gnome.settings-daemon.plugins.orientation.gschema.xml.in.in.h:2
-#: ../data/org.gnome.settings-daemon.plugins.power.gschema.xml.in.in.h:2
-#: ../data/org.gnome.settings-daemon.plugins.print-notifications.gschema.xml.in.in.h:2
-#: ../data/org.gnome.settings-daemon.plugins.updates.gschema.xml.in.in.h:2
-#: ../data/org.gnome.settings-daemon.plugins.xrandr.gschema.xml.in.in.h:2
-#: ../data/org.gnome.settings-daemon.plugins.xsettings.gschema.xml.in.in.h:2
-msgid "Whether this plugin would be activated by gnome-settings-daemon or not"
-msgstr ""
-"Či má byť tento zásuvný modul aktivovaný programom gnome-settings-daemon "
-"alebo nie"
-
-# summary
-#: ../data/org.gnome.settings-daemon.peripherals.wacom.gschema.xml.in.in.h:3
-#: ../data/org.gnome.settings-daemon.plugins.color.gschema.xml.in.in.h:3
-#: ../data/org.gnome.settings-daemon.plugins.gschema.xml.in.in.h:3
-#: ../data/org.gnome.settings-daemon.plugins.housekeeping.gschema.xml.in.in.h:13
-#: ../data/org.gnome.settings-daemon.plugins.keyboard.gschema.xml.in.in.h:3
-#: ../data/org.gnome.settings-daemon.plugins.media-keys.gschema.xml.in.in.h:27
-#: ../data/org.gnome.settings-daemon.plugins.orientation.gschema.xml.in.in.h:3
-#: ../data/org.gnome.settings-daemon.plugins.power.gschema.xml.in.in.h:3
-#: ../data/org.gnome.settings-daemon.plugins.print-notifications.gschema.xml.in.in.h:3
-#: ../data/org.gnome.settings-daemon.plugins.updates.gschema.xml.in.in.h:3
-#: ../data/org.gnome.settings-daemon.plugins.xrandr.gschema.xml.in.in.h:5
-#: ../data/org.gnome.settings-daemon.plugins.xsettings.gschema.xml.in.in.h:7
-msgid "Priority to use for this plugin"
-msgstr "Priorita tohto zásuvného modulu"
-
-# description
-#: ../data/org.gnome.settings-daemon.peripherals.wacom.gschema.xml.in.in.h:4
-#: ../data/org.gnome.settings-daemon.plugins.color.gschema.xml.in.in.h:4
-#: ../data/org.gnome.settings-daemon.plugins.gschema.xml.in.in.h:4
-#: ../data/org.gnome.settings-daemon.plugins.housekeeping.gschema.xml.in.in.h:14
-#: ../data/org.gnome.settings-daemon.plugins.keyboard.gschema.xml.in.in.h:4
-#: ../data/org.gnome.settings-daemon.plugins.media-keys.gschema.xml.in.in.h:28
-#: ../data/org.gnome.settings-daemon.plugins.orientation.gschema.xml.in.in.h:4
-#: ../data/org.gnome.settings-daemon.plugins.power.gschema.xml.in.in.h:4
-#: ../data/org.gnome.settings-daemon.plugins.print-notifications.gschema.xml.in.in.h:4
-#: ../data/org.gnome.settings-daemon.plugins.updates.gschema.xml.in.in.h:4
-#: ../data/org.gnome.settings-daemon.plugins.xrandr.gschema.xml.in.in.h:6
-#: ../data/org.gnome.settings-daemon.plugins.xsettings.gschema.xml.in.in.h:8
-msgid "Priority to use for this plugin in gnome-settings-daemon startup queue"
-msgstr ""
-"Priorita, ktorá sa má pre tento modul použiť v rade spúšťania programom "
-"gnome-settings-daemon"
-
-# summary
-#: ../data/org.gnome.settings-daemon.peripherals.wacom.gschema.xml.in.in.h:5
-msgid "Wacom stylus absolute mode"
-msgstr "Absolútny režim pera Wacom"
-
-# description
-#: ../data/org.gnome.settings-daemon.peripherals.wacom.gschema.xml.in.in.h:6
-msgid "Enable this to set the tablet to absolute mode."
-msgstr "Toto povoľte, aby sa tablet nastavil do absolútneho režimu."
-
-# summary
-#: ../data/org.gnome.settings-daemon.peripherals.wacom.gschema.xml.in.in.h:7
-msgid "Wacom tablet area"
-msgstr "Oblasť tabletu Wacom"
-
-# description
-#: ../data/org.gnome.settings-daemon.peripherals.wacom.gschema.xml.in.in.h:8
-msgid "Set this to x1, y1 and x2, y2 of the area usable by the tools."
-msgstr "Nastavte x1, y1 a x2, y2 použiteľnej oblasti nástrojov."
-
-# summary
-#: ../data/org.gnome.settings-daemon.peripherals.wacom.gschema.xml.in.in.h:9
-msgid "Wacom tablet rotation"
-msgstr "Otáčanie tabletu Wacom"
-
-# description
-#: ../data/org.gnome.settings-daemon.peripherals.wacom.gschema.xml.in.in.h:10
-msgid ""
-"Set this to 'none', 'cw' for 90 degree clockwise, 'half' for 180 degree, and "
-"'ccw' for 90 degree counterclockwise."
-msgstr ""
-"Toto nastavte na „none“ pre žiadne otáčanie, na „cw“ pre otočenie o 90 "
-"stupňov v smere hodinových ručičiek, „half“ pre otočenie o 180 stpňov, a "
-"'ccw' pre otáčanie o 90 stupňov proti smeru hodinových ručičiek."
-
-# summary
-#: ../data/org.gnome.settings-daemon.peripherals.wacom.gschema.xml.in.in.h:11
-msgid "Wacom touch feature"
-msgstr "Dotyková funkcia Wacom"
-
-# description
-#: ../data/org.gnome.settings-daemon.peripherals.wacom.gschema.xml.in.in.h:12
-msgid "Enable this to move the cursor when the user touches the tablet."
-msgstr ""
-"Toto povoľte, aby sa kurzor presunul, keď sa používateľ dotkne tabletu."
-
-# summary
-#: ../data/org.gnome.settings-daemon.peripherals.wacom.gschema.xml.in.in.h:13
-msgid "Wacom tablet PC feature"
-msgstr "PC funkcia tabletu Wacom"
-
-# description
-#: ../data/org.gnome.settings-daemon.peripherals.wacom.gschema.xml.in.in.h:14
-msgid "Enable this to only report stylus events when the tip is pressed."
-msgstr ""
-"Toto povoľte aby sa pri stlačení tlačidla hrotu oznámila iba udalosť pera."
-
-# summary
-#: ../data/org.gnome.settings-daemon.peripherals.wacom.gschema.xml.in.in.h:15
-msgid "Wacom display mapping"
-msgstr "Mapovanie displeja Wacom"
-
-#: ../data/org.gnome.settings-daemon.peripherals.wacom.gschema.xml.in.in.h:16
-msgid ""
-"EDID information of monitor to map tablet to. Must be in the format [vendor, "
-"product, serial]. [\"\",\"\",\"\"] disables mapping."
-msgstr ""
-"EDID informácia monitora pre mapovanie tabletu. Musí mať formát [výrobca, "
-"produkt, seriové_číslo]. [\"\",\"\",\"\"] zruší mapovanie."
-
-# summary
-#: ../data/org.gnome.settings-daemon.peripherals.wacom.gschema.xml.in.in.h:17
-msgid "Wacom stylus pressure curve"
-msgstr "Tlaková krivka pera Wacom"
-
-# description
-#: ../data/org.gnome.settings-daemon.peripherals.wacom.gschema.xml.in.in.h:18
-msgid ""
-"Set this to x1, y1 and x2, y2 of the pressure curve applied to the stylus."
-msgstr "Nastavte x1, y1 a x2, y2 tlakovej krivky, ktorá sa aplikuje na pero."
-
-# summary
-#: ../data/org.gnome.settings-daemon.peripherals.wacom.gschema.xml.in.in.h:19
-msgid "Wacom stylus button mapping"
-msgstr "Mapovanie tlačidla pera Wacom"
-
-# description
-#: ../data/org.gnome.settings-daemon.peripherals.wacom.gschema.xml.in.in.h:20
-msgid "Set this to the logical button mapping."
-msgstr "Toto nastavte na logické mapovanie tlačidla."
-
-# summary
-#: ../data/org.gnome.settings-daemon.peripherals.wacom.gschema.xml.in.in.h:21
-msgid "Wacom stylus pressure threshold"
-msgstr "Medza tlaku pera Wacom"
-
-# description
-#: ../data/org.gnome.settings-daemon.peripherals.wacom.gschema.xml.in.in.h:22
-msgid ""
-"Set this to the pressure value at which a stylus click event is generated."
-msgstr "Toto nastavte na hodnotu, pri ktorej sa vygeneruje udalosť pera."
-
-# summary
-#: ../data/org.gnome.settings-daemon.peripherals.wacom.gschema.xml.in.in.h:23
-msgid "Wacom eraser pressure curve"
-msgstr "Tlaková krivka gumy Wacom"
-
-# description
-#: ../data/org.gnome.settings-daemon.peripherals.wacom.gschema.xml.in.in.h:24
-msgid ""
-"Set this to x1, y1 and x2, y2 of the pressure curve applied to the eraser."
-msgstr "Nastavte x1, y1 a x2, y2 tlakovej krivky, ktorá sa aplikuje na gumu."
-
-# summary
-#: ../data/org.gnome.settings-daemon.peripherals.wacom.gschema.xml.in.in.h:25
-msgid "Wacom eraser button mapping"
-msgstr "Mapovanie tlačidla gumy Wacom"
-
-# summary
-#: ../data/org.gnome.settings-daemon.peripherals.wacom.gschema.xml.in.in.h:26
-msgid "Wacom eraser pressure threshold"
-msgstr "Medza tlaku gumy Wacom"
-
-# description
-#: ../data/org.gnome.settings-daemon.peripherals.wacom.gschema.xml.in.in.h:27
-msgid ""
-"Set this to the pressure value at which an eraser click event is generated."
-msgstr "Toto nastavte na hodnotu, pri ktorej sa vygeneruje udalosť gumy."
-
-# summary
-#: ../data/org.gnome.settings-daemon.peripherals.wacom.gschema.xml.in.in.h:28
-msgid "Wacom button action type"
-msgstr "Typ akcie tlačidla Wacom"
-
-#: ../data/org.gnome.settings-daemon.peripherals.wacom.gschema.xml.in.in.h:29
-msgid "The type of action triggered by the button being pressed."
-msgstr "Typ akcie, ktorá sa spustí pri stlačení tlačidla."
-
-# description
-#: ../data/org.gnome.settings-daemon.peripherals.wacom.gschema.xml.in.in.h:30
-msgid "Key combination for the custom action"
-msgstr "Klávesová skratka vlastnej akcie"
-
-#: ../data/org.gnome.settings-daemon.peripherals.wacom.gschema.xml.in.in.h:31
-msgid ""
-"The keyboard shortcut generated when the button is pressed for custom "
-"actions."
-msgstr ""
-"Klávesová skratka vygenerovaná pri stlačení tlačidla pre vlastné akcie."
-
-# description
-#: ../data/org.gnome.settings-daemon.peripherals.wacom.gschema.xml.in.in.h:32
-msgid "Key combinations for an elevator custom action"
-msgstr "Klávesová skratka pre vlastnú akciu elevátora"
-
-#: ../data/org.gnome.settings-daemon.peripherals.wacom.gschema.xml.in.in.h:33
-msgid ""
-"The keyboard shortcuts generated when a touchring or touchstrip is used for "
-"custom actions (up followed by down)."
-msgstr ""
-"Klávesová skratka vygenerovaná keď sa použije dotykový posuvník alebo "
-"dotykový kruh na vlastnú akciu (horný smer nasledovaný dolným) "
-
-# summary
-#: ../data/org.gnome.settings-daemon.plugins.color.gschema.xml.in.in.h:5
-msgid "The duration a display profile is valid"
-msgstr "Doba platnosti profilu displeja"
-
-# Desription
-#: ../data/org.gnome.settings-daemon.plugins.color.gschema.xml.in.in.h:6
-msgid ""
-"This is the number of days after which the display color profile is "
-"considered invalid."
-msgstr ""
-"Toto je počet dní, po ktorých sa farebný profil displeja začne považovať za "
-"neplatný."
-
-# summary
-#: ../data/org.gnome.settings-daemon.plugins.color.gschema.xml.in.in.h:7
-msgid "The duration a printer profile is valid"
-msgstr "Doba platnosti profilu tlačiarne"
-
-# Desription
-#: ../data/org.gnome.settings-daemon.plugins.color.gschema.xml.in.in.h:8
-msgid ""
-"This is the number of days after which the printer color profile is "
-"considered invalid."
-msgstr ""
-"Toto je počet dní, po ktorých sa farebný profil tlačiarne začne považovať za "
-"neplatný."
-
-# summary
-#: ../data/org.gnome.settings-daemon.plugins.housekeeping.gschema.xml.in.in.h:3
-msgid "Mount paths to ignore"
-msgstr "Ignorované cesty pripojení"
-
-# description
-#: ../data/org.gnome.settings-daemon.plugins.housekeeping.gschema.xml.in.in.h:4
-msgid "Specify a list of mount paths to ignore when they run low on space."
-msgstr ""
-"Zadajte zoznam ciest prípojných bodov, na ktorých bude ignorovaný nedostatok "
-"voľného miesta."
-
-# summary
-# * https://bugzilla.gnome.org/show_bug.cgi?id=611940
-#: ../data/org.gnome.settings-daemon.plugins.housekeeping.gschema.xml.in.in.h:5
-msgid "Free percentage notify threshold"
-msgstr "Prah oznamovania percent voľného miesta"
-
-# description
-#: ../data/org.gnome.settings-daemon.plugins.housekeeping.gschema.xml.in.in.h:6
-msgid ""
-"Percentage free space threshold for initial warning of low disk space. If "
-"the percentage free space drops below this, a warning will be shown."
-msgstr ""
-"Prah pre percento voľného miesta prvého upozornenia na nedostatok diskového "
-"priestoru. Ak percento voľného miesta klesne pod túto hodnotu, zobrazí sa "
-"upozornenie."
-
-# summary
-# * https://bugzilla.gnome.org/show_bug.cgi?id=611940
-#: ../data/org.gnome.settings-daemon.plugins.housekeeping.gschema.xml.in.in.h:7
-msgid "Subsequent free space percentage notify threshold"
-msgstr "Prah nasledujúceho oznamovania percent voľného miesta"
-
-# description
-#: ../data/org.gnome.settings-daemon.plugins.housekeeping.gschema.xml.in.in.h:8
-msgid ""
-"Specify the percentage that the free disk space should reduce by before "
-"issuing a subsequent warning."
-msgstr ""
-"Zadajte percento, o ktoré sa musí zmenšiť veľkosť voľného miesta pred "
-"zobrazením nasledujúceho upozornenia."
-
-# MČ: „oznamovania“ ?
-# PM: tu sa viac hodí neoznamovania pozri si históriu tohto prekladu
-# summary
-#: ../data/org.gnome.settings-daemon.plugins.housekeeping.gschema.xml.in.in.h:9
-msgid "Free space notify threshold"
-msgstr "Prah neoznamovania voľného miesta"
-
-# description
-#: ../data/org.gnome.settings-daemon.plugins.housekeeping.gschema.xml.in.in.h:10
-msgid ""
-"Specify an amount in GB. If the amount of free space is more than this, no "
-"warning will be shown."
-msgstr ""
-"Zadajte množstvo v GB. Ak je množstvo voľného miesta väčšie než táto "
-"hodnota, nebude zobrazené žiadne upozornenie."
-
-# summary
-#: ../data/org.gnome.settings-daemon.plugins.housekeeping.gschema.xml.in.in.h:11
-msgid "Minimum notify period for repeated warnings"
-msgstr "Minimálna perióda oznamovania opakovaných upozornení"
-
-# description
-#: ../data/org.gnome.settings-daemon.plugins.housekeeping.gschema.xml.in.in.h:12
-msgid ""
-"Specify a time in minutes. Subsequent warnings for a volume will not appear "
-"more often than this period."
-msgstr ""
-"Zadajte čas v minútach. Nasledujúce upozornenia pre zväzok sa nezobrazia "
-"častejšie ako s touto periódou."
-
-# plugin name
-#: ../data/org.gnome.settings-daemon.plugins.media-keys.gschema.xml.in.in.h:3
-msgid "Custom keybindings"
-msgstr "Prispôsobené klávesové skratky"
-
-#: ../data/org.gnome.settings-daemon.plugins.media-keys.gschema.xml.in.in.h:4
-msgid "List of custom keybindings"
-msgstr "Zoznam prispôsobených klávesových skratiek"
-
-# summary
-#: ../data/org.gnome.settings-daemon.plugins.media-keys.gschema.xml.in.in.h:5
-msgid "Launch calculator"
-msgstr "Spustiť kalkulačku"
-
-# description
-#: ../data/org.gnome.settings-daemon.plugins.media-keys.gschema.xml.in.in.h:6
-msgid "Binding to launch the calculator."
-msgstr "Klávesová skratka na spustenie kalkulačky."
-
-# summary
-#: ../data/org.gnome.settings-daemon.plugins.media-keys.gschema.xml.in.in.h:7
-msgid "Launch email client"
-msgstr "Spustiť emailového klienta"
-
-# description
-#: ../data/org.gnome.settings-daemon.plugins.media-keys.gschema.xml.in.in.h:8
-msgid "Binding to launch the email client."
-msgstr "Klávesová skratka na spustenie emailového klienta."
-
-# summary
-#: ../data/org.gnome.settings-daemon.plugins.media-keys.gschema.xml.in.in.h:9
-msgid "Eject"
-msgstr "Vysunúť"
-
-# description
-#: ../data/org.gnome.settings-daemon.plugins.media-keys.gschema.xml.in.in.h:10
-msgid "Binding to eject an optical disc."
-msgstr "Klávesová skratka na vysunutie optického disku."
-
-# summary
-#: ../data/org.gnome.settings-daemon.plugins.media-keys.gschema.xml.in.in.h:11
-msgid "Launch help browser"
-msgstr "Spustiť prehliadač pomocníka"
-
-# description
-#: ../data/org.gnome.settings-daemon.plugins.media-keys.gschema.xml.in.in.h:12
-msgid "Binding to launch the help browser."
-msgstr "Klávesová skratka na spustenie prehliadača pomocníka."
-
-# summary
-#: ../data/org.gnome.settings-daemon.plugins.media-keys.gschema.xml.in.in.h:13
-msgid "Home folder"
-msgstr "Domovský priečinok"
-
-# description
-#: ../data/org.gnome.settings-daemon.plugins.media-keys.gschema.xml.in.in.h:14
-msgid "Binding to open the Home folder."
-msgstr "Klávesová skratka na otvorenie domovského priečinka."
-
-# summary
-#: ../data/org.gnome.settings-daemon.plugins.media-keys.gschema.xml.in.in.h:15
-msgid "Launch media player"
-msgstr "Spustiť prehrávač médií"
-
-# description
-#: ../data/org.gnome.settings-daemon.plugins.media-keys.gschema.xml.in.in.h:16
-msgid "Binding to launch the media player."
-msgstr "Klávesová skratka na spustenie prehrávača médií."
-
-# summary
-#: ../data/org.gnome.settings-daemon.plugins.media-keys.gschema.xml.in.in.h:17
-msgid "Next track"
-msgstr "Nasledujúca stopa"
-
-# description
-#: ../data/org.gnome.settings-daemon.plugins.media-keys.gschema.xml.in.in.h:18
-msgid "Binding to skip to next track."
-msgstr "Klávesová skratka na preskočenie na nasledujúcu stopu."
-
-# summary
-#: ../data/org.gnome.settings-daemon.plugins.media-keys.gschema.xml.in.in.h:19
-msgid "Pause playback"
-msgstr "Pozastaviť prehrávanie"
-
-# description
-#: ../data/org.gnome.settings-daemon.plugins.media-keys.gschema.xml.in.in.h:20
-msgid "Binding to pause playback."
-msgstr "Klávesová skratka na pozastavenie prehrávania."
-
-# summary
-#: ../data/org.gnome.settings-daemon.plugins.media-keys.gschema.xml.in.in.h:21
-msgid "Play (or play/pause)"
-msgstr "Hrať (alebo hrať/pozastaviť)"
-
-# description
-#: ../data/org.gnome.settings-daemon.plugins.media-keys.gschema.xml.in.in.h:22
-msgid "Binding to start playback (or toggle play/pause)."
-msgstr "Klávesová skratka na začatie prehrávania (alebo hrať/pozastaviť)."
-
-# summary
-#: ../data/org.gnome.settings-daemon.plugins.media-keys.gschema.xml.in.in.h:23
-msgid "Log out"
-msgstr "Odhlásiť"
-
-# description
-#: ../data/org.gnome.settings-daemon.plugins.media-keys.gschema.xml.in.in.h:24
-msgid "Binding to log out."
-msgstr "Klávesová skratka na odhlásenie."
-
-# summary
-#: ../data/org.gnome.settings-daemon.plugins.media-keys.gschema.xml.in.in.h:25
-msgid "Previous track"
-msgstr "Predchádzajúca stopa"
-
-# description
-#: ../data/org.gnome.settings-daemon.plugins.media-keys.gschema.xml.in.in.h:26
-msgid "Binding to skip to previous track."
-msgstr "Klávesová skratka na preskočenie na predchádzajúcu stopu."
-
-# summary
-#: ../data/org.gnome.settings-daemon.plugins.media-keys.gschema.xml.in.in.h:29
-msgid "Lock screen"
-msgstr "Uzamknúť obrazovku"
-
-# description
-#: ../data/org.gnome.settings-daemon.plugins.media-keys.gschema.xml.in.in.h:30
-msgid "Binding to lock the screen."
-msgstr "Klávesová skratka na uzamknutie obrazovky."
-
-# summary
-#: ../data/org.gnome.settings-daemon.plugins.media-keys.gschema.xml.in.in.h:31
-msgid "Search"
-msgstr "Nájsť"
-
-# description
-#: ../data/org.gnome.settings-daemon.plugins.media-keys.gschema.xml.in.in.h:32
-msgid "Binding to launch the search tool."
-msgstr "Klávesová skratka na spustenie vyhľadávacieho nástroja."
-
-# summary
-#: ../data/org.gnome.settings-daemon.plugins.media-keys.gschema.xml.in.in.h:33
-msgid "Stop playback"
-msgstr "Zastaviť prehrávanie"
-
-# description
-#: ../data/org.gnome.settings-daemon.plugins.media-keys.gschema.xml.in.in.h:34
-msgid "Binding to stop playback."
-msgstr "Klávesová skratka na zastavenie prehrávania."
-
-# summary
-#: ../data/org.gnome.settings-daemon.plugins.media-keys.gschema.xml.in.in.h:35
-msgid "Volume down"
-msgstr "Znížiť hlasitosť"
-
-# description
-#: ../data/org.gnome.settings-daemon.plugins.media-keys.gschema.xml.in.in.h:36
-msgid "Binding to lower the system volume."
-msgstr "Klávesová skratka na zníženie hlasitosti."
-
-# summary
-#: ../data/org.gnome.settings-daemon.plugins.media-keys.gschema.xml.in.in.h:37
-msgid "Volume mute"
-msgstr "Umlčať zvuk"
-
-# description
-#: ../data/org.gnome.settings-daemon.plugins.media-keys.gschema.xml.in.in.h:38
-msgid "Binding to mute the system volume."
-msgstr "Klávesová skratka na umlčanie zvuku."
-
-# summary
-#: ../data/org.gnome.settings-daemon.plugins.media-keys.gschema.xml.in.in.h:39
-msgid "Volume up"
-msgstr "Zvýšiť hlasitosť"
-
-# description
-#: ../data/org.gnome.settings-daemon.plugins.media-keys.gschema.xml.in.in.h:40
-msgid "Binding to raise the system volume."
-msgstr "Klávesová skratka na zvýšenie hlasitosti."
-
-#: ../data/org.gnome.settings-daemon.plugins.media-keys.gschema.xml.in.in.h:41
-msgid "Take a screenshot"
-msgstr "Vytvoriť snímku obrazovky"
-
-# description
-#: ../data/org.gnome.settings-daemon.plugins.media-keys.gschema.xml.in.in.h:42
-msgid "Binding to take a screenshot."
-msgstr "Klávesová skratka na na vytvorenie snímky obrazovky."
-
-#: ../data/org.gnome.settings-daemon.plugins.media-keys.gschema.xml.in.in.h:43
-msgid "Take a screenshot of a window"
-msgstr "Vytvoriť snímku okna"
-
-# description
-#: ../data/org.gnome.settings-daemon.plugins.media-keys.gschema.xml.in.in.h:44
-msgid "Binding to take a screenshot of a window."
-msgstr "Klávesová skratka na vytvorenie snímky okna."
-
-#: ../data/org.gnome.settings-daemon.plugins.media-keys.gschema.xml.in.in.h:45
-msgid "Take a screenshot of an area"
-msgstr "Vytvoriť snímku oblasti"
-
-# description
-#: ../data/org.gnome.settings-daemon.plugins.media-keys.gschema.xml.in.in.h:46
-msgid "Binding to take a screenshot of an area."
-msgstr "Klávesová skratka na vytvorenie snímky oblasti."
-
-#: ../data/org.gnome.settings-daemon.plugins.media-keys.gschema.xml.in.in.h:47
-msgid "Copy a screenshot to clipboard"
-msgstr "Skopírovať snímku obrazovky do schránky"
-
-# description
-#: ../data/org.gnome.settings-daemon.plugins.media-keys.gschema.xml.in.in.h:48
-msgid "Binding to copy a screenshot to clipboard."
-msgstr "Klávesová skratka na skopírovanie snímky obrazovky do schránky."
-
-#: ../data/org.gnome.settings-daemon.plugins.media-keys.gschema.xml.in.in.h:49
-msgid "Copy a screenshot of a window to clipboard"
-msgstr "Skopírovať snímku okna do schránky"
-
-#: ../data/org.gnome.settings-daemon.plugins.media-keys.gschema.xml.in.in.h:50
-msgid "Binding to copy a screenshot of a window to clipboard."
-msgstr "Klávesová skratka na skopírovanie snímky okna do schránky."
-
-#: ../data/org.gnome.settings-daemon.plugins.media-keys.gschema.xml.in.in.h:51
-msgid "Copy a screenshot of an area to clipboard"
-msgstr "Skopírovať snímku oblasti do schránky"
-
-#: ../data/org.gnome.settings-daemon.plugins.media-keys.gschema.xml.in.in.h:52
-msgid "Binding to copy a screenshot of an area to clipboard."
-msgstr "Klávesová skratka na skopírovanie snímky oblasti do schránky."
-
-# summary
-#: ../data/org.gnome.settings-daemon.plugins.media-keys.gschema.xml.in.in.h:53
-msgid "Launch web browser"
-msgstr "Spustiť webový prehliadač"
-
-# description
-#: ../data/org.gnome.settings-daemon.plugins.media-keys.gschema.xml.in.in.h:54
-msgid "Binding to launch the web browser."
-msgstr "Klávesová skratka na spustenie webového prehliadača."
-
-# summary
-#: ../data/org.gnome.settings-daemon.plugins.media-keys.gschema.xml.in.in.h:55
-msgid "Toggle magnifier"
-msgstr "Prepnúť lupu"
-
-# description
-#: ../data/org.gnome.settings-daemon.plugins.media-keys.gschema.xml.in.in.h:56
-msgid "Binding to show the screen magnifier"
-msgstr "Klávesová skratka na zobrazenie lupy."
-
-# summary
-#: ../data/org.gnome.settings-daemon.plugins.media-keys.gschema.xml.in.in.h:57
-msgid "Toggle screen reader"
-msgstr "Prepnúť čítač obrazovky"
-
-# description
-#: ../data/org.gnome.settings-daemon.plugins.media-keys.gschema.xml.in.in.h:58
-msgid "Binding to start the screen reader"
-msgstr "Klávesová skratka na spustenie čítača obrazovky"
-
-# summary
-#: ../data/org.gnome.settings-daemon.plugins.media-keys.gschema.xml.in.in.h:59
-msgid "Toggle on-screen keyboard"
-msgstr "Prepnúť klávesnicu na obrazovke"
-
-# description
-#: ../data/org.gnome.settings-daemon.plugins.media-keys.gschema.xml.in.in.h:60
-msgid "Binding to show the on-screen keyboard"
-msgstr "Klávesová skratka na zobrazenie klávesnice na obrazovke"
-
-# summary
-#: ../data/org.gnome.settings-daemon.plugins.media-keys.gschema.xml.in.in.h:61
-msgid "Increase text size"
-msgstr "Zväčšiť veľkosť textu"
-
-# description
-#: ../data/org.gnome.settings-daemon.plugins.media-keys.gschema.xml.in.in.h:62
-msgid "Binding to increase the text size"
-msgstr "Klávesová skratka na zväčšenie veľkosti textu"
-
-# summary
-#: ../data/org.gnome.settings-daemon.plugins.media-keys.gschema.xml.in.in.h:63
-msgid "Decrease text size"
-msgstr "Zmenšiť veľkosť textu"
-
-# description
-#: ../data/org.gnome.settings-daemon.plugins.media-keys.gschema.xml.in.in.h:64
-msgid "Binding to decrease the text size"
-msgstr "Klávesová skratka na zmenšenie veľkosti textu"
-
-# summary
-#: ../data/org.gnome.settings-daemon.plugins.media-keys.gschema.xml.in.in.h:65
-msgid "Toggle contrast"
-msgstr "Prepnúť kontrast"
-
-# description
-#: ../data/org.gnome.settings-daemon.plugins.media-keys.gschema.xml.in.in.h:66
-msgid "Binding to toggle the interface contrast"
-msgstr "Klávesová skratka na prepnutie kontrastu rozhrania"
-
-# summary
-#: ../data/org.gnome.settings-daemon.plugins.media-keys.gschema.xml.in.in.h:67
-msgid "Magnifier zoom in"
-msgstr "Zväčšiť lupou"
-
-# description
-#: ../data/org.gnome.settings-daemon.plugins.media-keys.gschema.xml.in.in.h:68
-msgid "Binding for the magnifier to zoom in"
-msgstr "Klávesová skratka na zväčšenie pomocou lupy"
-
-# summary
-#: ../data/org.gnome.settings-daemon.plugins.media-keys.gschema.xml.in.in.h:69
-msgid "Magnifier zoom out"
-msgstr "Zmenšiť lupou"
-
-# description
-#: ../data/org.gnome.settings-daemon.plugins.media-keys.gschema.xml.in.in.h:70
-msgid "Binding for the magnifier to zoom out"
-msgstr "Klávesová skratka na zmenšenie pomocou lupy"
-
-# param name
-#: ../data/org.gnome.settings-daemon.plugins.media-keys.gschema.xml.in.in.h:71
-msgid "Name"
-msgstr "Názov"
-
-#: ../data/org.gnome.settings-daemon.plugins.media-keys.gschema.xml.in.in.h:72
-msgid "Name of the custom binding"
-msgstr "Názov prispôsobenej klávesovej skratky"
-
-# description
-#: ../data/org.gnome.settings-daemon.plugins.media-keys.gschema.xml.in.in.h:73
-msgid "Binding"
-msgstr "Klávesová skratka"
-
-# description
-#: ../data/org.gnome.settings-daemon.plugins.media-keys.gschema.xml.in.in.h:74
-msgid "Binding for the custom binding"
-msgstr "Klávesová skratka prispôsobenej klávesovej skratky"
-
-#: ../data/org.gnome.settings-daemon.plugins.media-keys.gschema.xml.in.in.h:75
-msgid "Command"
-msgstr "Príkaz"
-
-# description
-#: ../data/org.gnome.settings-daemon.plugins.media-keys.gschema.xml.in.in.h:76
-msgid "Command to run when the binding is invoked"
-msgstr "Príkaz, ktorý sa má spustiť, keď je stlačená klávesová skratka"
-
-# summary
-#: ../data/org.gnome.settings-daemon.plugins.power.gschema.xml.in.in.h:5
-msgid "Percentage considered low"
-msgstr "Percento, považované za nízke"
-
-# description
-#: ../data/org.gnome.settings-daemon.plugins.power.gschema.xml.in.in.h:6
-msgid ""
-"The percentage of the battery when it is considered low. Only valid when use-"
-"time-for-policy is false."
-msgstr ""
-"Percento nabitia batérie, ktoré je považované za nízke. Platí iba ak má use-"
-"time-for-policy hodnotu false."
-
-# summary
-#: ../data/org.gnome.settings-daemon.plugins.power.gschema.xml.in.in.h:7
-msgid "Percentage considered critical"
-msgstr "Percento, považované za kritické"
-
-# description
-#: ../data/org.gnome.settings-daemon.plugins.power.gschema.xml.in.in.h:8
-msgid ""
-"The percentage of the battery when it is considered critical. Only valid "
-"when use-time-for-policy is false."
-msgstr ""
-"Percento nabitia batérie, ktoré je považované za kritické. Platí iba ak má "
-"use-time-for-policy hodnotu false."
-
-# summary
-#: ../data/org.gnome.settings-daemon.plugins.power.gschema.xml.in.in.h:9
-msgid "Percentage action is taken"
-msgstr "Percento, pri ktorom sa vykoná akcia"
-
-# description
-#: ../data/org.gnome.settings-daemon.plugins.power.gschema.xml.in.in.h:10
-msgid ""
-"The percentage of the battery when the critical action is performed. Only "
-"valid when use-time-for-policy is false."
-msgstr ""
-"Percento stavu batéria, pri ktorom sa vykoná núdzová akcia. Platí iba ak má "
-"use-time-for-policy hodnotu false."
-
-# summary
-#: ../data/org.gnome.settings-daemon.plugins.power.gschema.xml.in.in.h:11
-msgid "The time remaining when low"
-msgstr "Zostávajúci čas, pri ktorom nastane nízky stav"
-
-# description
-#: ../data/org.gnome.settings-daemon.plugins.power.gschema.xml.in.in.h:12
-msgid ""
-"The time remaining in seconds of the battery when it is considered low. Only "
-"valid when use-time-for-policy is true."
-msgstr ""
-"Zostávajúci čas batérie v sekundách, po ktorom sa začne jej stav považovať "
-"za nízky. Platí iba ak má use-time-for-policy hodnotu true."
-
-# summary
-#: ../data/org.gnome.settings-daemon.plugins.power.gschema.xml.in.in.h:13
-msgid "The time remaining when critical"
-msgstr "Zostávajúci čas, pri ktorom nastane kritický stav"
-
-# description
-#: ../data/org.gnome.settings-daemon.plugins.power.gschema.xml.in.in.h:14
-msgid ""
-"The time remaining in seconds of the battery when it is considered critical. "
-"Only valid when use-time-for-policy is true."
-msgstr ""
-"Zostávajúci čas batérie v sekundách, po ktorom sa začne jej stav považovať "
-"za kritický. Platí iba ak má use-time-for-policy hodnotu true."
-
-# summary
-#: ../data/org.gnome.settings-daemon.plugins.power.gschema.xml.in.in.h:15
-msgid "The time remaining when action is taken"
-msgstr "Zostávajúci čas, pri ktorom sa spustí akcia"
-
-# description
-#: ../data/org.gnome.settings-daemon.plugins.power.gschema.xml.in.in.h:16
-msgid ""
-"The time remaining in seconds of the battery when critical action is taken. "
-"Only valid when use-time-for-policy is true."
-msgstr ""
-"Zostávajúci čas batérie v sekundách, po ktorom sa vykoná núdzová akcia. "
-"Platí iba ak má use-time-for-policy hodnotu true."
-
-# summary
-#: ../data/org.gnome.settings-daemon.plugins.power.gschema.xml.in.in.h:17
-msgid "Whether to use time-based notifications"
-msgstr "Či sa majú použiť upozornenia na základe časových údajov"
-
-# description
-#: ../data/org.gnome.settings-daemon.plugins.power.gschema.xml.in.in.h:18
-msgid ""
-"If time based notifications should be used. If set to false, then the "
-"percentage change is used instead, which may fix a broken ACPI BIOS."
-msgstr ""
-"Či by sa malo použiť upozorňovanie na základe časových údajov. Ak je "
-"nastavené na false, potom budú miesto nich použité percentuálne zmeny, čo "
-"môže vyriešiť problém chybného ACPI BIOSu."
-
-# summary
-#: ../data/org.gnome.settings-daemon.plugins.power.gschema.xml.in.in.h:19
-msgid "If we should show the recalled battery warning for a broken battery"
-msgstr "Či chceme zobrazovať varovanie, že je potrebné vymeniť chybnú batériu"
-
-# description
-#: ../data/org.gnome.settings-daemon.plugins.power.gschema.xml.in.in.h:20
-msgid ""
-"If we should show the recalled battery warning for a broken battery. Set "
-"this to false only if you know your battery is okay."
-msgstr ""
-"Či chceme zobrazovať varovanie, že je potrebné vymeniť chybnú batériu. Toto "
-"nastavte na false, iba ak ste si istý, že je vaša batéria v poriadku."
-
-# summary
-#: ../data/org.gnome.settings-daemon.plugins.updates.gschema.xml.in.in.h:5
-msgid "The install root to use when adding and removing packages"
-msgstr ""
-"Koreň inštalačnej cesty používanej pri pridávaní a odstraňovaní balíkov"
-
-# description
-#: ../data/org.gnome.settings-daemon.plugins.updates.gschema.xml.in.in.h:6
-msgid ""
-"The install root to use when processing packages, which is changed when "
-"using LTSP or when testing."
-msgstr ""
-"Koreň inštalačnej cesty používanej pri spracovaní balíkov, ktorá bude "
-"zmenená, pri použití LTSP alebo testovaní"
-
-# summary
-#: ../data/org.gnome.settings-daemon.plugins.updates.gschema.xml.in.in.h:7
-msgid "Use mobile broadband connections"
-msgstr "Použiť pripojenia mobilných sietí"
-
-# description
-#: ../data/org.gnome.settings-daemon.plugins.updates.gschema.xml.in.in.h:8
-msgid ""
-"Use mobile broadband connections such as GSM and CDMA to check for updates."
-msgstr ""
-"Použiť na kontrolu aktualizácií pripojenia mobilných sietí, ako napríklad "
-"GSM a CDMA."
-
-# summary
-#: ../data/org.gnome.settings-daemon.plugins.updates.gschema.xml.in.in.h:9
-msgid "Use WiFi connections"
-msgstr "Použiť WiFi pripojenia"
-
-# description
-#: ../data/org.gnome.settings-daemon.plugins.updates.gschema.xml.in.in.h:10
-msgid ""
-"Use WiFi (wireless LAN) connections to check for updates. It may be faster "
-"to download packages when on a wired connection, and the VPN or proxy "
-"required may also only be available on wired connections."
-msgstr ""
-"Použiť na kontrolu aktualizácií WiFi pripojenia. Ak ste k sieti pripojení "
-"drôtovým pripojením, tak sťahovanie balíkov môže byt rýchlejšie. Potrebné "
-"VPN a proxy môžu tiež byť dostupné len prostredníctvom drôtového pripojenia."
-
-# summary
-#: ../data/org.gnome.settings-daemon.plugins.updates.gschema.xml.in.in.h:11
-msgid "Automatically download updates in the background without confirmation"
-msgstr "Automaticky stiahnuť aktualizácie na pozadí bez potvrdenia"
-
-# description
-#: ../data/org.gnome.settings-daemon.plugins.updates.gschema.xml.in.in.h:12
-msgid ""
-"Automatically download updates in the background without confirmation. "
-"Updates will be auto-downloaded when using wired network connnections, and "
-"also WiFi if 'connection-use-wifi' is enabled and mobile broadband if "
-"'connection-use-mobile' is enabled."
-msgstr ""
-"Automaticky stiahnuť aktualizácie na pozadí bez potvrdenia. Aktualizácie "
-"budú automaticky stiahnuté za predpokladu, že je použité drôtové pripojenie, "
-"ale aj pri WIFI pripojení, ak je povolené  „connection-use-wifi“ a mobilnom "
-"pripojení, ak je povolené „connection-use-mobile“."
-
-# summary
-#: ../data/org.gnome.settings-daemon.plugins.updates.gschema.xml.in.in.h:13
-msgid "Automatically install these types of updates"
-msgstr "Automaticky nainštalovať tieto typy aktualizácií"
-
-# description
-#: ../data/org.gnome.settings-daemon.plugins.updates.gschema.xml.in.in.h:14
-msgid "Automatically install these types of updates."
-msgstr "Automaticky nainštalovať tieto typy aktualizácií."
-
-# summary
-#: ../data/org.gnome.settings-daemon.plugins.updates.gschema.xml.in.in.h:15
-msgid "Get the update list when the session starts"
-msgstr "Získať zoznam aktualizácií pri spustení relácie"
-
-# description
-#: ../data/org.gnome.settings-daemon.plugins.updates.gschema.xml.in.in.h:16
-msgid "Get the update list when the session starts, even if not scheduled to."
-msgstr ""
-"Získať zoznam aktualizácií pri spustení relácie, aj keď to nie je "
-"naplánované."
-
-# summary
-#: ../data/org.gnome.settings-daemon.plugins.updates.gschema.xml.in.in.h:17
-msgid "How often to check for updates"
-msgstr "Ako často sa majú kontrolovať aktualizácie"
-
-# description
-#: ../data/org.gnome.settings-daemon.plugins.updates.gschema.xml.in.in.h:18
-msgid ""
-"How often to check for updates. Value is in seconds. This is a maximum "
-"amount of time that can pass between a security update being published, and "
-"the update being automatically installed or the user notified."
-msgstr ""
-"Ako často sa majú kontrolovať aktualizácie. Hodnota v sekundách. Toto je "
-"maximálne množstvo času, ktoré môže prejsť od vydania bezpečnostnej "
-"aktualizácie po automatické nainštalovanie alebo upozornenie používateľa."
-
-# summary
-#: ../data/org.gnome.settings-daemon.plugins.updates.gschema.xml.in.in.h:19
-msgid "How often to notify the user that non-critical updates are available"
-msgstr ""
-"Ako často sa má oznámiť používateľovi, že sú dostupné nekritické aktualizácie"
-
-# description
-#: ../data/org.gnome.settings-daemon.plugins.updates.gschema.xml.in.in.h:20
-msgid ""
-"How often to tell the user there are non-critical updates. Value is in "
-"seconds. Security update notifications are always shown after the check for "
-"updates, but non-critical notifications should be shown a lot less "
-"frequently."
-msgstr ""
-"Ako často sa má oznámiť používateľovi, že sú dostupné nekritické "
-"aktualizácie. Hodnota v sekundách. Upozornenia na bezpečnostné aktualizácie "
-"sa zobrazia vždy po kontrole aktualizácií, no nekritické oznámenia môžu byť "
-"zobrazované menej často."
-
-# summary
-#: ../data/org.gnome.settings-daemon.plugins.updates.gschema.xml.in.in.h:21
-msgid "The last time we told the user about non-critical notifications"
-msgstr "Čas posledného oznámenia používateľovi o nekritických aktualizáciách"
-
-# description
-#: ../data/org.gnome.settings-daemon.plugins.updates.gschema.xml.in.in.h:22
-msgid ""
-"The last time we notified the user about non-critical updates. Value is in "
-"seconds since the epoch, or zero for never."
-msgstr ""
-"Čas posledného oznámenia používateľovi o nekritických aktualizáciách. "
-"Hodnota v sekundách od začiatku UNIX-ovej epochy, alebo nula ak sa to "
-"nestalo."
-
-# summary
-#: ../data/org.gnome.settings-daemon.plugins.updates.gschema.xml.in.in.h:23
-msgid "How often to check for distribution upgrades"
-msgstr "Ako často sa má kontrolovať prechod na novú verziu distribúcie"
-
-# description
-#: ../data/org.gnome.settings-daemon.plugins.updates.gschema.xml.in.in.h:24
-msgid "How often to check for distribution upgrades. Value is in seconds."
-msgstr ""
-"Ako často sa má kontrolovať prechod na novú verziu distribúcie. Hodnota v "
-"sekundách."
-
-# summary
-#: ../data/org.gnome.settings-daemon.plugins.updates.gschema.xml.in.in.h:25
-msgid "How often to refresh the package cache"
-msgstr "Ako často sa má obnovovať vyrovnávacia pamäť balíkov"
-
-# description
-#: ../data/org.gnome.settings-daemon.plugins.updates.gschema.xml.in.in.h:26
-msgid "How often to refresh the package cache. Value is in seconds."
-msgstr ""
-"Ako často sa má obnovovať vyrovnávacia pamäť balíkov. Hodnota v sekundách."
-
-# summary
-#: ../data/org.gnome.settings-daemon.plugins.updates.gschema.xml.in.in.h:27
-msgid ""
-"The number of seconds at session startup to wait before checking for updates"
-msgstr ""
-"Počet sekúnd od spustenia relácie, ktoré sa majú počkať pred kontrolou "
-"aktualizácií"
-
-# description
-#: ../data/org.gnome.settings-daemon.plugins.updates.gschema.xml.in.in.h:28
-msgid ""
-"The number of seconds at session startup to wait before checking for "
-"updates. Value is in seconds."
-msgstr ""
-"Počet sekúnd od spustenia relácie, ktoré sa majú počkať pred kontrolou "
-"aktualizácií. Hodnota v sekundách."
-
-# summary
-#: ../data/org.gnome.settings-daemon.plugins.updates.gschema.xml.in.in.h:29
-msgid "Install updates automatically when running on battery power"
-msgstr "Inštalovať aktualizácie automaticky pri napájaní z batérie"
-
-# description
-#: ../data/org.gnome.settings-daemon.plugins.updates.gschema.xml.in.in.h:30
-msgid "Install updates automatically when running on battery power."
-msgstr "Inštalovať aktualizácie automaticky pri napájaní z batérie."
-
-# summary
-#: ../data/org.gnome.settings-daemon.plugins.updates.gschema.xml.in.in.h:31
-msgid "Notify the user when distribution upgrades are available"
-msgstr ""
-"Oznámiť používateľovi, keď je dostupný prechod na novú verziu distribúcie"
-
-# description
-#: ../data/org.gnome.settings-daemon.plugins.updates.gschema.xml.in.in.h:32
-msgid "Notify the user when distribution upgrades are available."
-msgstr ""
-"Oznámiť používateľovi, keď je dostupný prechod na novú verziu distribúcie."
-
-# summary
-#: ../data/org.gnome.settings-daemon.plugins.updates.gschema.xml.in.in.h:33
-msgid "Notify the user for completed updates"
-msgstr "Oznámiť používateľovi dokončenie aktualizácií"
-
-# description
-#: ../data/org.gnome.settings-daemon.plugins.updates.gschema.xml.in.in.h:34
-msgid ""
-"Notify the user for completed updates. This may be a useful notification for "
-"some users as installing updates prevents shutdown."
-msgstr ""
-"Oznámiť používateľovi dokončenie aktualizácií. Toto oznámenie môže byť pre "
-"niektorých používateľov užitočné, pretože inštalácia aktualizácií bráni "
-"vypnutiu."
-
-# summary
-#: ../data/org.gnome.settings-daemon.plugins.updates.gschema.xml.in.in.h:35
-msgid "Notify the user for completed updates where the user needs to restart"
-msgstr "Oznámiť používateľovi dokončenie aktualizácií, keď je potrebný reštart"
-
-# description
-#: ../data/org.gnome.settings-daemon.plugins.updates.gschema.xml.in.in.h:36
-msgid "Notify the user for completed updates where the user needs to restart."
-msgstr ""
-"Oznámiť používateľovi dokončenie aktualizácií, keď je potrebný reštart."
-
-# summary
-#: ../data/org.gnome.settings-daemon.plugins.updates.gschema.xml.in.in.h:37
-msgid ""
-"Notify the user when the automatic update was not started on battery power"
-msgstr ""
-"Oznámiť používateľovi, že sa automatická aktualizácia pri napájaní z batérie "
-"nespustila"
-
-# description
-#: ../data/org.gnome.settings-daemon.plugins.updates.gschema.xml.in.in.h:38
-msgid ""
-"Notify the user when the update was not automatically started because the "
-"machine is running on battery power."
-msgstr ""
-"Oznámiť používateľovi, že sa automatická aktualizácia nespustila, pretože je "
-"počítač napájaný z batérie."
-
-# summary
-#: ../data/org.gnome.settings-daemon.plugins.updates.gschema.xml.in.in.h:39
-msgid "Notify the user when the update was started"
-msgstr "Oznámiť používateľovi, že bola spustená automatická aktualizácia"
-
-# description
-#: ../data/org.gnome.settings-daemon.plugins.updates.gschema.xml.in.in.h:40
-msgid "Notify the user when the update was started."
-msgstr "Oznámiť používateľovi, že bola spustená automatická aktualizácia."
-
-# summary
-#: ../data/org.gnome.settings-daemon.plugins.updates.gschema.xml.in.in.h:41
-msgid "Ask the user if additional firmware should be installed"
-msgstr "Opýtať sa používateľa, či má byť nainštalovaný dodatočný firmvér"
-
-# description
-#: ../data/org.gnome.settings-daemon.plugins.updates.gschema.xml.in.in.h:42
-msgid ""
-"Ask the user if additional firmware should be installed if it is available."
-msgstr ""
-"Opýtať sa používateľa, či má byť nainštalovaný dodatočný firmvér, ak je "
-"dostupný"
-
-# summary
-#: ../data/org.gnome.settings-daemon.plugins.updates.gschema.xml.in.in.h:43
-msgid "Firmware files that should not be searched for"
-msgstr "Súbory firmvéru, ktoré sa nemajú vyhľadávať"
-
-# description
-#: ../data/org.gnome.settings-daemon.plugins.updates.gschema.xml.in.in.h:44
-msgid ""
-"Firmware files that should not be searched for, separated by commas. These "
-"can include '*' and '?' characters."
-msgstr ""
-"Súbory firmvéru, oddelené čiarkou, ktoré sa nemajú vyhľadávať. Môžu "
-"obsahovať znaky „*“ a „?“."
-
-# summary
-#: ../data/org.gnome.settings-daemon.plugins.updates.gschema.xml.in.in.h:45
-msgid "Devices that should be ignored"
-msgstr "Zariadenia, ktoré majú byť ignorované"
-
-# description
-#: ../data/org.gnome.settings-daemon.plugins.updates.gschema.xml.in.in.h:46
-msgid ""
-"Devices that should be ignored, separated by commas. These can include '*' "
-"and '?' characters."
-msgstr ""
-"Zariadenia, oddelené čiarkou, ktoré majú byť ignorované. Môžu obsahovať "
-"znaky „*“ a „?“ ."
-
-# summary
-#: ../data/org.gnome.settings-daemon.plugins.updates.gschema.xml.in.in.h:47
-msgid "The filenames on removable media that designate it a software source."
-msgstr ""
-"Názvy súborov na vymeniteľných médiách, ktoré označujú zdroje softvéru."
-
-# description
-#: ../data/org.gnome.settings-daemon.plugins.updates.gschema.xml.in.in.h:48
-msgid ""
-"When removable media is inserted, it is checked to see if it contains any "
-"important filenames in the root directory. If the filename matches, then an "
-"updates check is performed. This allows post-install disks to be used to "
-"update running systems."
-msgstr ""
-"Keď je vložené vymeniteľné médium, overí sa, či obsahuje nejaké dôležité "
-"názvy súborov v koreňovom adresári. Ak sa názvy súborov nájdu, potom sa "
-"vykoná kontrola aktualizácií. Toto umožňuje po-inštalačný disk na "
-"aktualizáciu bežiacich systémov."
-
-# summary
-#: ../data/org.gnome.settings-daemon.plugins.xrandr.gschema.xml.in.in.h:3
-msgid "File for default configuration for RandR"
-msgstr "Súbor predvolenej konfigurácie pre RandR"
-
-# description
-#: ../data/org.gnome.settings-daemon.plugins.xrandr.gschema.xml.in.in.h:4
-msgid ""
-"The XRandR plugin will look for a default configuration in the file "
-"specified by this key. This is similar to the ~/.config/monitors.xml that "
-"normally gets stored in users' home directories. If a user does not have "
-"such a file, or has one that does not match the user's setup of monitors, "
-"then the file specified by this key will be used instead."
-msgstr ""
-"Zásuvný modul XRandR bude hľadať predvolenú konfiguráciu v súbore určenom "
-"týmto kľúčom. Je to podobné ako ~/.config/monitors.xml, ktorý sa ukladá v "
-"domovských adresároch používateľov. Ak používateľ takýto súbor nemá, alebo "
-"má nejaký, ktorý sa nezhoduje s používateľovými nastaveniami monitorov,  "
-"potom sa namiesto toho použije súbor určený týmto kľúčom."
-
-# summary
-#: ../data/org.gnome.settings-daemon.plugins.xrandr.gschema.xml.in.in.h:7
-msgid "Whether to turn off specific monitors after boot"
-msgstr "Či sa majú určité monitory vypnúť po zavedení systému"
-
-# description
-#: ../data/org.gnome.settings-daemon.plugins.xrandr.gschema.xml.in.in.h:8
-msgid ""
-"'clone' will display the same thing on all monitors, 'dock' will switch off "
-"the internal monitor, 'do-nothing' will use the default Xorg behaviour "
-"(extend the desktop in recent versions)"
-msgstr ""
-"„clone“ zobrazí rovnaký obsah na všetkých monitoroch, „dock“ vypne vstavaný "
-"monitor, „do-nothing“ použije predvolené správanie Xorg (v novších verziách "
-"rozšíri plochu)"
-
-# summary
-#: ../data/org.gnome.settings-daemon.plugins.xsettings.gschema.xml.in.in.h:3
-msgid "Antialiasing"
-msgstr "Vyhladzovanie"
-
-# description
-#: ../data/org.gnome.settings-daemon.plugins.xsettings.gschema.xml.in.in.h:4
-msgid ""
-"The type of antialiasing to use when rendering fonts. Possible values are: "
-"\"none\" for no antialiasing, \"grayscale\" for standard grayscale "
-"antialiasing, and \"rgba\" for subpixel antialiasing (LCD screens only)."
-msgstr ""
-"Typ vyhladzovania použitý pri vykresľovaní písma. Možné hodnoty sú: „none“ "
-"pre žiadne vyhladzovanie, „grayscale“ pre štandardné vyhladzovanie odtieňmi "
-"sivej a „rgba“ pre sub-pixelové vyhladzovanie (pre obrazovky LCD)."
-
-# MČ: rozostupy písmen
-# PM: viď diskusiu v mailing liste a odpoveď z JULS
-# description
-#: ../data/org.gnome.settings-daemon.plugins.xsettings.gschema.xml.in.in.h:5
-msgid "Hinting"
-msgstr "Dolaďovanie"
-
-# description
-#: ../data/org.gnome.settings-daemon.plugins.xsettings.gschema.xml.in.in.h:6
-msgid ""
-"The type of hinting to use when rendering fonts. Possible values are: \"none"
-"\" for no hinting, \"slight\" for basic, \"medium\" for moderate, and \"full"
-"\" for maximum hinting (may cause distortion of letter forms)."
-msgstr ""
-"Typ dolaďovania použitý pri vykresľovaní písma. Možné hodnoty sú: „none“ pre "
-"žiadne, „slight“ pre jemné, „medium“ na stredné a „full“ pre úplné (môže "
-"spôsobiť skreslenie tvarov písmen)."
-
-# summary
-#: ../data/org.gnome.settings-daemon.plugins.xsettings.gschema.xml.in.in.h:9
-msgid "RGBA order"
-msgstr "Poradie RGBA"
-
-# description
-#: ../data/org.gnome.settings-daemon.plugins.xsettings.gschema.xml.in.in.h:10
-msgid ""
-"The order of subpixel elements on an LCD screen; only used when antialiasing "
-"is set to \"rgba\". Possible values are: \"rgb\" for red on left (most "
-"common), \"bgr\" for blue on left, \"vrgb\" for red on top, \"vbgr\" for red "
-"on bottom."
-msgstr ""
-"Poradie sub-pixelových prvkov na obrazovke LCD; použije sa len ak je "
-"vyhladzovanie nastavené na „rgba“. Možné hodnoty sú: „rgb“ pre červenú vľavo "
-"(najbežnejšie), „bgr“ pre modrú vľavo, „vrgb“ pre červenú hore a „vbgr“ pre "
-"červenú dole."
-
-# summary
-#: ../data/org.gnome.settings-daemon.plugins.xsettings.gschema.xml.in.in.h:11
-msgid "List of explicitly disabled GTK+ modules"
-msgstr "Zoznam explicitne zakázaných modulov GTK+"
-
-# description
-#: ../data/org.gnome.settings-daemon.plugins.xsettings.gschema.xml.in.in.h:12
-msgid ""
-"A list of strings representing the GTK+ modules that will not be loaded, "
-"even if enabled by default in their configuration."
-msgstr ""
-"Zoznam reťazcov reprezentujúcich moduly GTK+, ktoré nebudú načítané, aj keď "
-"sú podľa ich predvolenej konfigurácie povolené. "
-
-# summary
-#: ../data/org.gnome.settings-daemon.plugins.xsettings.gschema.xml.in.in.h:13
-msgid "List of explicitly enabled GTK+ modules"
-msgstr "Zoznam explicitne povolených modulov GTK+"
-
-# description
-=======
 
 # summary
 #: ../data/org.gnome.settings-daemon.peripherals.gschema.xml.in.in.h:1
@@ -2406,7 +1037,6 @@
 msgstr "Zoznam explicitne povolených modulov GTK+"
 
 # description
->>>>>>> 54b8f0f3
 #: ../data/org.gnome.settings-daemon.plugins.xsettings.gschema.xml.in.in.h:14
 msgid ""
 "A list of strings representing the GTK+ modules that will be loaded, usually "
@@ -2416,11 +1046,6 @@
 "okrem podmienených a vynútene zakázaných. "
 
 # Popis voľby príkazového riadka
-<<<<<<< HEAD
-#: ../gnome-settings-daemon/main.c:54
-msgid "Enable debugging code"
-msgstr "Povoliť ladiaci kód"
-=======
 #: ../gnome-settings-daemon/main.c:53
 msgid "Enable debugging code"
 msgstr "Povolí ladiaci kód"
@@ -2429,7 +1054,6 @@
 #: ../gnome-settings-daemon/main.c:54
 msgid "Replace existing daemon"
 msgstr "Nahradí existujúci démon"
->>>>>>> 54b8f0f3
 
 # Popis voľby príkazového riadka
 #: ../gnome-settings-daemon/main.c:55
@@ -2444,44 +1068,20 @@
 # Description
 #: ../plugins/a11y-keyboard/a11y-keyboard.gnome-settings-plugin.in.h:2
 msgid "Accessibility keyboard plugin"
-<<<<<<< HEAD
-msgstr "Modul prístupnosti klávesnice"
-
-# error
-#: ../plugins/a11y-keyboard/gsd-a11y-keyboard-manager.c:383
-#, c-format
-msgid "There was an error displaying help: %s"
-msgstr "Pri pokuse o zobrazenie Pomocníka nastala chyba: %s"
-
-# title
-#: ../plugins/a11y-keyboard/gsd-a11y-keyboard-manager.c:508
-#: ../plugins/a11y-keyboard/gsd-a11y-keyboard-manager.c:572
-=======
 msgstr "Zásuvný modul klávesnice na zjednodušenie ovládania"
 
 # title
 #: ../plugins/a11y-keyboard/gsd-a11y-keyboard-manager.c:398
->>>>>>> 54b8f0f3
 msgid "Slow Keys Turned On"
 msgstr "Pomalé klávesy zapnuté"
 
 # title
-<<<<<<< HEAD
-#: ../plugins/a11y-keyboard/gsd-a11y-keyboard-manager.c:509
-#: ../plugins/a11y-keyboard/gsd-a11y-keyboard-manager.c:573
-=======
 #: ../plugins/a11y-keyboard/gsd-a11y-keyboard-manager.c:399
->>>>>>> 54b8f0f3
 msgid "Slow Keys Turned Off"
 msgstr "Pomalé klávesy vypnuté"
 
 # message
-<<<<<<< HEAD
-#: ../plugins/a11y-keyboard/gsd-a11y-keyboard-manager.c:510
-#: ../plugins/a11y-keyboard/gsd-a11y-keyboard-manager.c:574
-=======
 #: ../plugins/a11y-keyboard/gsd-a11y-keyboard-manager.c:400
->>>>>>> 54b8f0f3
 msgid ""
 "You just held down the Shift key for 8 seconds.  This is the shortcut for "
 "the Slow Keys feature, which affects the way your keyboard works."
@@ -2490,93 +1090,38 @@
 "klávesy, ktorá ovplyvňuje fungovanie vašej klávesnice."
 
 # notification app name
-<<<<<<< HEAD
-#: ../plugins/a11y-keyboard/gsd-a11y-keyboard-manager.c:529
-#: ../plugins/a11y-keyboard/gsd-a11y-keyboard-manager.c:665
-#: ../plugins/mouse/gsd-mouse-manager.c:910
-=======
 #: ../plugins/a11y-keyboard/gsd-a11y-keyboard-manager.c:410
 #: ../plugins/a11y-keyboard/gsd-a11y-keyboard-manager.c:478
->>>>>>> 54b8f0f3
 msgid "Universal Access"
 msgstr "Bezbariérový prístup"
 
 # notification
 # on_slow_keys_action
 # on_sticky_keys_action
-<<<<<<< HEAD
-#: ../plugins/a11y-keyboard/gsd-a11y-keyboard-manager.c:535
-#: ../plugins/a11y-keyboard/gsd-a11y-keyboard-manager.c:671
-=======
 #: ../plugins/a11y-keyboard/gsd-a11y-keyboard-manager.c:416
 #: ../plugins/a11y-keyboard/gsd-a11y-keyboard-manager.c:484
->>>>>>> 54b8f0f3
 msgid "Turn Off"
 msgstr "Vypnúť"
 
 # notification
 # on_slow_keys_action
 # on_sticky_keys_action
-<<<<<<< HEAD
-#: ../plugins/a11y-keyboard/gsd-a11y-keyboard-manager.c:535
-#: ../plugins/a11y-keyboard/gsd-a11y-keyboard-manager.c:671
-=======
 #: ../plugins/a11y-keyboard/gsd-a11y-keyboard-manager.c:416
 #: ../plugins/a11y-keyboard/gsd-a11y-keyboard-manager.c:484
->>>>>>> 54b8f0f3
 msgid "Turn On"
 msgstr "Zapnúť"
 
 # notification
 # on_slow_keys_action
 # on_sticky_keys_action
-<<<<<<< HEAD
-#: ../plugins/a11y-keyboard/gsd-a11y-keyboard-manager.c:541
-#: ../plugins/a11y-keyboard/gsd-a11y-keyboard-manager.c:677
-=======
 #: ../plugins/a11y-keyboard/gsd-a11y-keyboard-manager.c:422
 #: ../plugins/a11y-keyboard/gsd-a11y-keyboard-manager.c:490
->>>>>>> 54b8f0f3
 msgid "Leave On"
 msgstr "Ponechať"
 
 # notification
 # on_slow_keys_action
 # on_sticky_keys_action
-<<<<<<< HEAD
-#: ../plugins/a11y-keyboard/gsd-a11y-keyboard-manager.c:541
-#: ../plugins/a11y-keyboard/gsd-a11y-keyboard-manager.c:677
-msgid "Leave Off"
-msgstr "Zrušiť"
-
-# dialog button
-#: ../plugins/a11y-keyboard/gsd-a11y-keyboard-manager.c:595
-#: ../plugins/a11y-keyboard/gsd-a11y-keyboard-manager.c:733
-msgid "_Turn Off"
-msgstr "_Vypnúť"
-
-# dialog button
-#: ../plugins/a11y-keyboard/gsd-a11y-keyboard-manager.c:595
-#: ../plugins/a11y-keyboard/gsd-a11y-keyboard-manager.c:733
-msgid "_Turn On"
-msgstr "_Zapnúť"
-
-# dialog button
-#: ../plugins/a11y-keyboard/gsd-a11y-keyboard-manager.c:598
-#: ../plugins/a11y-keyboard/gsd-a11y-keyboard-manager.c:736
-msgid "_Leave On"
-msgstr "_Ponechať"
-
-# dialog button
-#: ../plugins/a11y-keyboard/gsd-a11y-keyboard-manager.c:598
-#: ../plugins/a11y-keyboard/gsd-a11y-keyboard-manager.c:736
-msgid "_Leave Off"
-msgstr "Z_rušiť"
-
-# title
-#: ../plugins/a11y-keyboard/gsd-a11y-keyboard-manager.c:641
-#: ../plugins/a11y-keyboard/gsd-a11y-keyboard-manager.c:707
-=======
 #: ../plugins/a11y-keyboard/gsd-a11y-keyboard-manager.c:422
 #: ../plugins/a11y-keyboard/gsd-a11y-keyboard-manager.c:490
 msgid "Leave Off"
@@ -2584,27 +1129,16 @@
 
 # title
 #: ../plugins/a11y-keyboard/gsd-a11y-keyboard-manager.c:463
->>>>>>> 54b8f0f3
 msgid "Sticky Keys Turned On"
 msgstr "Lepkavé klávesy zapnuté"
 
 # title
-<<<<<<< HEAD
-#: ../plugins/a11y-keyboard/gsd-a11y-keyboard-manager.c:642
-#: ../plugins/a11y-keyboard/gsd-a11y-keyboard-manager.c:708
-=======
 #: ../plugins/a11y-keyboard/gsd-a11y-keyboard-manager.c:464
->>>>>>> 54b8f0f3
 msgid "Sticky Keys Turned Off"
 msgstr "Lepkavé klávesy vypnuté"
 
 # mesage
-<<<<<<< HEAD
-#: ../plugins/a11y-keyboard/gsd-a11y-keyboard-manager.c:644
-#: ../plugins/a11y-keyboard/gsd-a11y-keyboard-manager.c:710
-=======
 #: ../plugins/a11y-keyboard/gsd-a11y-keyboard-manager.c:466
->>>>>>> 54b8f0f3
 msgid ""
 "You just pressed the Shift key 5 times in a row.  This is the shortcut for "
 "the Sticky Keys feature, which affects the way your keyboard works."
@@ -2613,12 +1147,7 @@
 "Lepkavé klávesy, ktorá ovplyvňuje fungovanie vašej klávesnice."
 
 # mesage
-<<<<<<< HEAD
-#: ../plugins/a11y-keyboard/gsd-a11y-keyboard-manager.c:646
-#: ../plugins/a11y-keyboard/gsd-a11y-keyboard-manager.c:712
-=======
 #: ../plugins/a11y-keyboard/gsd-a11y-keyboard-manager.c:468
->>>>>>> 54b8f0f3
 msgid ""
 "You just pressed two keys at once, or pressed the Shift key 5 times in a "
 "row.  This turns off the Sticky Keys feature, which affects the way your "
@@ -2627,234 +1156,6 @@
 "Práve ste stlačili dve klávesy naraz, alebo 5-krát za sebou kláves Shift. To "
 "vypína funkciu Lepkavé klávesy, ktorá ovplyvňuje fungovanie vašej klávesnice."
 
-<<<<<<< HEAD
-# windows title
-#: ../plugins/a11y-keyboard/gsd-a11y-preferences-dialog.c:412
-#: ../plugins/a11y-keyboard/gsd-a11y-preferences-dialog.ui.h:1
-msgid "Universal Access Preferences"
-msgstr "Nastavenie bezbariérového prístupu"
-
-# check button
-#: ../plugins/a11y-keyboard/gsd-a11y-preferences-dialog.ui.h:2
-msgid "Use on-screen _keyboard"
-msgstr "Použiť _klávesnicu na obrazovke"
-
-# check button
-#: ../plugins/a11y-keyboard/gsd-a11y-preferences-dialog.ui.h:3
-msgid "Use screen _reader"
-msgstr "Použiť čítačku _obrazovky"
-
-# check button
-#: ../plugins/a11y-keyboard/gsd-a11y-preferences-dialog.ui.h:4
-msgid "Use screen _magnifier"
-msgstr "Použiť l_upu obrazovky"
-
-# check button
-#: ../plugins/a11y-keyboard/gsd-a11y-preferences-dialog.ui.h:5
-msgid "Enhance _contrast in colors"
-msgstr "Zlepšiť kontrast _farieb"
-
-# check button
-#: ../plugins/a11y-keyboard/gsd-a11y-preferences-dialog.ui.h:6
-msgid "Make _text larger and easier to read"
-msgstr "Zväčšiť _text pre lepšiu čitateľnosť"
-
-# check button
-#: ../plugins/a11y-keyboard/gsd-a11y-preferences-dialog.ui.h:7
-msgid "_Press keyboard shortcuts one key at a time (Sticky Keys)"
-msgstr "_Stláčať klávesové skratky po jednom klávese (lepkavé klávesy)"
-
-# check button
-#: ../plugins/a11y-keyboard/gsd-a11y-preferences-dialog.ui.h:8
-msgid "_Ignore duplicate keypresses (Bounce Keys)"
-msgstr "_Ignorovať opakované klávesy (poskakujúce klávesy)"
-
-# check button
-#: ../plugins/a11y-keyboard/gsd-a11y-preferences-dialog.ui.h:9
-msgid "Press and _hold keys to accept them (Slow Keys)"
-msgstr "Stlačiť a po_držať klávesy pre ich prijatie (pomalé klávesy)"
-
-# plugin name
-#: ../plugins/a11y-settings/a11y-settings.gnome-settings-plugin.in.h:1
-msgid "Accessibility settings"
-msgstr "Nastavenia pristupnosti"
-
-# plugin desc
-#: ../plugins/a11y-settings/a11y-settings.gnome-settings-plugin.in.h:2
-msgid "Accessibility settings plugin"
-msgstr "Modul pre nastavenie prístupnosti"
-
-# plugin name
-#: ../plugins/automount/gnome-fallback-mount-helper.desktop.in.in.h:1
-msgid "Mount Helper"
-msgstr "Pomocník pre pripájanie diskov"
-
-# plugin desc
-#: ../plugins/automount/gnome-fallback-mount-helper.desktop.in.in.h:2
-msgid "Automount and autorun plugged devices"
-msgstr "Automaticky pripája a spúšťa pripojené zariadenia"
-
-# error; %s mount name
-#: ../plugins/automount/gsd-automount-manager.c:151
-#, c-format
-msgid "Unable to mount %s"
-msgstr "Nepodarilo sa pripojiť %s"
-
-# error; %s mount name
-#: ../plugins/automount/gsd-automount-manager.c:264
-#, c-format
-msgid "Unable to open a folder for %s"
-msgstr "Nepodarilo sa otvoriť priečinok pre %s"
-
-# app_chooser_button
-#: ../plugins/automount/gsd-autorun.c:340
-msgid "Ask what to do"
-msgstr "Opýtať sa, čo urobiť"
-
-# app_chooser_button
-#: ../plugins/automount/gsd-autorun.c:346
-msgid "Do Nothing"
-msgstr "Neurobiť nič"
-
-# app_chooser_button
-#: ../plugins/automount/gsd-autorun.c:352
-msgid "Open Folder"
-msgstr "Otvoriť priečinok"
-
-#: ../plugins/automount/gsd-autorun.c:495
-#, c-format
-msgid "Unable to eject %p"
-msgstr "Nepodarilo sa vysunúť %p"
-
-#: ../plugins/automount/gsd-autorun.c:497
-#, c-format
-msgid "Unable to unmount %p"
-msgstr "Nepodarilo sa odpojiť %p"
-
-# media_greeting
-#: ../plugins/automount/gsd-autorun.c:702
-msgid "You have just inserted an Audio CD."
-msgstr "Práve ste vložili Audio CD."
-
-# media_greeting
-#: ../plugins/automount/gsd-autorun.c:704
-msgid "You have just inserted an Audio DVD."
-msgstr "Práve ste vložili Audio DVD."
-
-# media_greeting
-#: ../plugins/automount/gsd-autorun.c:706
-msgid "You have just inserted a Video DVD."
-msgstr "Práve ste vložili Video DVD."
-
-# media_greeting
-#: ../plugins/automount/gsd-autorun.c:708
-msgid "You have just inserted a Video CD."
-msgstr "Práve ste vložili Video CD."
-
-# media_greeting
-#: ../plugins/automount/gsd-autorun.c:710
-msgid "You have just inserted a Super Video CD."
-msgstr "Práve ste vložili Super Video CD."
-
-# media_greeting
-#: ../plugins/automount/gsd-autorun.c:712
-msgid "You have just inserted a blank CD."
-msgstr "Práve ste vložili prázdne CD."
-
-# media_greeting
-#: ../plugins/automount/gsd-autorun.c:714
-msgid "You have just inserted a blank DVD."
-msgstr "Práve ste vložili prázdne DVD."
-
-# media_greeting
-#: ../plugins/automount/gsd-autorun.c:716
-msgid "You have just inserted a blank Blu-Ray disc."
-msgstr "Práve ste vložili prázdny disk Blu-Ray."
-
-# media_greeting
-#: ../plugins/automount/gsd-autorun.c:718
-msgid "You have just inserted a blank HD DVD."
-msgstr "Práve ste vložili prázdne HD DVD."
-
-# media_greeting
-#: ../plugins/automount/gsd-autorun.c:720
-msgid "You have just inserted a Photo CD."
-msgstr "Práve ste vložili Photo CD."
-
-# media_greeting
-#: ../plugins/automount/gsd-autorun.c:722
-msgid "You have just inserted a Picture CD."
-msgstr "Práve ste vložili Picture CD."
-
-# media_greeting
-#: ../plugins/automount/gsd-autorun.c:724
-msgid "You have just inserted a medium with digital photos."
-msgstr "Práve ste vložili nosič s digitálnymi fotografiami."
-
-# PŠ: grrr, možno pripojili...
-# media_greeting
-#: ../plugins/automount/gsd-autorun.c:726
-msgid "You have just inserted a digital audio player."
-msgstr "Práve ste vložili digitálny prehrávač zvuku."
-
-# media_greeting
-#: ../plugins/automount/gsd-autorun.c:728
-msgid ""
-"You have just inserted a medium with software intended to be automatically "
-"started."
-msgstr ""
-"Práve ste vložili nosič so softévrom, ktorý je určený pre automatické "
-"spustenie."
-
-# media_greeting
-#. fallback to generic greeting
-#: ../plugins/automount/gsd-autorun.c:731
-msgid "You have just inserted a medium."
-msgstr "Práve ste vložili nosič."
-
-# label
-#: ../plugins/automount/gsd-autorun.c:733
-msgid "Choose what application to launch."
-msgstr "Zvoľte aplikáciu, ktorá sa spustí"
-
-# label
-#: ../plugins/automount/gsd-autorun.c:742
-#, c-format
-msgid ""
-"Select how to open \"%s\" and whether to perform this action in the future "
-"for other media of type \"%s\"."
-msgstr ""
-"Vyberte ako sa má otvoriť „%s“, a či sa má táto akcia vykonať aj pri "
-"ostatných nosičoch typu „%s“."
-
-# check button
-#: ../plugins/automount/gsd-autorun.c:769
-msgid "_Always perform this action"
-msgstr "Vždy vykonať túto _akciu"
-
-# button
-#: ../plugins/automount/gsd-autorun.c:785
-msgid "_Eject"
-msgstr "Vy_sunúť"
-
-# button
-#: ../plugins/automount/gsd-autorun.c:790
-msgid "_Unmount"
-msgstr "_Odpojiť"
-
-# plugin name
-#: ../plugins/background/background.gnome-settings-plugin.in.h:1
-msgid "Background"
-msgstr "Pozadie"
-
-# plugin desc
-#: ../plugins/background/background.gnome-settings-plugin.in.h:2
-msgid "Background plugin"
-msgstr "Modul Pozadie"
-
-# plugin name
-#: ../plugins/clipboard/clipboard.gnome-settings-plugin.in.h:1
-=======
 # plugin name
 #: ../plugins/a11y-settings/a11y-settings.gnome-settings-plugin.in.h:1
 msgid "Accessibility settings"
@@ -2868,26 +1169,17 @@
 # plugin name
 #. Priority=100
 #: ../plugins/clipboard/clipboard.gnome-settings-plugin.in.h:2
->>>>>>> 54b8f0f3
 msgid "Clipboard"
 msgstr "Schránka"
 
 # plugin desc
-<<<<<<< HEAD
-#: ../plugins/clipboard/clipboard.gnome-settings-plugin.in.h:2
-=======
 #: ../plugins/clipboard/clipboard.gnome-settings-plugin.in.h:3
->>>>>>> 54b8f0f3
 msgid "Clipboard plugin"
 msgstr "Modul Schránka"
 
 # plugin name
 #: ../plugins/color/color.gnome-settings-plugin.in.h:1
-<<<<<<< HEAD
-#: ../plugins/color/gsd-color-manager.c:1757
-=======
 #: ../plugins/color/gsd-color-calibrate.c:139
->>>>>>> 54b8f0f3
 msgid "Color"
 msgstr "Farba"
 
@@ -2897,71 +1189,40 @@
 msgstr "Modul Farba"
 
 # notification button
-<<<<<<< HEAD
-#: ../plugins/color/gsd-color-manager.c:1762
-=======
 #: ../plugins/color/gsd-color-calibrate.c:144
->>>>>>> 54b8f0f3
 msgid "Recalibrate now"
 msgstr "Rekalibrovať teraz"
 
 # notification title
 #. TRANSLATORS: this is when the device has not been recalibrated in a while
-<<<<<<< HEAD
-#: ../plugins/color/gsd-color-manager.c:1804
-=======
 #: ../plugins/color/gsd-color-calibrate.c:187
->>>>>>> 54b8f0f3
 msgid "Recalibration required"
 msgstr "Potrebná rekalibrácia"
 
 #. TRANSLATORS: this is when the display has not been recalibrated in a while
-<<<<<<< HEAD
-#: ../plugins/color/gsd-color-manager.c:1816
-=======
 #: ../plugins/color/gsd-color-calibrate.c:199
->>>>>>> 54b8f0f3
 #, c-format
 msgid "The display '%s' should be recalibrated soon."
 msgstr "Displej „%s“ by mal byť čoskoro rekalibrovaný."
 
 #. TRANSLATORS: this is when the printer has not been recalibrated in a while
-<<<<<<< HEAD
-#: ../plugins/color/gsd-color-manager.c:1825
-=======
 #: ../plugins/color/gsd-color-calibrate.c:208
->>>>>>> 54b8f0f3
 #, c-format
 msgid "The printer '%s' should be recalibrated soon."
 msgstr "Tlačiareň „%s“ by mala byť čoskoro rekalibrovaná."
 
 #. TRANSLATORS: this is the application name
-<<<<<<< HEAD
-#: ../plugins/color/gsd-color-manager.c:2149
-#: ../plugins/color/gsd-color-manager.c:2165
-=======
 #: ../plugins/color/gsd-color-calibrate.c:346
 #: ../plugins/color/gsd-color-calibrate.c:362
->>>>>>> 54b8f0f3
 msgid "GNOME Settings Daemon Color Plugin"
 msgstr "Modul Farba pre Démon nastavení GNOME"
 
 #. TRANSLATORS: this is a sound description
-<<<<<<< HEAD
-#: ../plugins/color/gsd-color-manager.c:2151
-=======
 #: ../plugins/color/gsd-color-calibrate.c:348
->>>>>>> 54b8f0f3
 msgid "Color calibration device added"
 msgstr "Pridané zariadenie pre kalibráciu farieb"
 
 #. TRANSLATORS: this is a sound description
-<<<<<<< HEAD
-#: ../plugins/color/gsd-color-manager.c:2167
-msgid "Color calibration device removed"
-msgstr "Odobrané zariadenie pre kalibráciu farieb"
-
-=======
 #: ../plugins/color/gsd-color-calibrate.c:364
 msgid "Color calibration device removed"
 msgstr "Odobrané zariadenie pre kalibráciu farieb"
@@ -3004,7 +1265,6 @@
 msgid "Settings"
 msgstr "Nastavenia"
 
->>>>>>> 54b8f0f3
 # plugin name
 #: ../plugins/dummy/dummy.gnome-settings-plugin.in.h:1
 msgid "Dummy"
@@ -3014,90 +1274,6 @@
 #: ../plugins/dummy/dummy.gnome-settings-plugin.in.h:2
 msgid "Dummy plugin"
 msgstr "Modul Atrapa"
-<<<<<<< HEAD
-
-# notification
-#: ../plugins/housekeeping/gsd-disk-space.c:332
-#, c-format
-msgid "Low Disk Space on \"%s\""
-msgstr "Nedostatok diskového priestoru na „%s“"
-
-# notification body
-#: ../plugins/housekeeping/gsd-disk-space.c:334
-#, c-format
-msgid ""
-"The volume \"%s\" has only %s disk space remaining.  You may free up some "
-"space by emptying the trash."
-msgstr ""
-"Na zväzku „%s“ zostáva už len %s diskového priestoru. Nejaké miesto môžete "
-"uvoľniť vyprázdnením Koša."
-
-# notification body
-#: ../plugins/housekeeping/gsd-disk-space.c:338
-#: ../plugins/housekeeping/gsd-ldsm-dialog.c:81
-#, c-format
-msgid "The volume \"%s\" has only %s disk space remaining."
-msgstr "Na zväzku „%s“ zostáva už len %s diskového priestoru."
-
-# notification body
-#. Set up all the window stuff here
-#: ../plugins/housekeeping/gsd-disk-space.c:343
-#: ../plugins/housekeeping/gsd-ldsm-dialog.c:205
-msgid "Low Disk Space"
-msgstr "Nedostatok diskového priestoru"
-
-# notification body
-#: ../plugins/housekeeping/gsd-disk-space.c:345
-#, c-format
-msgid ""
-"This computer has only %s disk space remaining.  You may free up some space "
-"by emptying the trash."
-msgstr ""
-"Na tomto počítači zostáva už len %s diskového priestoru. Nejaké miesto "
-"môžete uvoľniť vyprázdnením Koša."
-
-# notification body
-#: ../plugins/housekeeping/gsd-disk-space.c:348
-#: ../plugins/housekeeping/gsd-ldsm-dialog.c:84
-#, c-format
-msgid "This computer has only %s disk space remaining."
-msgstr "Na tomto počítači zostáva už len %s diskového priestoru."
-
-# notification name
-#: ../plugins/housekeeping/gsd-disk-space.c:363
-msgid "Disk space"
-msgstr "Diskový priestor"
-
-# action
-#: ../plugins/housekeeping/gsd-disk-space.c:370
-msgid "Examine"
-msgstr "Preskúmať"
-
-# action
-#: ../plugins/housekeeping/gsd-disk-space.c:378
-#: ../plugins/housekeeping/gsd-ldsm-dialog.c:437
-msgid "Empty Trash"
-msgstr "Vyprázdniť Kôš"
-
-# action
-#: ../plugins/housekeeping/gsd-disk-space.c:385
-#: ../plugins/housekeeping/gsd-ldsm-dialog.c:452
-msgid "Ignore"
-msgstr "Ignorovať"
-
-# checkbutton
-#: ../plugins/housekeeping/gsd-ldsm-dialog.c:66
-msgid "Don't show any warnings again for this file system"
-msgstr "Nezobrazovať už žiadne upozornenia pre tento súborový systém"
-
-# checkbutton
-#: ../plugins/housekeeping/gsd-ldsm-dialog.c:68
-msgid "Don't show any warnings again"
-msgstr "Nezobrazovať už žiadne upozornenia"
-
-# dialog secondary text
-#: ../plugins/housekeeping/gsd-ldsm-dialog.c:100
-=======
 
 # %s je pripojny bod
 # notification
@@ -3181,24 +1357,15 @@
 
 # dialog secondary text
 #: ../plugins/housekeeping/gsd-ldsm-dialog.c:99
->>>>>>> 54b8f0f3
 msgid ""
 "You can free up disk space by emptying the Trash, removing unused programs "
 "or files, or moving files to another disk or partition."
 msgstr ""
-<<<<<<< HEAD
-"Uvoľniť diskový priestor môžete vyprázdnením Koša, odstránením nepoužívaných "
-"programov alebo súborov, alebo presunutím súborov na iný disk či oddiel."
-
-# dialog secondary text
-#: ../plugins/housekeeping/gsd-ldsm-dialog.c:103
-=======
 "Diskový priestor môžete uvoľniť vyprázdnením Koša, odstránením nepoužívaných "
 "programov alebo súborov, alebo presunutím súborov na iný disk či oddiel."
 
 # dialog secondary text
 #: ../plugins/housekeeping/gsd-ldsm-dialog.c:102
->>>>>>> 54b8f0f3
 msgid ""
 "You can free up disk space by removing unused programs or files, or by "
 "moving files to another disk or partition."
@@ -3207,11 +1374,7 @@
 "súborov, alebo presunutím súborov na iný disk či oddiel."
 
 # dialog secondary text
-<<<<<<< HEAD
-#: ../plugins/housekeeping/gsd-ldsm-dialog.c:108
-=======
 #: ../plugins/housekeeping/gsd-ldsm-dialog.c:107
->>>>>>> 54b8f0f3
 msgid ""
 "You can free up disk space by emptying the Trash, removing unused programs "
 "or files, or moving files to an external disk."
@@ -3220,11 +1383,7 @@
 "programov alebo súborov, alebo presunutím súborov na externý disk."
 
 # dialog secondary text
-<<<<<<< HEAD
-#: ../plugins/housekeeping/gsd-ldsm-dialog.c:111
-=======
 #: ../plugins/housekeeping/gsd-ldsm-dialog.c:110
->>>>>>> 54b8f0f3
 msgid ""
 "You can free up disk space by removing unused programs or files, or by "
 "moving files to an external disk."
@@ -3233,94 +1392,31 @@
 "súborov, alebo presunutím súborov na externý disk."
 
 # dialog button
-<<<<<<< HEAD
-#: ../plugins/housekeeping/gsd-ldsm-dialog.c:445
+#: ../plugins/housekeeping/gsd-ldsm-dialog.c:441
 msgid "Examine…"
 msgstr "Preskúmať…"
 
-# message dialog; %s - príkazy, ktorých výstup treba
-#: ../plugins/keyboard/gsd-keyboard-xkb.c:87
-#, c-format
-msgid ""
-"Error activating XKB configuration.\n"
-"There can be various reasons for that.\n"
-"\n"
-"If you report this situation as a bug, include the results of\n"
-" • <b>%s</b>\n"
-" • <b>%s</b>\n"
-" • <b>%s</b>\n"
-" • <b>%s</b>"
-msgstr ""
-"Chyba pri aktivovaní nastavenia XKB.\n"
-"Môže to byť z rôznych príčin.\n"
-"\n"
-"Ak budete túto situáciu hlásiť ako chybu, zahrňte výstupy z\n"
-" • <b>%s</b>\n"
-" • <b>%s</b>\n"
-" • <b>%s</b>\n"
-" • <b>%s</b>"
-
-# menu item
-#: ../plugins/keyboard/gsd-keyboard-xkb.c:242
-msgid "_Layouts"
-msgstr "_Rozloženia"
-
-# menu item
-#: ../plugins/keyboard/gsd-keyboard-xkb.c:248
-msgid "Show _Keyboard Layout..."
-msgstr "Zobraziť rozloženie _klávesnice..."
-
-# menu item
-#. translators note:
-#. * This is the name of the gnome-control-center "region" panel
-#: ../plugins/keyboard/gsd-keyboard-xkb.c:255
-msgid "Region and Language Settings"
-msgstr "Nastavenia regiónu a jazyka"
-
-# BUG: https://bugzilla.gnome.org/show_bug.cgi?id=669732
-#. TRANSLATORS: wireless keyboard with internal battery
+#: ../plugins/housekeeping/housekeeping.gnome-settings-plugin.in.h:1
+msgid "Housekeeping"
+msgstr "Údržba"
+
+#: ../plugins/housekeeping/housekeeping.gnome-settings-plugin.in.h:2
+msgid ""
+"Automatically prunes thumbnail caches and other transient files, and warns "
+"about low disk space"
+msgstr ""
+"Automaticky premaže vyrovnávaciu pamäť miniatúr a ostatné prechodné súbory. "
+"Taktiež upozorňuje na nedostatok miesta na disku"
+
 #: ../plugins/keyboard/keyboard.gnome-settings-plugin.in.h:1
-#: ../plugins/power/gpm-common.c:585
 msgid "Keyboard"
-msgid_plural "Keyboards"
-msgstr[0] "Klávesnice"
-msgstr[1] "Klávesnica"
-msgstr[2] "Klávesnice"
+msgstr "Klávesnica"
 
 # plugin desc
 #: ../plugins/keyboard/keyboard.gnome-settings-plugin.in.h:2
 msgid "Keyboard plugin"
 msgstr "Modul Klávesnica"
 
-#. translators:
-#. * The device has been disabled
-#: ../plugins/media-keys/cut-n-paste/gvc-mixer-control.c:1087
-=======
-#: ../plugins/housekeeping/gsd-ldsm-dialog.c:441
-msgid "Examine…"
-msgstr "Preskúmať…"
-
-#: ../plugins/housekeeping/housekeeping.gnome-settings-plugin.in.h:1
-msgid "Housekeeping"
-msgstr "Údržba"
-
-#: ../plugins/housekeeping/housekeeping.gnome-settings-plugin.in.h:2
-msgid ""
-"Automatically prunes thumbnail caches and other transient files, and warns "
-"about low disk space"
-msgstr ""
-"Automaticky premaže vyrovnávaciu pamäť miniatúr a ostatné prechodné súbory. "
-"Taktiež upozorňuje na nedostatok miesta na disku"
-
-#: ../plugins/keyboard/keyboard.gnome-settings-plugin.in.h:1
-msgid "Keyboard"
-msgstr "Klávesnica"
-
-# plugin desc
-#: ../plugins/keyboard/keyboard.gnome-settings-plugin.in.h:2
-msgid "Keyboard plugin"
-msgstr "Modul Klávesnica"
-
 #: ../plugins/media-keys/gsd-media-keys-manager.c:1975
 msgid "Screencast from %d %t.webm"
 msgstr "Nahrávka obrazovky z %s %t.webm"
@@ -3345,17 +1441,12 @@
 #. translators:
 #. * The device has been disabled
 #: ../plugins/media-keys/gvc/gvc-mixer-control.c:1830
->>>>>>> 54b8f0f3
 msgid "Disabled"
 msgstr "Zakázané"
 
 #. translators:
 #. * The number of sound outputs on a particular device
-<<<<<<< HEAD
-#: ../plugins/media-keys/cut-n-paste/gvc-mixer-control.c:1094
-=======
 #: ../plugins/media-keys/gvc/gvc-mixer-control.c:1837
->>>>>>> 54b8f0f3
 #, c-format
 msgid "%u Output"
 msgid_plural "%u Outputs"
@@ -3365,11 +1456,7 @@
 
 #. translators:
 #. * The number of sound inputs on a particular device
-<<<<<<< HEAD
-#: ../plugins/media-keys/cut-n-paste/gvc-mixer-control.c:1104
-=======
 #: ../plugins/media-keys/gvc/gvc-mixer-control.c:1847
->>>>>>> 54b8f0f3
 #, c-format
 msgid "%u Input"
 msgid_plural "%u Inputs"
@@ -3378,1556 +1465,16 @@
 msgstr[2] "%u vstupy"
 
 # mixer stream name
-<<<<<<< HEAD
-#: ../plugins/media-keys/cut-n-paste/gvc-mixer-control.c:1402
-msgid "System Sounds"
-msgstr "Systémové zvuky"
-
-# plugin name
-#: ../plugins/media-keys/media-keys.gnome-settings-plugin.in.h:1
-=======
 #: ../plugins/media-keys/gvc/gvc-mixer-control.c:2371
 msgid "System Sounds"
 msgstr "Systémové zvuky"
 
 #. Priority=100
 #: ../plugins/media-keys/media-keys.gnome-settings-plugin.in.h:2
->>>>>>> 54b8f0f3
 msgid "Media keys"
 msgstr "Multimediálne klávesy"
 
 # plugin desc
-<<<<<<< HEAD
-#: ../plugins/media-keys/media-keys.gnome-settings-plugin.in.h:2
-msgid "Media keys plugin"
-msgstr "Modul Multimediálne klávesy"
-
-#: ../plugins/mouse/gsd-mouse-manager.c:906
-msgid "Could not enable mouse accessibility features"
-msgstr "Nepodarilo sa povoliť sprístupnenie myši"
-
-#: ../plugins/mouse/gsd-mouse-manager.c:908
-msgid ""
-"Mouse accessibility requires Mousetweaks to be installed on your system."
-msgstr ""
-"Sprístupnenie myši vyžaduje, aby bol vo vašom systéme nainštalovaný program "
-"Mousetweaks."
-
-# BUG: https://bugzilla.gnome.org/show_bug.cgi?id=669732
-#. TRANSLATORS: wireless mice with internal batteries
-#: ../plugins/mouse/mouse.gnome-settings-plugin.in.h:1
-#: ../plugins/power/gpm-common.c:581
-msgid "Mouse"
-msgid_plural "Mice"
-msgstr[0] "Myši"
-msgstr[1] "Myš"
-msgstr[2] "Myši"
-
-# plugin desc
-#: ../plugins/mouse/mouse.gnome-settings-plugin.in.h:2
-msgid "Mouse plugin"
-msgstr "Modul Myš"
-
-#: ../plugins/power/gpm-common.c:47
-msgid "Unknown time"
-msgstr "Neznámy čas"
-
-#: ../plugins/power/gpm-common.c:52
-#, c-format
-msgid "%i minute"
-msgid_plural "%i minutes"
-msgstr[0] "%i minút"
-msgstr[1] "%i minúta"
-msgstr[2] "%i minúty"
-
-#: ../plugins/power/gpm-common.c:62
-#, c-format
-msgid "%i hour"
-msgid_plural "%i hours"
-msgstr[0] "%i hodín"
-msgstr[1] "%i hodina"
-msgstr[2] "%i hodiny"
-
-#. TRANSLATOR: "%i %s %i %s" are "%i hours %i minutes"
-#. * Swap order with "%2$s %2$i %1$s %1$i if needed
-#: ../plugins/power/gpm-common.c:68
-#, c-format
-msgid "%i %s %i %s"
-msgstr "%i %s a %i %s"
-
-#: ../plugins/power/gpm-common.c:69
-msgid "hour"
-msgid_plural "hours"
-msgstr[0] "hodín"
-msgstr[1] "hodina"
-msgstr[2] "hodiny"
-
-#: ../plugins/power/gpm-common.c:70
-msgid "minute"
-msgid_plural "minutes"
-msgstr[0] "minút"
-msgstr[1] "minúta"
-msgstr[2] "minúty"
-
-#. TRANSLATORS: The laptop battery is charged, and we know a time.
-#. * The parameter is the time, e.g. 7 hours 6 minutes
-#: ../plugins/power/gpm-common.c:317
-#, c-format
-msgid "provides %s laptop runtime"
-msgstr "umožňuje beh notebooku na %s"
-
-#. TRANSLATORS: the device is discharging, and we have a time remaining
-#. * The first parameter is the device type, e.g. "Laptop battery" and
-#. * the second is the time, e.g. 7 hours 6 minutes
-#: ../plugins/power/gpm-common.c:328
-#, c-format
-msgid "%s %s remaining"
-msgstr "%s vydrží %s"
-
-#. TRANSLATORS: device is charging, and we have a time to full and a percentage
-#. * The first parameter is the device type, e.g. "Laptop battery" and
-#. * the second is the time, e.g. "7 hours 6 minutes"
-#. TRANSLATORS: device is charging, and we have a time to full and a percentage.
-#. * The first parameter is the device type, e.g. "Laptop battery" and
-#. * the second is the time, e.g. "7 hours 6 minutes"
-#: ../plugins/power/gpm-common.c:349 ../plugins/power/gpm-common.c:366
-#, c-format
-msgid "%s %s until charged"
-msgstr "%s sa nabije za %s"
-
-#. TRANSLATORS: the device is charging, and we have a time to full and empty.
-#. * The parameter is a time string, e.g. "7 hours 6 minutes"
-#: ../plugins/power/gpm-common.c:356
-#, c-format
-msgid "provides %s battery runtime"
-msgstr "umožňuje beh batérie na %s"
-
-#. TRANSLATORS: the type of data, e.g. Laptop battery
-#: ../plugins/power/gpm-common.c:447
-msgid "Product:"
-msgstr "Produkt:"
-
-#. TRANSLATORS: device is missing
-#. TRANSLATORS: device is charged
-#. TRANSLATORS: device is charging
-#. TRANSLATORS: device is discharging
-#: ../plugins/power/gpm-common.c:451 ../plugins/power/gpm-common.c:454
-#: ../plugins/power/gpm-common.c:457 ../plugins/power/gpm-common.c:460
-msgid "Status:"
-msgstr "Stav:"
-
-#: ../plugins/power/gpm-common.c:451
-msgid "Missing"
-msgstr "Chýba"
-
-#. TRANSLATORS: battery state
-#: ../plugins/power/gpm-common.c:454 ../plugins/power/gpm-common.c:723
-msgid "Charged"
-msgstr "Nabitá"
-
-#. TRANSLATORS: battery state
-#: ../plugins/power/gpm-common.c:457 ../plugins/power/gpm-common.c:711
-msgid "Charging"
-msgstr "Nabíja sa"
-
-#. TRANSLATORS: battery state
-#: ../plugins/power/gpm-common.c:460 ../plugins/power/gpm-common.c:715
-msgid "Discharging"
-msgstr "Vybíja sa"
-
-#. TRANSLATORS: percentage
-#: ../plugins/power/gpm-common.c:465
-msgid "Percentage charge:"
-msgstr "Percento nabitia:"
-
-#. TRANSLATORS: manufacturer
-#: ../plugins/power/gpm-common.c:469
-msgid "Vendor:"
-msgstr "Výrobca:"
-
-#. TRANSLATORS: how the battery is made, e.g. Lithium Ion
-#: ../plugins/power/gpm-common.c:474
-msgid "Technology:"
-msgstr "Technológia:"
-
-#. TRANSLATORS: serial number of the battery
-#: ../plugins/power/gpm-common.c:478
-msgid "Serial number:"
-msgstr "Sériové číslo:"
-
-#. TRANSLATORS: model number of the battery
-#: ../plugins/power/gpm-common.c:482
-msgid "Model:"
-msgstr "Model:"
-
-#. TRANSLATORS: time to fully charged
-#: ../plugins/power/gpm-common.c:487
-msgid "Charge time:"
-msgstr "Čas do nabitia:"
-
-#. TRANSLATORS: time to empty
-#: ../plugins/power/gpm-common.c:493
-msgid "Discharge time:"
-msgstr "Čas do vybitia:"
-
-#. TRANSLATORS: Excellent, Good, Fair and Poor are all related to battery Capacity
-#: ../plugins/power/gpm-common.c:500
-msgid "Excellent"
-msgstr "Vynikajúca"
-
-#: ../plugins/power/gpm-common.c:502
-msgid "Good"
-msgstr "Dobrá"
-
-#: ../plugins/power/gpm-common.c:504
-msgid "Fair"
-msgstr "Priemerná"
-
-#: ../plugins/power/gpm-common.c:506
-msgid "Poor"
-msgstr "Úbohá"
-
-#: ../plugins/power/gpm-common.c:510
-msgid "Capacity:"
-msgstr "Kapacita:"
-
-# ide za tým údaj vo Wh
-#: ../plugins/power/gpm-common.c:516 ../plugins/power/gpm-common.c:541
-msgid "Current charge:"
-msgstr "Aktuálne nabitie:"
-
-# ide za tým údaj vo Wh
-#: ../plugins/power/gpm-common.c:522
-msgid "Last full charge:"
-msgstr "Posledné plné nabitie:"
-
-# ide za tým údaj vo Wh
-# Design charge is the amount of charge the battery is designed to have when brand new
-#: ../plugins/power/gpm-common.c:528 ../plugins/power/gpm-common.c:546
-msgid "Design charge:"
-msgstr "Pôvodné nabitie:"
-
-# ide za tým údaj vo W
-# the charge or discharge rate
-#: ../plugins/power/gpm-common.c:533
-msgid "Charge rate:"
-msgstr "Rýchlosť nabíjania:"
-
-#. TRANSLATORS: system power cord
-#: ../plugins/power/gpm-common.c:565
-msgid "AC adapter"
-msgid_plural "AC adapters"
-msgstr[0] "Napájacie šnúry"
-msgstr[1] "Napájacia šnúra"
-msgstr[2] "Napájacie šnúry"
-
-#. TRANSLATORS: laptop primary battery
-#: ../plugins/power/gpm-common.c:569
-msgid "Laptop battery"
-msgid_plural "Laptop batteries"
-msgstr[0] "Batérie notebooku"
-msgstr[1] "Batéria notebooku"
-msgstr[2] "Batérie notebooku"
-
-#. TRANSLATORS: battery-backed AC power source
-#: ../plugins/power/gpm-common.c:573
-msgid "UPS"
-msgid_plural "UPSs"
-msgstr[0] "Záložné zdroje"
-msgstr[1] "Záložný zdroj"
-msgstr[2] "Záložné zdroje"
-
-#. TRANSLATORS: a monitor is a device to measure voltage and current
-#: ../plugins/power/gpm-common.c:577
-msgid "Monitor"
-msgid_plural "Monitors"
-msgstr[0] "Meracie prístroje"
-msgstr[1] "Merací prístroj"
-msgstr[2] "Meracie prístroje"
-
-#. TRANSLATORS: portable device
-#: ../plugins/power/gpm-common.c:589
-msgid "PDA"
-msgid_plural "PDAs"
-msgstr[0] "Zariadenia PDA"
-msgstr[1] "Zariadenie PDA"
-msgstr[2] "Zariadenia PDA"
-
-#. TRANSLATORS: cell phone (mobile...)
-#: ../plugins/power/gpm-common.c:593
-msgid "Cell phone"
-msgid_plural "Cell phones"
-msgstr[0] "Mobilné telefóny"
-msgstr[1] "Mobilný telefón"
-msgstr[2] "Mobilné telefóny"
-
-#. TRANSLATORS: media player, mp3 etc
-#: ../plugins/power/gpm-common.c:598
-msgid "Media player"
-msgid_plural "Media players"
-msgstr[0] "Prenosné prehrávače"
-msgstr[1] "Prenosný prehrávač"
-msgstr[2] "Prenosné prehrávače"
-
-#. TRANSLATORS: tablet device
-#: ../plugins/power/gpm-common.c:602
-msgid "Tablet"
-msgid_plural "Tablets"
-msgstr[0] "Tablety"
-msgstr[1] "Tablet"
-msgstr[2] "Tablety"
-
-#. TRANSLATORS: tablet device
-#: ../plugins/power/gpm-common.c:606
-msgid "Computer"
-msgid_plural "Computers"
-msgstr[0] "Počítače"
-msgstr[1] "Počítač"
-msgstr[2] "Počítače"
-
-# PM u nás sú zaužívané skôr skratky
-#. TRANSLATORS: battery technology
-#: ../plugins/power/gpm-common.c:670
-msgid "Lithium Ion"
-msgstr "Li-Ion akumulátor"
-
-#. TRANSLATORS: battery technology
-#: ../plugins/power/gpm-common.c:674
-msgid "Lithium Polymer"
-msgstr "Li-Pol akumulátor"
-
-#. TRANSLATORS: battery technology
-#: ../plugins/power/gpm-common.c:678
-msgid "Lithium Iron Phosphate"
-msgstr "LiFePO4 akumulátor"
-
-#. TRANSLATORS: battery technology
-#: ../plugins/power/gpm-common.c:682
-msgid "Lead acid"
-msgstr "Olovený akumulátor"
-
-#. TRANSLATORS: battery technology
-#: ../plugins/power/gpm-common.c:686
-msgid "Nickel Cadmium"
-msgstr "NiCd akumulátor"
-
-#. TRANSLATORS: battery technology
-#: ../plugins/power/gpm-common.c:690
-msgid "Nickel metal hydride"
-msgstr "NiMH akumulátor"
-
-#. TRANSLATORS: battery technology
-#: ../plugins/power/gpm-common.c:694
-msgid "Unknown technology"
-msgstr "Neznáma technológia"
-
-#. TRANSLATORS: battery state
-#: ../plugins/power/gpm-common.c:719
-msgid "Empty"
-msgstr "Vybitá"
-
-#. TRANSLATORS: battery state
-#: ../plugins/power/gpm-common.c:727
-msgid "Waiting to charge"
-msgstr "Čaká na nabíjanie"
-
-#. TRANSLATORS: battery state
-#: ../plugins/power/gpm-common.c:731
-msgid "Waiting to discharge"
-msgstr "Čaká na vybíjanie"
-
-#. TRANSLATORS: device not present
-#: ../plugins/power/gpm-common.c:759
-msgid "Laptop battery not present"
-msgstr "Batéria notebooku nie je prítomná"
-
-#. TRANSLATORS: battery state
-#: ../plugins/power/gpm-common.c:763
-msgid "Laptop battery is charging"
-msgstr "Batéria notebooku sa nabíja"
-
-#. TRANSLATORS: battery state
-#: ../plugins/power/gpm-common.c:767
-msgid "Laptop battery is discharging"
-msgstr "Batéria notebooku sa vybíja"
-
-#. TRANSLATORS: battery state
-#: ../plugins/power/gpm-common.c:771
-msgid "Laptop battery is empty"
-msgstr "Batéria notebooku je vybitá"
-
-#. TRANSLATORS: battery state
-#: ../plugins/power/gpm-common.c:775
-msgid "Laptop battery is charged"
-msgstr "Batéria notebooku je nabitá"
-
-#. TRANSLATORS: battery state
-#: ../plugins/power/gpm-common.c:779
-msgid "Laptop battery is waiting to charge"
-msgstr "Batéria notebooku čaká na nabíjanie"
-
-#. TRANSLATORS: battery state
-#: ../plugins/power/gpm-common.c:783
-msgid "Laptop battery is waiting to discharge"
-msgstr "Batéria notebooku čaká na vybíjanie"
-
-#. TRANSLATORS: battery state
-#: ../plugins/power/gpm-common.c:792
-msgid "UPS is charging"
-msgstr "Záložný zdroj sa nabíja"
-
-#. TRANSLATORS: battery state
-#: ../plugins/power/gpm-common.c:796
-msgid "UPS is discharging"
-msgstr "Záložný zdroj sa vybíja"
-
-#. TRANSLATORS: battery state
-#: ../plugins/power/gpm-common.c:800
-msgid "UPS is empty"
-msgstr "Záložný zdroj je vybitý"
-
-#. TRANSLATORS: battery state
-#: ../plugins/power/gpm-common.c:804
-msgid "UPS is charged"
-msgstr "Záložný zdroj je nabitý"
-
-#. TRANSLATORS: battery state
-#: ../plugins/power/gpm-common.c:813
-msgid "Mouse is charging"
-msgstr "Myš sa nabíja"
-
-#. TRANSLATORS: battery state
-#: ../plugins/power/gpm-common.c:817
-msgid "Mouse is discharging"
-msgstr "Myš sa vybíja"
-
-#. TRANSLATORS: battery state
-#: ../plugins/power/gpm-common.c:821
-msgid "Mouse is empty"
-msgstr "Myš je vybitá"
-
-#. TRANSLATORS: battery state
-#: ../plugins/power/gpm-common.c:825
-msgid "Mouse is charged"
-msgstr "Myš je nabitá"
-
-#. TRANSLATORS: battery state
-#: ../plugins/power/gpm-common.c:834
-msgid "Keyboard is charging"
-msgstr "Klávesnica sa nabíja"
-
-#. TRANSLATORS: battery state
-#: ../plugins/power/gpm-common.c:838
-msgid "Keyboard is discharging"
-msgstr "Klávesnica sa vybíja"
-
-#. TRANSLATORS: battery state
-#: ../plugins/power/gpm-common.c:842
-msgid "Keyboard is empty"
-msgstr "Klávesnica je vybitá"
-
-#. TRANSLATORS: battery state
-#: ../plugins/power/gpm-common.c:846
-msgid "Keyboard is charged"
-msgstr "Klávesnica je nabitá"
-
-#. TRANSLATORS: battery state
-#: ../plugins/power/gpm-common.c:855
-msgid "PDA is charging"
-msgstr "Zariadenie PDA sa nabíja"
-
-#. TRANSLATORS: battery state
-#: ../plugins/power/gpm-common.c:859
-msgid "PDA is discharging"
-msgstr "Zariadenie PDA sa vybíja"
-
-#. TRANSLATORS: battery state
-#: ../plugins/power/gpm-common.c:863
-msgid "PDA is empty"
-msgstr "Zariadenie PDA je vybité"
-
-#. TRANSLATORS: battery state
-#: ../plugins/power/gpm-common.c:867
-msgid "PDA is charged"
-msgstr "Zariadenie PDA je nabité"
-
-#. TRANSLATORS: battery state
-#: ../plugins/power/gpm-common.c:876
-msgid "Cell phone is charging"
-msgstr "Mobilný telefón sa nabíja"
-
-#. TRANSLATORS: battery state
-#: ../plugins/power/gpm-common.c:880
-msgid "Cell phone is discharging"
-msgstr "Mobilný telefón sa vybíja"
-
-#. TRANSLATORS: battery state
-#: ../plugins/power/gpm-common.c:884
-msgid "Cell phone is empty"
-msgstr "Mobilný telefón je vybitý"
-
-#. TRANSLATORS: battery state
-#: ../plugins/power/gpm-common.c:888
-msgid "Cell phone is charged"
-msgstr "Mobilný telefón je nabitý"
-
-#. TRANSLATORS: battery state
-#: ../plugins/power/gpm-common.c:898
-msgid "Media player is charging"
-msgstr "Prenosný prehrávač sa nabíja"
-
-#. TRANSLATORS: battery state
-#: ../plugins/power/gpm-common.c:902
-msgid "Media player is discharging"
-msgstr "Prenosný prehrávač sa vybíja"
-
-#. TRANSLATORS: battery state
-#: ../plugins/power/gpm-common.c:906
-msgid "Media player is empty"
-msgstr "Prenosný prehrávač je vybitý"
-
-#. TRANSLATORS: battery state
-#: ../plugins/power/gpm-common.c:910
-msgid "Media player is charged"
-msgstr "Prenosný prehrávač je nabitý"
-
-#. TRANSLATORS: battery state
-#: ../plugins/power/gpm-common.c:919
-msgid "Tablet is charging"
-msgstr "Tablet sa nabíja"
-
-#. TRANSLATORS: battery state
-#: ../plugins/power/gpm-common.c:923
-msgid "Tablet is discharging"
-msgstr "Tablet sa vybíja"
-
-#. TRANSLATORS: battery state
-#: ../plugins/power/gpm-common.c:927
-msgid "Tablet is empty"
-msgstr "Tablet je vybitý"
-
-#. TRANSLATORS: battery state
-#: ../plugins/power/gpm-common.c:931
-msgid "Tablet is charged"
-msgstr "Tablet je nabitý"
-
-#. TRANSLATORS: battery state
-#: ../plugins/power/gpm-common.c:940
-msgid "Computer is charging"
-msgstr "Počítač sa nabíja"
-
-#. TRANSLATORS: battery state
-#: ../plugins/power/gpm-common.c:944
-msgid "Computer is discharging"
-msgstr "Počítač sa vybíja"
-
-#. TRANSLATORS: battery state
-#: ../plugins/power/gpm-common.c:948
-msgid "Computer is empty"
-msgstr "Počítač je vybitý"
-
-#. TRANSLATORS: battery state
-#: ../plugins/power/gpm-common.c:952
-msgid "Computer is charged"
-msgstr "Počítač je nabitý"
-
-#. TRANSLATORS: the battery may be recalled by its vendor
-#: ../plugins/power/gsd-power-manager.c:995
-msgid "Battery may be recalled"
-msgstr "Batéria by mala byť vrátená"
-
-# PM: tak som to pochopil neviem či správne
-#: ../plugins/power/gsd-power-manager.c:998
-#, c-format
-msgid ""
-"A battery in your computer may have been recalled by %s and you may be at "
-"risk."
-msgstr "Batéria vo vašom počítači by mala byť vrátená %s kvôli možným rizikám."
-
-#: ../plugins/power/gsd-power-manager.c:1001
-msgid "For more information visit the battery recall website."
-msgstr "Viac informácií sa dozviete na stránke o vrátení batérií."
-
-#. TRANSLATORS: button text, visit the manufacturers recall website
-#: ../plugins/power/gsd-power-manager.c:1012
-msgid "Visit recall website"
-msgstr "Navštíviť stránku o recyklácii"
-
-#. TRANSLATORS: button text, do not show this bubble again
-#: ../plugins/power/gsd-power-manager.c:1016
-msgid "Do not show me this again"
-msgstr "Túto správu už nezobrazovať"
-
-#. TRANSLATORS: UPS is now discharging
-#: ../plugins/power/gsd-power-manager.c:1249
-msgid "UPS Discharging"
-msgstr "Záložný zdroj sa vybíja"
-
-#. TRANSLATORS: tell the user how much time they have got
-#: ../plugins/power/gsd-power-manager.c:1254
-#, c-format
-msgid "%s of UPS backup power remaining"
-msgstr "Záložný zdroj vydrží %s"
-
-#. TRANSLATORS: this is the notification application name
-#: ../plugins/power/gsd-power-manager.c:1275
-#: ../plugins/power/gsd-power-manager.c:1451
-#: ../plugins/power/gsd-power-manager.c:1630
-#: ../plugins/power/gsd-power-manager.c:1777
-#: ../plugins/power/power.gnome-settings-plugin.in.h:1
-msgid "Power"
-msgstr "Napájanie"
-
-#. TRANSLATORS: laptop battery low, and we only have one battery
-#: ../plugins/power/gsd-power-manager.c:1366
-msgid "Battery low"
-msgstr "Batéria je slabá"
-
-#. TRANSLATORS: laptop battery low, and we have more than one kind of battery
-#: ../plugins/power/gsd-power-manager.c:1369
-msgid "Laptop battery low"
-msgstr "Batéria notebooku je slabá"
-
-# %s čas; %.0f%% percentá
-#. TRANSLATORS: tell the user how much time they have got
-#: ../plugins/power/gsd-power-manager.c:1375
-#, c-format
-msgid "Approximately <b>%s</b> remaining (%.0f%%)"
-msgstr "Zostáva približne <b>%s</b> (%.0f %%)"
-
-#. TRANSLATORS: UPS is starting to get a little low
-#: ../plugins/power/gsd-power-manager.c:1379
-msgid "UPS low"
-msgstr "Záložný zdroj je slabý"
-
-#. TRANSLATORS: tell the user how much time they have got
-#: ../plugins/power/gsd-power-manager.c:1383
-#, c-format
-msgid "Approximately <b>%s</b> of remaining UPS backup power (%.0f%%)"
-msgstr "Do vybitia záložného zdroja zostáva približne <b>%s</b> (%.0f %%)"
-
-#. TRANSLATORS: mouse is getting a little low
-#. TRANSLATORS: the mouse battery is very low
-#: ../plugins/power/gsd-power-manager.c:1387
-#: ../plugins/power/gsd-power-manager.c:1551
-msgid "Mouse battery low"
-msgstr "Batéria myši ja slabá"
-
-#. TRANSLATORS: tell user more details
-#: ../plugins/power/gsd-power-manager.c:1390
-#, c-format
-msgid "Wireless mouse is low in power (%.0f%%)"
-msgstr "Bezdrôtová myš má málo energie (%.0f %%)"
-
-#. TRANSLATORS: keyboard is getting a little low
-#. TRANSLATORS: the keyboard battery is very low
-#: ../plugins/power/gsd-power-manager.c:1394
-#: ../plugins/power/gsd-power-manager.c:1559
-msgid "Keyboard battery low"
-msgstr "Batéria klávesnice je slabá"
-
-#. TRANSLATORS: tell user more details
-#: ../plugins/power/gsd-power-manager.c:1397
-#, c-format
-msgid "Wireless keyboard is low in power (%.0f%%)"
-msgstr "Bezdrôtová klávesnica má málo energie (%.0f %%)"
-
-#. TRANSLATORS: PDA is getting a little low
-#. TRANSLATORS: the PDA battery is very low
-#: ../plugins/power/gsd-power-manager.c:1401
-#: ../plugins/power/gsd-power-manager.c:1568
-msgid "PDA battery low"
-msgstr "Batéria zariadenia PDA je slabá"
-
-#. TRANSLATORS: tell user more details
-#: ../plugins/power/gsd-power-manager.c:1404
-#, c-format
-msgid "PDA is low in power (%.0f%%)"
-msgstr "Zariadenie PDA má málo energie (%.0f %%)"
-
-#. TRANSLATORS: cell phone (mobile) is getting a little low
-#. TRANSLATORS: the cell battery is very low
-#: ../plugins/power/gsd-power-manager.c:1408
-#: ../plugins/power/gsd-power-manager.c:1578
-#: ../plugins/power/gsd-power-manager.c:1589
-msgid "Cell phone battery low"
-msgstr "Batéria mobilného telefónu je slabá"
-
-#. TRANSLATORS: tell user more details
-#: ../plugins/power/gsd-power-manager.c:1411
-#, c-format
-msgid "Cell phone is low in power (%.0f%%)"
-msgstr "Mobilný telefón má málo energie (%.0f %%)"
-
-#. TRANSLATORS: media player, e.g. mp3 is getting a little low
-#: ../plugins/power/gsd-power-manager.c:1416
-msgid "Media player battery low"
-msgstr "Batéria prenosného prehrávača je slabá"
-
-#. TRANSLATORS: tell user more details
-#: ../plugins/power/gsd-power-manager.c:1419
-#, c-format
-msgid "Media player is low in power (%.0f%%)"
-msgstr "Prenosný prehrávač má málo energie (%.0f %%)"
-
-#. TRANSLATORS: graphics tablet, e.g. wacom is getting a little low
-#. TRANSLATORS: the cell battery is very low
-#: ../plugins/power/gsd-power-manager.c:1423
-#: ../plugins/power/gsd-power-manager.c:1598
-msgid "Tablet battery low"
-msgstr "Batéria tabletu je slabá"
-
-#. TRANSLATORS: tell user more details
-#: ../plugins/power/gsd-power-manager.c:1426
-#, c-format
-msgid "Tablet is low in power (%.0f%%)"
-msgstr "Tablet má málo energie (%.0f %%)"
-
-#. TRANSLATORS: computer, e.g. ipad is getting a little low
-#. TRANSLATORS: the cell battery is very low
-#: ../plugins/power/gsd-power-manager.c:1430
-#: ../plugins/power/gsd-power-manager.c:1607
-msgid "Attached computer battery low"
-msgstr "Batéria pripojeného počítača je slabá"
-
-#. TRANSLATORS: tell user more details
-#: ../plugins/power/gsd-power-manager.c:1433
-#, c-format
-msgid "Attached computer is low in power (%.0f%%)"
-msgstr "Pripojený počítač má málo energie (%.0f %%)"
-
-#. TRANSLATORS: this is the sound description
-#: ../plugins/power/gsd-power-manager.c:1468
-msgid "Battery is low"
-msgstr "Batéria je slabá"
-
-#. TRANSLATORS: laptop battery critically low, and only have one kind of battery
-#: ../plugins/power/gsd-power-manager.c:1510
-msgid "Battery critically low"
-msgstr "Batéria je veľmi slabá"
-
-#. TRANSLATORS: laptop battery critically low, and we have more than one type of battery
-#. TRANSLATORS: laptop battery is really, really, low
-#: ../plugins/power/gsd-power-manager.c:1513
-#: ../plugins/power/gsd-power-manager.c:1695
-msgid "Laptop battery critically low"
-msgstr "Batéria notebooku je veľmi slabá"
-
-#. TRANSLATORS: tell the use to insert the plug, as we're not going to do anything
-#: ../plugins/power/gsd-power-manager.c:1522
-msgid "Plug in your AC adapter to avoid losing data."
-msgstr "Pripojte napájací zdroj, aby ste predišli strate údajov."
-
-#. TRANSLATORS: give the user a ultimatum
-#: ../plugins/power/gsd-power-manager.c:1526
-#, c-format
-msgid "Computer will suspend very soon unless it is plugged in."
-msgstr "Ak ho nepripojíte, počítač sa čoskoro uspí."
-
-#. TRANSLATORS: give the user a ultimatum
-#: ../plugins/power/gsd-power-manager.c:1530
-#, c-format
-msgid "Computer will hibernate very soon unless it is plugged in."
-msgstr "Ak ho nepripojíte, počítač sa čoskoro hibernuje."
-
-#. TRANSLATORS: give the user a ultimatum
-#: ../plugins/power/gsd-power-manager.c:1534
-#, c-format
-msgid "Computer will shutdown very soon unless it is plugged in."
-msgstr "Ak ho nepripojíte, počítač sa čoskoro vypne."
-
-#. TRANSLATORS: the UPS is very low
-#. TRANSLATORS: UPS is really, really, low
-#: ../plugins/power/gsd-power-manager.c:1541
-#: ../plugins/power/gsd-power-manager.c:1731
-msgid "UPS critically low"
-msgstr "Záložný zdroj je veľmi slabý"
-
-#. TRANSLATORS: give the user a ultimatum
-#: ../plugins/power/gsd-power-manager.c:1545
-#, c-format
-msgid ""
-"Approximately <b>%s</b> of remaining UPS power (%.0f%%). Restore AC power to "
-"your computer to avoid losing data."
-msgstr ""
-"Do vybitia záložného zdroja zostáva približne <b>%s</b> (%.0f %%). Obnovte "
-"napájanie počítača, aby ste predišli strate údajov."
-
-#. TRANSLATORS: the device is just going to stop working
-#: ../plugins/power/gsd-power-manager.c:1554
-#, c-format
-msgid ""
-"Wireless mouse is very low in power (%.0f%%). This device will soon stop "
-"functioning if not charged."
-msgstr ""
-"Bezdrôtová myš má veľmi málo energie (%.0f %%). Ak nebude nabitá, čoskoro "
-"prestane fungovať."
-
-#. TRANSLATORS: the device is just going to stop working
-#: ../plugins/power/gsd-power-manager.c:1562
-#, c-format
-msgid ""
-"Wireless keyboard is very low in power (%.0f%%). This device will soon stop "
-"functioning if not charged."
-msgstr ""
-"Bezdrôtová klávesnica má veľmi málo energie (%.0f %%). Ak nebude nabitá, "
-"čoskoro prestane fungovať."
-
-#. TRANSLATORS: the device is just going to stop working
-#: ../plugins/power/gsd-power-manager.c:1571
-#, c-format
-msgid ""
-"PDA is very low in power (%.0f%%). This device will soon stop functioning if "
-"not charged."
-msgstr ""
-"Zariadenie PDA má veľmi málo energie (%.0f %%). Ak nebude nabité, čoskoro "
-"prestane fungovať."
-
-#. TRANSLATORS: the device is just going to stop working
-#: ../plugins/power/gsd-power-manager.c:1581
-#, c-format
-msgid ""
-"Cell phone is very low in power (%.0f%%). This device will soon stop "
-"functioning if not charged."
-msgstr ""
-"Mobilný telefón má veľmi málo energie (%.0f %%). Ak nebude nabitý, čoskoro "
-"prestane fungovať."
-
-#. TRANSLATORS: the device is just going to stop working
-#: ../plugins/power/gsd-power-manager.c:1592
-#, c-format
-msgid ""
-"Media player is very low in power (%.0f%%). This device will soon stop "
-"functioning if not charged."
-msgstr ""
-"Prenosný prehrávač má veľmi málo energie (%.0f %%). Ak nebude nabitý, "
-"čoskoro prestane fungovať."
-
-#. TRANSLATORS: the device is just going to stop working
-#: ../plugins/power/gsd-power-manager.c:1601
-#, c-format
-msgid ""
-"Tablet is very low in power (%.0f%%). This device will soon stop functioning "
-"if not charged."
-msgstr ""
-"Tablet má veľmi málo energie (%.0f %%). Ak nebude nabitý, čoskoro prestane "
-"fungovať."
-
-#. TRANSLATORS: the device is just going to stop working
-#: ../plugins/power/gsd-power-manager.c:1610
-#, c-format
-msgid ""
-"Attached computer is very low in power (%.0f%%). The device will soon "
-"shutdown if not charged."
-msgstr ""
-"Pripojený počítač má veľmi málo energie (%.0f %%). Ak nebude nabitý, čoskoro "
-"sa vypne."
-
-#. TRANSLATORS: this is the sound description
-#: ../plugins/power/gsd-power-manager.c:1648
-#: ../plugins/power/gsd-power-manager.c:1658
-#: ../plugins/power/gsd-power-manager.c:1792
-msgid "Battery is critically low"
-msgstr "Batéria je veľmi slabá"
-
-#. TRANSLATORS: computer will shutdown without saving data
-#: ../plugins/power/gsd-power-manager.c:1703
-msgid ""
-"The battery is below the critical level and this computer will <b>power-off</"
-"b> when the battery becomes completely empty."
-msgstr ""
-"Energia batérie klesla pod kritickú úroveň a keď sa úplne vybije, tento "
-"počítač sa <b>násilne vypne</b>."
-
-#. TRANSLATORS: computer will suspend
-#: ../plugins/power/gsd-power-manager.c:1709
-msgid ""
-"The battery is below the critical level and this computer is about to "
-"suspend.\n"
-"<b>NOTE:</b> A small amount of power is required to keep your computer in a "
-"suspended state."
-msgstr ""
-"Energia batérie klesla pod kritickú úroveň a kým sa úplne vybije, tento "
-"počítač sa uspí.\n"
-"<b>POZNÁMKA:</b> Aby počítač zostal v režime spánku, je potrebné aspoň malé "
-"množstvo energie."
-
-#. TRANSLATORS: computer will hibernate
-#: ../plugins/power/gsd-power-manager.c:1716
-msgid ""
-"The battery is below the critical level and this computer is about to "
-"hibernate."
-msgstr ""
-"Energia batérie klesla pod kritickú úroveň a kým sa úplne vybije, tento "
-"počítač sa hibernuje."
-
-#. TRANSLATORS: computer will just shutdown
-#: ../plugins/power/gsd-power-manager.c:1721
-msgid ""
-"The battery is below the critical level and this computer is about to "
-"shutdown."
-msgstr ""
-"Energia batérie klesla pod kritickú úroveň a kým sa úplne vybije, tento "
-"počítač sa vypne."
-
-#. TRANSLATORS: computer will shutdown without saving data
-#: ../plugins/power/gsd-power-manager.c:1739
-msgid ""
-"UPS is below the critical level and this computer will <b>power-off</b> when "
-"the UPS becomes completely empty."
-msgstr ""
-"Energia záložného zdroja klesla pod kritickú úroveň a keď sa úplne vybije, "
-"tento počítač sa <b>násilne vypne</b>."
-
-#. TRANSLATORS: computer will hibernate
-#: ../plugins/power/gsd-power-manager.c:1745
-msgid ""
-"UPS is below the critical level and this computer is about to hibernate."
-msgstr ""
-"Energia záložného zdroja klesla pod kritickú úroveň a kým sa úplne vybije, "
-"tento počítač sa hibernuje."
-
-#. TRANSLATORS: computer will just shutdown
-#: ../plugins/power/gsd-power-manager.c:1750
-msgid "UPS is below the critical level and this computer is about to shutdown."
-msgstr ""
-"Energia záložného zdroja klesla pod kritickú úroveň a kým sa úplne vybije, "
-"tento počítač sa vypne."
-
-#. TRANSLATORS: this is the sound description
-#: ../plugins/power/gsd-power-manager.c:2242
-msgid "Lid has been opened"
-msgstr "Kryt bol otvorený"
-
-#. TRANSLATORS: this is the sound description
-#: ../plugins/power/gsd-power-manager.c:2319
-msgid "Lid has been closed"
-msgstr "Kryt bol zatvorený"
-
-#. TRANSLATORS: this is the title of the power manager status icon
-#. * that is only shown in fallback mode
-#: ../plugins/power/gsd-power-manager.c:3710
-msgid "Power Manager"
-msgstr "Správca napájania"
-
-# desc
-#. SECURITY:
-#. - A normal active user on the local machine does not need permission
-#. to change the backlight brightness.
-#.
-#: ../plugins/power/org.gnome.settings-daemon.plugins.power.policy.in.in.h:5
-msgid "Modify the laptop brightness"
-msgstr "Úprava jasu notebooku"
-
-# message
-#: ../plugins/power/org.gnome.settings-daemon.plugins.power.policy.in.in.h:6
-msgid "Authentication is required to modify the laptop brightness"
-msgstr "Na úpravu jasu notebooku sa vyžaduje overenie totožnosti "
-
-# plugin desc
-#: ../plugins/power/power.gnome-settings-plugin.in.h:2
-msgid "Power plugin"
-msgstr "Modul Napájanie"
-
-#. Translators: We are configuring new printer
-#: ../plugins/print-notifications/gsd-printer.c:883
-msgid "Configuring new printer"
-msgstr "Konfiguruje sa nová tlačiareň"
-
-#. Translators: Just wait
-#: ../plugins/print-notifications/gsd-printer.c:885
-msgid "Please wait..."
-msgstr "Čakajte, prosím..."
-
-#. Translators: We have no driver installed for this printer
-#: ../plugins/print-notifications/gsd-printer.c:912
-msgid "Missing printer driver"
-msgstr "Chýba ovládač pre tlačiareň"
-
-#. Translators: We have no driver installed for the device
-#: ../plugins/print-notifications/gsd-printer.c:921
-#, c-format
-msgid "No printer driver for %s."
-msgstr "Ovládač pre tlačiareň %s nie je k dispozícii."
-
-#. Translators: We have no driver installed for this printer
-#: ../plugins/print-notifications/gsd-printer.c:926
-msgid "No driver for this printer."
-msgstr "Ovládač pre tlačiareň nie je k dispozícii."
-
-#: ../plugins/print-notifications/gsd-printer.c:1024
-#: ../plugins/print-notifications/gsd-print-notifications-manager.c:221
-#: ../plugins/print-notifications/gsd-print-notifications-manager.c:646
-#: ../plugins/print-notifications/gsd-print-notifications-manager.c:735
-#: ../plugins/print-notifications/gsd-print-notifications-manager.c:778
-msgid "Printers"
-msgstr "Tlačiarne"
-
-#. Translators: The printer is low on toner (same as in system-config-printer)
-#: ../plugins/print-notifications/gsd-print-notifications-manager.c:297
-msgid "Toner low"
-msgstr "Málo tonera"
-
-#. Translators: The printer has no toner left (same as in system-config-printer)
-#: ../plugins/print-notifications/gsd-print-notifications-manager.c:299
-msgid "Toner empty"
-msgstr "Prázdny toner"
-
-#. Translators: The printer is in the process of connecting to a shared network output device (same as in system-config-printer)
-#: ../plugins/print-notifications/gsd-print-notifications-manager.c:301
-msgid "Not connected?"
-msgstr "Nepripojená?"
-
-#. Translators: One or more covers on the printer are open (same as in system-config-printer)
-#: ../plugins/print-notifications/gsd-print-notifications-manager.c:303
-msgid "Cover open"
-msgstr "Otvorený kryt"
-
-#. Translators: A filter or backend is not installed (same as in system-config-printer)
-#: ../plugins/print-notifications/gsd-print-notifications-manager.c:305
-msgid "Printer configuration error"
-msgstr "Chyba nastavenia tlačiarne"
-
-#. Translators: One or more doors on the printer are open (same as in system-config-printer)
-#: ../plugins/print-notifications/gsd-print-notifications-manager.c:307
-msgid "Door open"
-msgstr "Otvorené dvierka"
-
-#. Translators: "marker" is one color bin of the printer
-#: ../plugins/print-notifications/gsd-print-notifications-manager.c:309
-msgid "Marker supply low"
-msgstr "Málo atramentu v kazete"
-
-#. Translators: "marker" is one color bin of the printer
-#: ../plugins/print-notifications/gsd-print-notifications-manager.c:311
-msgid "Out of a marker supply"
-msgstr "Prázdna kazeta s atramentom"
-
-#. Translators: At least one input tray is low on media (same as in system-config-printer)
-#: ../plugins/print-notifications/gsd-print-notifications-manager.c:313
-msgid "Paper low"
-msgstr "Málo papiera"
-
-#. Translators: At least one input tray is empty (same as in system-config-printer)
-#: ../plugins/print-notifications/gsd-print-notifications-manager.c:315
-msgid "Out of paper"
-msgstr "Chýba papier"
-
-#. Translators: The printer is offline (same as in system-config-printer)
-#: ../plugins/print-notifications/gsd-print-notifications-manager.c:317
-msgid "Printer off-line"
-msgstr "Tlačiareň vypnutá"
-
-#. Translators: The printer has detected an error (same as in system-config-printer)
-#. Translators: This is a title of an error notification for a printer
-#: ../plugins/print-notifications/gsd-print-notifications-manager.c:319
-#: ../plugins/print-notifications/gsd-print-notifications-manager.c:721
-msgid "Printer error"
-msgstr "Chyba tlačiarne"
-
-#. Translators: The printer is low on toner (same as in system-config-printer)
-#: ../plugins/print-notifications/gsd-print-notifications-manager.c:323
-#, c-format
-msgid "Printer '%s' is low on toner."
-msgstr "Tlačiareň „%s“ má málo tonera."
-
-#. Translators: The printer has no toner left (same as in system-config-printer)
-#: ../plugins/print-notifications/gsd-print-notifications-manager.c:325
-#, c-format
-msgid "Printer '%s' has no toner left."
-msgstr "Tlačiarni „%s“ sa minul toner."
-
-#. Translators: The printer is in the process of connecting to a shared network output device (same as in system-config-printer)
-#: ../plugins/print-notifications/gsd-print-notifications-manager.c:327
-#, c-format
-msgid "Printer '%s' may not be connected."
-msgstr "Tlačiareň „%s“ asi nie je pripojená."
-
-#. Translators: One or more covers on the printer are open (same as in system-config-printer)
-#: ../plugins/print-notifications/gsd-print-notifications-manager.c:329
-#, c-format
-msgid "The cover is open on printer '%s'."
-msgstr "Kryt tlačiarne „%s“ je otvorený."
-
-#. Translators: A filter or backend is not installed (same as in system-config-printer)
-#: ../plugins/print-notifications/gsd-print-notifications-manager.c:331
-#, c-format
-msgid "There is a missing print filter for printer '%s'."
-msgstr "Pre tlačiareň „%s“ chýba tlačový filter."
-
-#. Translators: One or more doors on the printer are open (same as in system-config-printer)
-#: ../plugins/print-notifications/gsd-print-notifications-manager.c:334
-#, c-format
-msgid "The door is open on printer '%s'."
-msgstr "Dvierka tlačiarne „%s“ sú otvorené."
-
-#. Translators: "marker" is one color bin of the printer
-#: ../plugins/print-notifications/gsd-print-notifications-manager.c:336
-#, c-format
-msgid "Printer '%s' is low on a marker supply."
-msgstr "Tlačiareň „%s“ má málo atramentu."
-
-#. Translators: "marker" is one color bin of the printer
-#: ../plugins/print-notifications/gsd-print-notifications-manager.c:338
-#, c-format
-msgid "Printer '%s' is out of a marker supply."
-msgstr "Tlačiarni „%s“ sa minul atrament."
-
-#. Translators: At least one input tray is low on media (same as in system-config-printer)
-#: ../plugins/print-notifications/gsd-print-notifications-manager.c:340
-#, c-format
-msgid "Printer '%s' is low on paper."
-msgstr "Tlačiareň „%s“ má málo papiera."
-
-#. Translators: At least one input tray is empty (same as in system-config-printer)
-#: ../plugins/print-notifications/gsd-print-notifications-manager.c:342
-#, c-format
-msgid "Printer '%s' is out of paper."
-msgstr "Tlačiarni „%s“ sa minul papier."
-
-# MČ: off-line je stav tlačiarne, ktorý sa dá vyvolať z jej ovládacích prvkov a vtedy sa ovláda lokálne a odmieta príkazy z počítača. Myslím, že vypnutá by bolo Power Off. Ale istý si nie som.
-# PM: mám rovnaký pocit ale neviem ako inak to preložiť.
-#. Translators: The printer is offline (same as in system-config-printer)
-#: ../plugins/print-notifications/gsd-print-notifications-manager.c:344
-#, c-format
-msgid "Printer '%s' is currently off-line."
-msgstr "Tlačiareň „%s“ je aktuálne v režime off-line."
-
-#. Translators: The printer has detected an error (same as in system-config-printer)
-#: ../plugins/print-notifications/gsd-print-notifications-manager.c:346
-#, c-format
-msgid "There is a problem on printer '%s'."
-msgstr "Na tlačiarni „%s“ sa vyskytol problém."
-
-#: ../plugins/print-notifications/gsd-print-notifications-manager.c:423
-msgid "Printer added"
-msgstr "Tlačiareň bola pridaná"
-
-#: ../plugins/print-notifications/gsd-print-notifications-manager.c:431
-msgid "Printer removed"
-msgstr "Tlačiareň bola odstránená"
-
-#. Translators: A print job has been stopped
-#: ../plugins/print-notifications/gsd-print-notifications-manager.c:448
-msgid "Printing stopped"
-msgstr "Tlač bola zastavená"
-
-#. Translators: "print-job xy" on a printer
-#: ../plugins/print-notifications/gsd-print-notifications-manager.c:450
-#: ../plugins/print-notifications/gsd-print-notifications-manager.c:456
-#: ../plugins/print-notifications/gsd-print-notifications-manager.c:462
-#: ../plugins/print-notifications/gsd-print-notifications-manager.c:468
-#: ../plugins/print-notifications/gsd-print-notifications-manager.c:480
-#: ../plugins/print-notifications/gsd-print-notifications-manager.c:500
-#, c-format
-msgid "\"%s\" on %s"
-msgstr "„%s“ na %s"
-
-#. Translators: A print job has been canceled
-#: ../plugins/print-notifications/gsd-print-notifications-manager.c:454
-msgid "Printing canceled"
-msgstr "Tlač bola zrušená"
-
-#. Translators: A print job has been aborted
-#: ../plugins/print-notifications/gsd-print-notifications-manager.c:460
-msgid "Printing aborted"
-msgstr "Tlač bola prerušená"
-
-#. Translators: A print job has been completed
-#: ../plugins/print-notifications/gsd-print-notifications-manager.c:466
-msgid "Printing completed"
-msgstr "Tlač bola dokončená"
-
-#. Translators: A job is printing
-#: ../plugins/print-notifications/gsd-print-notifications-manager.c:478
-#: ../plugins/print-notifications/gsd-print-notifications-manager.c:498
-msgid "Printing"
-msgstr "Tlačí sa"
-
-#. Translators: This is a title of a report notification for a printer
-#: ../plugins/print-notifications/gsd-print-notifications-manager.c:715
-msgid "Printer report"
-msgstr "Oznámenie tlačiarne"
-
-#. Translators: This is a title of a warning notification for a printer
-#: ../plugins/print-notifications/gsd-print-notifications-manager.c:718
-msgid "Printer warning"
-msgstr "Upozornenie tlačiarne"
-
-#. Translators: "Printer 'MyPrinterName': 'Description of the report/warning/error from a PPD file'."
-#: ../plugins/print-notifications/gsd-print-notifications-manager.c:728
-#, c-format
-msgid "Printer '%s': '%s'."
-msgstr "Tlačiareň „%s“: „%s“"
-
-# plugin name
-#: ../plugins/print-notifications/print-notifications.gnome-settings-plugin.in.h:1
-msgid "Print-notifications"
-msgstr "Oznámenia tlače"
-
-# plugin desc
-#: ../plugins/print-notifications/print-notifications.gnome-settings-plugin.in.h:2
-msgid "Print-notifications plugin"
-msgstr "Modul Oznámenia tlače"
-
-#: ../plugins/smartcard/gsd-smartcard-manager.c:523
-msgid "received error or hang up from event source"
-msgstr "zo zdroja udalostí bola obdržaná chyba alebo zavesenie"
-
-#: ../plugins/smartcard/gsd-smartcard-manager.c:657
-#, c-format
-msgid "NSS security system could not be initialized"
-msgstr "systém zabezpečenia NSS sa nepodarilo inicializovať"
-
-#: ../plugins/smartcard/gsd-smartcard-manager.c:785
-#, c-format
-msgid "no suitable smartcard driver could be found"
-msgstr "nepodarilo sa nájsť vhodný ovládač pre smart kartu"
-
-#: ../plugins/smartcard/gsd-smartcard-manager.c:799
-#, c-format
-msgid "smartcard driver '%s' could not be loaded"
-msgstr "ovládač pre smart kartu „%s“ sa nepodarilo načítať"
-
-#: ../plugins/smartcard/gsd-smartcard-manager.c:871
-#, c-format
-msgid "could not watch for incoming card events - %s"
-msgstr "nepodarilo sa odpočúvanie prichádzajúcich udalostí karty - %s"
-
-#: ../plugins/smartcard/gsd-smartcard-manager.c:1269
-#, c-format
-msgid "encountered unexpected error while waiting for smartcard events"
-msgstr "počas čakania na udalosti smart karty nastala neočakávaná chyba"
-
-#. TRANSLATORS: we need to restart so the new hardware can re-request the firmware
-#: ../plugins/updates/gsd-updates-firmware.c:240
-msgid ""
-"You will need to restart this computer before the hardware will work "
-"correctly."
-msgstr "Aby hardvér začal správne fungovať, je potrebné reštartovať počítač."
-
-#. TRANSLATORS: title of libnotify bubble
-#: ../plugins/updates/gsd-updates-firmware.c:243
-#: ../plugins/updates/gsd-updates-firmware.c:268
-#: ../plugins/updates/gsd-updates-firmware.c:293
-msgid "Additional software was installed"
-msgstr "Prídavný softvér bol nainštalovaný"
-
-# notification app name
-#: ../plugins/updates/gsd-updates-firmware.c:244
-#: ../plugins/updates/gsd-updates-firmware.c:269
-#: ../plugins/updates/gsd-updates-firmware.c:294
-#: ../plugins/updates/gsd-updates-firmware.c:583
-#: ../plugins/updates/gsd-updates-manager.c:203
-#: ../plugins/updates/gsd-updates-manager.c:328
-#: ../plugins/updates/gsd-updates-manager.c:387
-#: ../plugins/updates/gsd-updates-manager.c:443
-#: ../plugins/updates/gsd-updates-manager.c:575
-#: ../plugins/updates/gsd-updates-manager.c:663
-msgid "Software Updates"
-msgstr "Aktualizácie softvéru"
-
-#. TRANSLATORS: we need to remove an replug so the new hardware can re-request the firmware
-#: ../plugins/updates/gsd-updates-firmware.c:265
-msgid ""
-"You will need to remove and then reinsert the hardware before it will work "
-"correctly."
-msgstr "Aby hardvér fungoval, je potrebné ho odpojiť a znova pripojiť."
-
-#. TRANSLATORS: we need to remove an replug so the new hardware can re-request the firmware
-#: ../plugins/updates/gsd-updates-firmware.c:290
-msgid "Your hardware has been set up and is now ready to use."
-msgstr "Hardvér bol nastavený a je pripravený na použitie."
-
-#. TRANSLATORS: we need another package to keep udev quiet
-#: ../plugins/updates/gsd-updates-firmware.c:568
-msgid ""
-"Additional firmware is required to make hardware in this computer function "
-"correctly."
-msgstr ""
-"Aby hardvér správne fungoval v tomto počítači, je potrebný dodatočný firmvér."
-
-#. TRANSLATORS: title of libnotify bubble
-#: ../plugins/updates/gsd-updates-firmware.c:582
-msgid "Additional firmware required"
-msgstr "Požaduje sa dodatočný firmvér"
-
-#. TRANSLATORS: button label
-#: ../plugins/updates/gsd-updates-firmware.c:588
-msgid "Install firmware"
-msgstr "Nainštalovať firmvér"
-
-# action
-#. TRANSLATORS: we should ignore this device and not ask anymore
-#: ../plugins/updates/gsd-updates-firmware.c:591
-msgid "Ignore devices"
-msgstr "Ignorovať zariadenia"
-
-# notification title
-#. TRANSLATORS: a distro update is available, e.g. Fedora 8 to Fedora 9
-#: ../plugins/updates/gsd-updates-manager.c:199
-msgid "Distribution upgrades available"
-msgstr "Dostupná nová verzia distribúcie"
-
-# action
-#. TRANSLATORS: provides more information about the upgrade
-#: ../plugins/updates/gsd-updates-manager.c:208
-msgid "More information"
-msgstr "Viac informácií"
-
-#. TRANSLATORS: title in the libnotify popup
-#: ../plugins/updates/gsd-updates-manager.c:311
-#: ../plugins/updates/gsd-updates-manager.c:370
-msgid "Update"
-msgid_plural "Updates"
-msgstr[0] "Aktualizácie"
-msgstr[1] "Aktualizácia"
-msgstr[2] "Aktualizácie"
-
-#. TRANSLATORS: message when there are security updates
-#: ../plugins/updates/gsd-updates-manager.c:314
-msgid "An important software update is available"
-msgid_plural "Important software updates are available"
-msgstr[0] "Sú dostupné dôležité softvérové aktualizácie"
-msgstr[1] "Je dostupná dôležitá softvérová aktualizácia"
-msgstr[2] "Sú dostupné dôležité softvérové aktualizácie"
-
-#. TRANSLATORS: button: open the update viewer to install updates
-#: ../plugins/updates/gsd-updates-manager.c:333
-#: ../plugins/updates/gsd-updates-manager.c:392
-msgid "Install updates"
-msgstr "Inštalovať aktualizácie"
-
-#. TRANSLATORS: message when there are non-security updates
-#: ../plugins/updates/gsd-updates-manager.c:373
-msgid "A software update is available."
-msgid_plural "Software updates are available."
-msgstr[0] "Sú dostupné softvérové aktualizácie."
-msgstr[1] "Je dostupná softvérová aktualizácia."
-msgstr[2] "Sú dostupné softvérové aktualizácie."
-
-#. TRANSLATORS: policy says update, but we are on battery and so prompt
-#: ../plugins/updates/gsd-updates-manager.c:438
-msgid ""
-"Automatic updates are not being installed as the computer is running on "
-"battery power"
-msgstr ""
-"Automatické aktualizácie sa nebudú inštalovať, pretože počítač je napájaný z "
-"batérie"
-
-#. TRANSLATORS: informs user will not install by default
-#: ../plugins/updates/gsd-updates-manager.c:440
-msgid "Updates not installed"
-msgstr "Aktualizácie nenainštalované"
-
-# action
-#. TRANSLATORS: to hell with my battery life, just do it
-#: ../plugins/updates/gsd-updates-manager.c:448
-msgid "Install the updates anyway"
-msgstr "Inštalovať aktualizácie aj tak"
-
-#: ../plugins/updates/gsd-updates-manager.c:464
-msgid "No restart is required."
-msgstr "Reštart nie je potrebný."
-
-#: ../plugins/updates/gsd-updates-manager.c:467
-msgid "A restart is required."
-msgstr "Je potrebný reštart."
-
-#: ../plugins/updates/gsd-updates-manager.c:470
-msgid "You need to log out and log back in."
-msgstr "Je potrebné odhlásenie a opätovné prihlásenie."
-
-#: ../plugins/updates/gsd-updates-manager.c:473
-msgid "You need to restart the application."
-msgstr "Je potrebný reštart aplikácie."
-
-# Zatiaľ neviem
-#: ../plugins/updates/gsd-updates-manager.c:476
-msgid "You need to log out and log back in to remain secure."
-msgstr ""
-"Pre zachovanie bezpečnosti je potrebné odhlásenie a opätovné prihlásenie"
-
-#: ../plugins/updates/gsd-updates-manager.c:479
-msgid "A restart is required to remain secure."
-msgstr "Pre zachovanie bezpečnosti je potrebný reštart."
-
-#. TRANSLATORS: we did the update, but some updates were skipped and not applied
-#: ../plugins/updates/gsd-updates-manager.c:540
-msgid "One package was skipped:"
-msgid_plural "Some packages were skipped:"
-msgstr[0] "Niekoľko balíkov bolo preskočených:"
-msgstr[1] "Jeden balík bol preskočený:"
-msgstr[2] "Niekoľko balíkov bolo preskočených:"
-
-#. TRANSLATORS: title: system update completed all okay
-#: ../plugins/updates/gsd-updates-manager.c:572
-msgid "The system update has completed"
-msgstr "Aktualizácia systému bola dokončená"
-
-# action
-#. TRANSLATORS: restart computer as system packages need update
-#: ../plugins/updates/gsd-updates-manager.c:581
-msgid "Restart computer now"
-msgstr "Reštartovať počítač teraz"
-
-#. TRANSLATORS: the updates mechanism
-#: ../plugins/updates/gsd-updates-manager.c:651
-msgid "Updates"
-msgstr "Aktualizácie"
-
-#. TRANSLATORS: we failed to get the updates multiple times,
-#. * and now we need to inform the user that something might be wrong
-#: ../plugins/updates/gsd-updates-manager.c:655
-msgid "Unable to access software updates"
-msgstr "Nepodaril sa prístup k softvérovým aktualizáciám"
-
-# button
-#. TRANSLATORS: try again, this time launching the update viewer
-#: ../plugins/updates/gsd-updates-manager.c:658
-msgid "Try again"
-msgstr "Skúsiť znova"
-
-#. TRANSLATORS: the reason why we've inhibited it
-#: ../plugins/updates/gsd-updates-manager.c:1096
-msgid "A transaction that cannot be interrupted is running"
-msgstr "Beží transakcia, ktorá nesmie byť prerušená"
-
-#: ../plugins/wacom/gsd-wacom-device.c:919
-#, c-format
-msgid "Left Ring Mode #%d"
-msgstr "Režim ľavého kruhu č.%d"
-
-#: ../plugins/wacom/gsd-wacom-device.c:928
-#, c-format
-msgid "Right Ring Mode #%d"
-msgstr "Režim pravého kruhu č.%d"
-
-#: ../plugins/wacom/gsd-wacom-device.c:958
-#, c-format
-msgid "Left Touchstrip Mode #%d"
-msgstr "Režim ľavého posuvníka č.%d"
-
-#: ../plugins/wacom/gsd-wacom-device.c:967
-#, c-format
-msgid "Right Touchstrip Mode #%d"
-msgstr "Režim pravého posuvníka č.%d"
-
-#: ../plugins/wacom/gsd-wacom-device.c:984
-#, c-format
-msgid "Left Touchring Mode Switch"
-msgstr "Prepínač prežimu ľavého dotykového kruhu"
-
-#: ../plugins/wacom/gsd-wacom-device.c:986
-#, c-format
-msgid "Right Touchring Mode Switch"
-msgstr "Prepínač režimu pravého dotykového kruhu"
-
-#: ../plugins/wacom/gsd-wacom-device.c:989
-#, c-format
-msgid "Left Touchstrip Mode Switch"
-msgstr "Prepínač ľavého dotykového posuvníka"
-
-#: ../plugins/wacom/gsd-wacom-device.c:991
-#, c-format
-msgid "Right Touchstrip Mode Switch"
-msgstr "Prepínač pravého dotykového posuvníka"
-
-#: ../plugins/wacom/gsd-wacom-device.c:996
-#, c-format
-msgid "Mode Switch #%d"
-msgstr "Prepínač režimu č.%d"
-
-#: ../plugins/wacom/gsd-wacom-device.c:1068
-#, c-format
-msgid "Left Button #%d"
-msgstr "Ľavé tlačidlo č.%d"
-
-#: ../plugins/wacom/gsd-wacom-device.c:1071
-#, c-format
-msgid "Right Button #%d"
-msgstr "Pravé tlačidlo č.%d"
-
-#: ../plugins/wacom/gsd-wacom-device.c:1074
-#, c-format
-msgid "Top Button #%d"
-msgstr "Horné tlačidlo č.%d"
-
-#: ../plugins/wacom/gsd-wacom-device.c:1077
-#, c-format
-msgid "Bottom Button #%d"
-msgstr "Dolné tlačidlo č.%d"
-
-#. SECURITY:
-#. - A normal active user on the local machine does not need permission
-#. to change the LED setting for a Wacom tablet
-#.
-#: ../plugins/wacom/org.gnome.settings-daemon.plugins.wacom.policy.in.in.h:5
-msgid "Modify the lit LED for a Wacom tablet"
-msgstr ""
-
-# message
-#: ../plugins/wacom/org.gnome.settings-daemon.plugins.wacom.policy.in.in.h:6
-#, fuzzy
-msgid "Authentication is required to modify the lit LED for a Wacom tablet"
-msgstr "Na úpravu jasu notebooku sa vyžaduje overenie totožnosti "
-
-#: ../plugins/xrandr/gsd-xrandr-manager.c:500
-msgid "Could not switch the monitor configuration"
-msgstr "Nepodarilo sa prepnúť nastavenia monitora"
-
-#: ../plugins/xrandr/gsd-xrandr-manager.c:524
-msgid "Could not restore the display's configuration"
-msgstr "Nepodarilo sa obnoviť nastavenia monitora"
-
-#: ../plugins/xrandr/gsd-xrandr-manager.c:549
-msgid "Could not restore the display's configuration from a backup"
-msgstr "Nepodarilo sa obnoviť nastavenia monitora zo zálohy"
-
-#: ../plugins/xrandr/gsd-xrandr-manager.c:570
-#, c-format
-msgid "The display will be reset to its previous configuration in %d second"
-msgid_plural ""
-"The display will be reset to its previous configuration in %d seconds"
-msgstr[0] ""
-"Nastavenia monitora budú obnovené do predchádzajúceho stavu o %d sekúnd"
-msgstr[1] ""
-"Nastavenia monitora budú obnovené do predchádzajúceho stavu o %d sekundu"
-msgstr[2] ""
-"Nastavenia monitora budú obnovené do predchádzajúceho stavu o %d sekundy"
-
-# dialog
-#: ../plugins/xrandr/gsd-xrandr-manager.c:619
-msgid "Does the display look OK?"
-msgstr "Je zobrazenie na monitore v poriadku?"
-
-# dialog button
-#: ../plugins/xrandr/gsd-xrandr-manager.c:626
-msgid "_Restore Previous Configuration"
-msgstr "Obnoviť p_redchádzajúce nastavenia"
-
-# dialog button
-#: ../plugins/xrandr/gsd-xrandr-manager.c:627
-msgid "_Keep This Configuration"
-msgstr "Ponechať _tieto nastavenia"
-
-#: ../plugins/xrandr/gsd-xrandr-manager.c:708
-msgid "The selected configuration for displays could not be applied"
-msgstr "Zvolené nastavenia pre monitory nemôžu byť použité"
-
-#: ../plugins/xrandr/gsd-xrandr-manager.c:1366
-#, c-format
-msgid "Could not refresh the screen information: %s"
-msgstr "Nepodarilo sa obnoviť informácie o obrazovke: %s"
-
-#: ../plugins/xrandr/gsd-xrandr-manager.c:1370
-msgid "Trying to switch the monitor configuration anyway."
-msgstr "Aj napriek tomu sa pokúsiť prepnúť nastavenia monitora."
-
-#: ../plugins/xrandr/gsd-xrandr-manager.c:1801
-msgid "Could not apply the stored configuration for monitors"
-msgstr "Nie je možné použiť uložené nastavenia pre monitory"
-=======
 #: ../plugins/media-keys/media-keys.gnome-settings-plugin.in.h:3
 msgid "Media keys plugin"
 msgstr "Zásuvný modul multimediálne klávesy"
@@ -6003,7 +2550,6 @@
 #, c-format
 msgid "Could not refresh the screen information: %s"
 msgstr "Nepodarilo sa obnoviť informácie o obrazovke: %s"
->>>>>>> 54b8f0f3
 
 # plugin name
 #: ../plugins/xrandr/xrandr.gnome-settings-plugin.in.h:1

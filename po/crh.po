--- conflicted
+++ resolved
@@ -1,27 +1,16 @@
 # QIRIMTATARCA gnome-control-center.
 # Copyright (C) 2000-2010 Free Software Foundation, Inc.
-<<<<<<< HEAD
-# Reşat SABIQ <tilde.birlik@gmail.com>, 2010, 2011, 2012.
-=======
 # Reşat SABIQ <tilde.birlik@gmail.com>, 2010, 2011, 2012, 2013.
->>>>>>> 54b8f0f3
 #
 msgid ""
 msgstr ""
 "Project-Id-Version: gnome-settings-daemon\n"
 "Report-Msgid-Bugs-To: \n"
-<<<<<<< HEAD
-"POT-Creation-Date: 2012-04-16 00:02-0500\n"
-"PO-Revision-Date: 2012-04-15 23:40-0500\n"
-"Last-Translator: Reşat SABIQ <tilde.birlik@gmail.com>\n"
-"Language-Team: QIRIMTATARCA <tilde-birlik-meydan@lists.sourceforge.net>\n"
-=======
 "POT-Creation-Date: 2013-04-12 23:58-0500\n"
 "PO-Revision-Date: 2013-04-14 13:55-0500\n"
 "Last-Translator: Reşat SABIQ <tilde.birlik@gmail.com>\n"
 "Language-Team: QIRIMTATARCA (Qırım Türkçesi) <tilde-birlik-meydan@lists."
 "sourceforge.net>\n"
->>>>>>> 54b8f0f3
 "Language: \n"
 "MIME-Version: 1.0\n"
 "Content-Type: text/plain; charset=UTF-8\n"
@@ -34,16 +23,19 @@
 msgid "GNOME Settings Daemon"
 msgstr "GNOME Ayarları Cını"
 
-<<<<<<< HEAD
-# tr
 #: ../data/org.gnome.settings-daemon.peripherals.gschema.xml.in.in.h:1
-msgid "Command to be run when a device is added or removed."
-msgstr "Bir aygıt eklendiğinde veya çıkartıldığında çalıştırılacak komut."
+msgid "Smartcard removal action"
+msgstr "Aqıllı-kartnı çetleştirüv ameli"
 
 # tr
 #: ../data/org.gnome.settings-daemon.peripherals.gschema.xml.in.in.h:2
-msgid "Device hotplug custom command"
-msgstr "Cihaz takıldığında çalıştırılacak özelleştirilmiş komut"
+msgid ""
+"Set this to one of \"none\", \"lock-screen\", or \"force-logout\". The "
+"action will get performed when the smartcard used for log in is removed."
+msgstr ""
+"Bunu \"hiçbiri\", \"ekranı kilitle\" veya \"çıkmaya zorla\" seçeneklerinden "
+"birine ayarlayın. Giriş için kullanılan akıllı kart çıkartıldığında "
+"seçtiğiniz eylem gerçekleşecektir."
 
 # tr
 #: ../data/org.gnome.settings-daemon.peripherals.gschema.xml.in.in.h:3
@@ -52,66 +44,34 @@
 
 # tr
 #: ../data/org.gnome.settings-daemon.peripherals.gschema.xml.in.in.h:4
-msgid "Distance before a drag is started."
-msgstr "Bir sürükleme başlamadan önceki mesafe."
+msgid ""
+"Set this to TRUE if you have problems with accidentally hitting the touchpad "
+"while typing."
+msgstr ""
+"Eğer yazarken touchpad'e dokunma sorunu yaşıyorsanız bunu doğru olarak "
+"atayın."
 
 # tr
 #: ../data/org.gnome.settings-daemon.peripherals.gschema.xml.in.in.h:5
-msgid "Double click time"
-msgstr "Çift tıklama süresi"
-
-# tr
-#: ../data/org.gnome.settings-daemon.peripherals.gschema.xml.in.in.h:6
-msgid "Drag threshold"
-msgstr "Sürükleme eşiği"
-
-# tr
-#: ../data/org.gnome.settings-daemon.peripherals.gschema.xml.in.in.h:7
 msgid "Enable horizontal scrolling"
 msgstr "Yatay kaydırmayı etkinleştir"
 
 # tr
-#: ../data/org.gnome.settings-daemon.peripherals.gschema.xml.in.in.h:8
-msgid "Enable mouse clicks with touchpad"
-msgstr "Touchpad ile fare tıklamasını etkinleştir"
-
-#: ../data/org.gnome.settings-daemon.peripherals.gschema.xml.in.in.h:9
-msgid "Enable touchpad"
-msgstr "Tiyüv-şiltesini qabilleştir"
-
-# tr
-#: ../data/org.gnome.settings-daemon.peripherals.gschema.xml.in.in.h:10
-msgid ""
-"Enables middle mouse button emulation through simultaneous left and right "
-"button click."
-msgstr ""
-"Hızlı sol ve sağ tıklama ile orta tıklanmış gibi davranmayı aktif hale "
-"getirir"
-
-# tr
-#: ../data/org.gnome.settings-daemon.peripherals.gschema.xml.in.in.h:11
-msgid ""
-"Highlights the current location of the pointer when the Control key is "
-"pressed and released."
-msgstr "Ctrl tuşuna basılıp bırakıldığında imlecin yerini gösterir"
-
-# tr
-#: ../data/org.gnome.settings-daemon.peripherals.gschema.xml.in.in.h:12
-msgid "Length of a double click in milliseconds."
-msgstr "Milisaniye cinsinden çift tıklama süresi."
-
-# tr
-#: ../data/org.gnome.settings-daemon.peripherals.gschema.xml.in.in.h:13
-msgid "Middle button emulation"
-msgstr "Orta tık öykünümü"
-
-# tr
-#: ../data/org.gnome.settings-daemon.peripherals.gschema.xml.in.in.h:14
+#: ../data/org.gnome.settings-daemon.peripherals.gschema.xml.in.in.h:6
+msgid ""
+"Set this to TRUE to allow horizontal scrolling by the same method selected "
+"with the scroll_method key."
+msgstr ""
+"Eğer scroll_method anahtarında seçili yöntemle aynı şekilde yatay kaydırma "
+"istiyorsanız bunu doğru olarak atayın."
+
+# tr
+#: ../data/org.gnome.settings-daemon.peripherals.gschema.xml.in.in.h:7
 msgid "Select the touchpad scroll method"
 msgstr "Touchpad kaydırma yönetimini seçin"
 
 # tr
-#: ../data/org.gnome.settings-daemon.peripherals.gschema.xml.in.in.h:15
+#: ../data/org.gnome.settings-daemon.peripherals.gschema.xml.in.in.h:8
 msgid ""
 "Select the touchpad scroll method. Supported values are: \"disabled\", "
 "\"edge-scrolling\", \"two-finger-scrolling\"."
@@ -121,552 +81,11 @@
 "\" (iki parmak kaydırması)."
 
 # tr
-#: ../data/org.gnome.settings-daemon.peripherals.gschema.xml.in.in.h:16
-msgid ""
-"Set this to TRUE if you have problems with accidentally hitting the touchpad "
-"while typing."
-msgstr ""
-"Eğer yazarken touchpad'e dokunma sorunu yaşıyorsanız bunu doğru olarak "
-"atayın."
-
-# tr
-#: ../data/org.gnome.settings-daemon.peripherals.gschema.xml.in.in.h:17
-msgid ""
-"Set this to TRUE to allow horizontal scrolling by the same method selected "
-"with the scroll_method key."
-msgstr ""
-"Eğer scroll_method anahtarında seçili yöntemle aynı şekilde yatay kaydırma "
-"istiyorsanız bunu doğru olarak atayın."
-
-# tr
-#: ../data/org.gnome.settings-daemon.peripherals.gschema.xml.in.in.h:18
-msgid ""
-"Set this to TRUE to be able to send mouse clicks by tapping on the touchpad."
-msgstr ""
-"Touchpad üzerine vurarak fare tıklamaları göndermek istiyorsanız bunu doğru "
-"olarak atayın."
-
-#: ../data/org.gnome.settings-daemon.peripherals.gschema.xml.in.in.h:19
-msgid "Set this to TRUE to enable all touchpads."
-msgstr ""
-"Hepsi tiyüv-şiltelerini qabilleştirmek içün bunı DOĞRU olaraq tesbit etiñiz."
-
-# tr
-#: ../data/org.gnome.settings-daemon.peripherals.gschema.xml.in.in.h:20
-msgid ""
-"Set this to one of \"none\", \"lock-screen\", or \"force-logout\". The "
-"action will get performed when the smartcard used for log in is removed."
-msgstr ""
-"Bunu \"hiçbiri\", \"ekranı kilitle\" veya \"çıkmaya zorla\" seçeneklerinden "
-"birine ayarlayın. Giriş için kullanılan akıllı kart çıkartıldığında "
-"seçtiğiniz eylem gerçekleşecektir."
-
-#: ../data/org.gnome.settings-daemon.peripherals.gschema.xml.in.in.h:21
-msgid "Smartcard removal action"
-msgstr "Aqıllı-kartnı çetleştirüv ameli"
-
-#: ../data/org.gnome.settings-daemon.peripherals.gschema.xml.in.in.h:22
-msgid "Whether the tablet's orientation is locked, or rotated automatically."
-msgstr ""
-"Tablet yöneldiriminiñ kilitlimi, yoqsa öz-özünden aylandırılğanmı olğanı."
-
-# tr
-#: ../data/org.gnome.settings-daemon.peripherals.wacom.gschema.xml.in.in.h:1
-#: ../data/org.gnome.settings-daemon.plugins.color.gschema.xml.in.in.h:1
-#: ../data/org.gnome.settings-daemon.plugins.gschema.xml.in.in.h:1
-#: ../data/org.gnome.settings-daemon.plugins.housekeeping.gschema.xml.in.in.h:1
-#: ../data/org.gnome.settings-daemon.plugins.keyboard.gschema.xml.in.in.h:1
-#: ../data/org.gnome.settings-daemon.plugins.media-keys.gschema.xml.in.in.h:1
-#: ../data/org.gnome.settings-daemon.plugins.orientation.gschema.xml.in.in.h:1
-#: ../data/org.gnome.settings-daemon.plugins.power.gschema.xml.in.in.h:1
-#: ../data/org.gnome.settings-daemon.plugins.print-notifications.gschema.xml.in.in.h:1
-#: ../data/org.gnome.settings-daemon.plugins.updates.gschema.xml.in.in.h:1
-#: ../data/org.gnome.settings-daemon.plugins.xrandr.gschema.xml.in.in.h:2
-#: ../data/org.gnome.settings-daemon.plugins.xsettings.gschema.xml.in.in.h:3
-msgid "Activation of this plugin"
-msgstr "Bu eklentinin aktifleştirilmesi"
-
-#: ../data/org.gnome.settings-daemon.peripherals.wacom.gschema.xml.in.in.h:2
-msgid ""
-"EDID information of monitor to map tablet to. Must be in the format [vendor, "
-"product, serial]. [\"\",\"\",\"\"] disables mapping."
-msgstr ""
-"Tabletniñ haritalanacağı ekran EDID malümatı. [vendor, product, serial] "
-"formatında olmalı. [\"\",\"\",\"\"] haritalamanı ğayrıqabilleştirir."
-
-# tr
-#: ../data/org.gnome.settings-daemon.peripherals.wacom.gschema.xml.in.in.h:3
-msgid "Enable this to move the cursor when the user touches the tablet."
-msgstr ""
-"Kullanıcı tablete dokunduğunda imleci hareket ettirmek için bunu "
-"etkinleştirin."
-
-# tr
-#: ../data/org.gnome.settings-daemon.peripherals.wacom.gschema.xml.in.in.h:4
-msgid "Enable this to only report stylus events when the tip is pressed."
-msgstr ""
-"Stylus kalemin ucu ile dokunulduğunda, sadece stylus olaylarını bildirmek "
-"için bunu etkinleştirin."
-
-#: ../data/org.gnome.settings-daemon.peripherals.wacom.gschema.xml.in.in.h:5
-msgid "Enable this to set the tablet to absolute mode."
-msgstr "Tabletni mutlaq tarzğa tesbit etmek içün bunı qabilleştiriñiz."
-
-# tr
-#: ../data/org.gnome.settings-daemon.peripherals.wacom.gschema.xml.in.in.h:6
-msgid "Key combination for the custom action"
-msgstr "Özel eylem için tuş birleşimi"
-
-# tüklü
-#: ../data/org.gnome.settings-daemon.peripherals.wacom.gschema.xml.in.in.h:7
-msgid "Key combinations for an elevator custom action"
-msgstr "Bir köterici şahsiyleştirilgen ameli içün tuş kombinatsiyaları"
-
-# tr
-#: ../data/org.gnome.settings-daemon.peripherals.wacom.gschema.xml.in.in.h:8
-#: ../data/org.gnome.settings-daemon.plugins.color.gschema.xml.in.in.h:2
-#: ../data/org.gnome.settings-daemon.plugins.gschema.xml.in.in.h:2
-#: ../data/org.gnome.settings-daemon.plugins.housekeeping.gschema.xml.in.in.h:7
-#: ../data/org.gnome.settings-daemon.plugins.keyboard.gschema.xml.in.in.h:2
-#: ../data/org.gnome.settings-daemon.plugins.media-keys.gschema.xml.in.in.h:62
-#: ../data/org.gnome.settings-daemon.plugins.orientation.gschema.xml.in.in.h:2
-#: ../data/org.gnome.settings-daemon.plugins.power.gschema.xml.in.in.h:8
-#: ../data/org.gnome.settings-daemon.plugins.print-notifications.gschema.xml.in.in.h:2
-#: ../data/org.gnome.settings-daemon.plugins.updates.gschema.xml.in.in.h:34
-#: ../data/org.gnome.settings-daemon.plugins.xrandr.gschema.xml.in.in.h:4
-#: ../data/org.gnome.settings-daemon.plugins.xsettings.gschema.xml.in.in.h:8
-msgid "Priority to use for this plugin"
-msgstr "Bu eklenti için kullanım önceliği"
-
-# tr
-#: ../data/org.gnome.settings-daemon.peripherals.wacom.gschema.xml.in.in.h:9
-#: ../data/org.gnome.settings-daemon.plugins.color.gschema.xml.in.in.h:3
-#: ../data/org.gnome.settings-daemon.plugins.gschema.xml.in.in.h:3
-#: ../data/org.gnome.settings-daemon.plugins.housekeeping.gschema.xml.in.in.h:8
-#: ../data/org.gnome.settings-daemon.plugins.keyboard.gschema.xml.in.in.h:3
-#: ../data/org.gnome.settings-daemon.plugins.media-keys.gschema.xml.in.in.h:63
-#: ../data/org.gnome.settings-daemon.plugins.orientation.gschema.xml.in.in.h:3
-#: ../data/org.gnome.settings-daemon.plugins.power.gschema.xml.in.in.h:9
-#: ../data/org.gnome.settings-daemon.plugins.print-notifications.gschema.xml.in.in.h:3
-#: ../data/org.gnome.settings-daemon.plugins.updates.gschema.xml.in.in.h:35
-#: ../data/org.gnome.settings-daemon.plugins.xrandr.gschema.xml.in.in.h:5
-#: ../data/org.gnome.settings-daemon.plugins.xsettings.gschema.xml.in.in.h:9
-msgid "Priority to use for this plugin in gnome-settings-daemon startup queue"
-msgstr ""
-"Bu eklentinin gnome ayarlar servisinin başlangıç kuyruğundaki kullanım "
-"önceliği"
-
-# tr
-#: ../data/org.gnome.settings-daemon.peripherals.wacom.gschema.xml.in.in.h:10
-msgid ""
-"Set this to 'none', 'cw' for 90 degree clockwise, 'half' for 180 degree, and "
-"'ccw' for 90 degree counterclockwise."
-msgstr ""
-"Bunu 'hiçbiri', saat yönünde 90 derece için 'cw', 180 derece için 'half' ve "
-"saat yönünün tersinde 90 derece için 'ccw' olarak işaretleyin."
-
-# tr
-#: ../data/org.gnome.settings-daemon.peripherals.wacom.gschema.xml.in.in.h:11
-msgid "Set this to the logical button mapping."
-msgstr "Bunu mantıksal buton eşleşmesine girin."
-
-# tr
-#: ../data/org.gnome.settings-daemon.peripherals.wacom.gschema.xml.in.in.h:12
-msgid ""
-"Set this to the pressure value at which a stylus click event is generated."
-msgstr ""
-"Bunu bir staylus tıklaması olayı oluşturulması için gereken basınç değeri "
-"olarak girin."
-
-# tr
-#: ../data/org.gnome.settings-daemon.peripherals.wacom.gschema.xml.in.in.h:13
-msgid ""
-"Set this to the pressure value at which an eraser click event is generated."
-msgstr ""
-"Bunu bir silgi tıklaması olayı oluşturulması için gereken basınç değeri "
-"olarak girin."
-
-#: ../data/org.gnome.settings-daemon.peripherals.wacom.gschema.xml.in.in.h:14
-msgid "Set this to x1, y1 and x2, y2 of the area usable by the tools."
-msgstr ""
-"Bunı aletler tarafından qullanılabilgen mıntaqanıñ x1, y1 ve x2, y2 "
-"degerlerine tesbit etiñiz."
-
-# tr
-#: ../data/org.gnome.settings-daemon.peripherals.wacom.gschema.xml.in.in.h:15
-msgid ""
-"Set this to x1, y1 and x2, y2 of the pressure curve applied to the eraser."
-msgstr ""
-"Bunu silgiye uygulanan basınç eğrisi manasında x1,y1 ve x2,y2 olarak girin."
-
-# tr
-#: ../data/org.gnome.settings-daemon.peripherals.wacom.gschema.xml.in.in.h:16
-msgid ""
-"Set this to x1, y1 and x2, y2 of the pressure curve applied to the stylus."
-msgstr ""
-"Bunu stylusa uygulanan basınç eğrisi manasında x1,y1 ve x2,y2 olarak girin."
-
-# tr
-#: ../data/org.gnome.settings-daemon.peripherals.wacom.gschema.xml.in.in.h:17
-msgid ""
-"The keyboard shortcut generated when the button is pressed for custom "
-"actions."
-msgstr "Özel eylemler için tuşa basıldığında oluşturulan klavye kısa yolu."
-
-#: ../data/org.gnome.settings-daemon.peripherals.wacom.gschema.xml.in.in.h:18
-msgid ""
-"The keyboard shortcuts generated when a touchring or touchstrip is used for "
-"custom actions (up followed by down)."
-msgstr ""
-"Şahsiyleştirilgen ameller içün bir tiyüv alqası yaki tüyiv şeriti "
-"qullanılğanda doğurılğan klavye qısqayolları (yuqarı müetaqiben aşağı)."
-
-#: ../data/org.gnome.settings-daemon.peripherals.wacom.gschema.xml.in.in.h:19
-msgid "The type of action triggered by the button being pressed."
-msgstr "Dögmeniñ basılması tarafından tetiklengen amel türü."
-
-#: ../data/org.gnome.settings-daemon.peripherals.wacom.gschema.xml.in.in.h:20
-msgid "Wacom button action type"
-msgstr "Wacom dögme ameli türü"
-
-#: ../data/org.gnome.settings-daemon.peripherals.wacom.gschema.xml.in.in.h:21
-msgid "Wacom display mapping"
-msgstr "Wacom kösterimi haritalaması"
-
-# tr
-#: ../data/org.gnome.settings-daemon.peripherals.wacom.gschema.xml.in.in.h:22
-msgid "Wacom eraser button mapping"
-msgstr "Wacom silgi buton eşleşmesi"
-
-# tr
-#: ../data/org.gnome.settings-daemon.peripherals.wacom.gschema.xml.in.in.h:23
-msgid "Wacom eraser pressure curve"
-msgstr "Wacom silgi basınç eğrisi"
-
-# tr
-#: ../data/org.gnome.settings-daemon.peripherals.wacom.gschema.xml.in.in.h:24
-msgid "Wacom eraser pressure threshold"
-msgstr "Wacom silgi basınç eşiği"
-
-# tr
-#: ../data/org.gnome.settings-daemon.peripherals.wacom.gschema.xml.in.in.h:25
-msgid "Wacom stylus absolute mode"
-msgstr "Wacom göreli olmayan stylus modu"
-
-# tr
-#: ../data/org.gnome.settings-daemon.peripherals.wacom.gschema.xml.in.in.h:26
-msgid "Wacom stylus button mapping"
-msgstr "Wacom stylus buton eşleşmesi"
-
-# tr
-#: ../data/org.gnome.settings-daemon.peripherals.wacom.gschema.xml.in.in.h:27
-msgid "Wacom stylus pressure curve"
-msgstr "Wacom stylus basınç eğrisi"
-
-# tr
-#: ../data/org.gnome.settings-daemon.peripherals.wacom.gschema.xml.in.in.h:28
-msgid "Wacom stylus pressure threshold"
-msgstr "Wacom stylus basınç eşiği"
-
-# tr
-#: ../data/org.gnome.settings-daemon.peripherals.wacom.gschema.xml.in.in.h:29
-msgid "Wacom tablet PC feature"
-msgstr "Wacom tablet PC özeliği"
-
-# tr
-#: ../data/org.gnome.settings-daemon.peripherals.wacom.gschema.xml.in.in.h:30
-msgid "Wacom tablet area"
-msgstr "Wacom tablet alanı"
-
-# tr
-#: ../data/org.gnome.settings-daemon.peripherals.wacom.gschema.xml.in.in.h:31
-msgid "Wacom tablet rotation"
-msgstr "Wacom tablet rotasyonu"
-
-# tr
-#: ../data/org.gnome.settings-daemon.peripherals.wacom.gschema.xml.in.in.h:32
-msgid "Wacom touch feature"
-msgstr "Wacom dokunma özelliği"
-
-# tr
-#: ../data/org.gnome.settings-daemon.peripherals.wacom.gschema.xml.in.in.h:33
-#: ../data/org.gnome.settings-daemon.plugins.color.gschema.xml.in.in.h:8
-#: ../data/org.gnome.settings-daemon.plugins.gschema.xml.in.in.h:4
-#: ../data/org.gnome.settings-daemon.plugins.housekeeping.gschema.xml.in.in.h:14
-#: ../data/org.gnome.settings-daemon.plugins.keyboard.gschema.xml.in.in.h:4
-#: ../data/org.gnome.settings-daemon.plugins.media-keys.gschema.xml.in.in.h:76
-#: ../data/org.gnome.settings-daemon.plugins.orientation.gschema.xml.in.in.h:4
-#: ../data/org.gnome.settings-daemon.plugins.power.gschema.xml.in.in.h:19
-#: ../data/org.gnome.settings-daemon.plugins.print-notifications.gschema.xml.in.in.h:4
-#: ../data/org.gnome.settings-daemon.plugins.updates.gschema.xml.in.in.h:48
-#: ../data/org.gnome.settings-daemon.plugins.xrandr.gschema.xml.in.in.h:7
-#: ../data/org.gnome.settings-daemon.plugins.xsettings.gschema.xml.in.in.h:14
-msgid "Whether this plugin would be activated by gnome-settings-daemon or not"
-msgstr ""
-"Bu eklentinin gnome ayarlar servisi tarafından aktifleştirilip "
-"aktifleştirilmeyeceği"
-
-# tr
-#: ../data/org.gnome.settings-daemon.plugins.color.gschema.xml.in.in.h:4
-msgid "The duration a display profile is valid"
-msgstr "Bir görüntü profilinin geçerli olacağı süre"
-
-# tr
-#: ../data/org.gnome.settings-daemon.plugins.color.gschema.xml.in.in.h:5
-msgid "The duration a printer profile is valid"
-msgstr "Bir yazıcı profilinin geçerli olacağı süre"
-
-# tr
-#: ../data/org.gnome.settings-daemon.plugins.color.gschema.xml.in.in.h:6
-msgid ""
-"This is the number of days after which the display color profile is "
-"considered invalid."
-msgstr "Renk görünüm profili geçersiz sayıldıktan sonra kalan gün sayısı."
-
-# tr
-#: ../data/org.gnome.settings-daemon.plugins.color.gschema.xml.in.in.h:7
-msgid ""
-"This is the number of days after which the printer color profile is "
-"considered invalid."
-msgstr "Yazıcı renk profili geçersiz sayıldıktan sonra kalan gün sayısı."
-
-# tr
-#: ../data/org.gnome.settings-daemon.plugins.housekeeping.gschema.xml.in.in.h:2
-msgid "Free percentage notify threshold"
-msgstr "Boş yüzdesi bildirme eşiği"
-
-# tr
-#: ../data/org.gnome.settings-daemon.plugins.housekeeping.gschema.xml.in.in.h:3
-msgid "Free space notify threshold"
-msgstr "Boş alan bildirim eşiği"
-
-# tr
-#: ../data/org.gnome.settings-daemon.plugins.housekeeping.gschema.xml.in.in.h:4
-msgid "Minimum notify period for repeated warnings"
-msgstr "Tekrarlanan uyarılar için azami süre"
-
-# tr
-#: ../data/org.gnome.settings-daemon.plugins.housekeeping.gschema.xml.in.in.h:5
-msgid "Mount paths to ignore"
-msgstr "Yok sayılacak bağlama yolları"
-
-# tr
-#: ../data/org.gnome.settings-daemon.plugins.housekeeping.gschema.xml.in.in.h:6
-msgid ""
-"Percentage free space threshold for initial warning of low disk space. If "
-"the percentage free space drops below this, a warning will be shown."
-msgstr ""
-"İlk düşük disk alanı uyarısı boş alan yüzdesi eşiği. Eğer boş alan aşağıdaki "
-"yüzdeden daha aşağıya düşerse, bir uyarı gösterilir."
-
-# tr
-#: ../data/org.gnome.settings-daemon.plugins.housekeeping.gschema.xml.in.in.h:9
-msgid "Specify a list of mount paths to ignore when they run low on space."
-msgstr ""
-"Boş alanı düşük olduğunda gözardı edilecek bağlama yollarının listesini "
-"belirtin."
-
-# tr
-#: ../data/org.gnome.settings-daemon.plugins.housekeeping.gschema.xml.in.in.h:10
-=======
-#: ../data/org.gnome.settings-daemon.peripherals.gschema.xml.in.in.h:1
-msgid "Smartcard removal action"
-msgstr "Aqıllı-kartnı çetleştirüv ameli"
-
-# tr
-#: ../data/org.gnome.settings-daemon.peripherals.gschema.xml.in.in.h:2
-msgid ""
-"Set this to one of \"none\", \"lock-screen\", or \"force-logout\". The "
-"action will get performed when the smartcard used for log in is removed."
-msgstr ""
-"Bunu \"hiçbiri\", \"ekranı kilitle\" veya \"çıkmaya zorla\" seçeneklerinden "
-"birine ayarlayın. Giriş için kullanılan akıllı kart çıkartıldığında "
-"seçtiğiniz eylem gerçekleşecektir."
-
-# tr
-#: ../data/org.gnome.settings-daemon.peripherals.gschema.xml.in.in.h:3
-msgid "Disable touchpad while typing"
-msgstr "Yazarken touchpad'i devre dışı bırak"
-
-# tr
-#: ../data/org.gnome.settings-daemon.peripherals.gschema.xml.in.in.h:4
-msgid ""
-"Set this to TRUE if you have problems with accidentally hitting the touchpad "
-"while typing."
-msgstr ""
-"Eğer yazarken touchpad'e dokunma sorunu yaşıyorsanız bunu doğru olarak "
-"atayın."
-
-# tr
-#: ../data/org.gnome.settings-daemon.peripherals.gschema.xml.in.in.h:5
-msgid "Enable horizontal scrolling"
-msgstr "Yatay kaydırmayı etkinleştir"
-
-# tr
-#: ../data/org.gnome.settings-daemon.peripherals.gschema.xml.in.in.h:6
-msgid ""
-"Set this to TRUE to allow horizontal scrolling by the same method selected "
-"with the scroll_method key."
-msgstr ""
-"Eğer scroll_method anahtarında seçili yöntemle aynı şekilde yatay kaydırma "
-"istiyorsanız bunu doğru olarak atayın."
-
-# tr
-#: ../data/org.gnome.settings-daemon.peripherals.gschema.xml.in.in.h:7
-msgid "Select the touchpad scroll method"
-msgstr "Touchpad kaydırma yönetimini seçin"
-
-# tr
-#: ../data/org.gnome.settings-daemon.peripherals.gschema.xml.in.in.h:8
->>>>>>> 54b8f0f3
-msgid ""
-"Select the touchpad scroll method. Supported values are: \"disabled\", "
-"\"edge-scrolling\", \"two-finger-scrolling\"."
-msgstr ""
-"Touchpad kaydırma yöntemini seçin. Desteklenen değerler: \"disabled"
-"\" (kapalı), \"edge-scrolling\" (kenar kaydırması), \"two-finger-scrolling"
-"\" (iki parmak kaydırması)."
-
-# tr
 #: ../data/org.gnome.settings-daemon.peripherals.gschema.xml.in.in.h:9
 msgid "Enable mouse clicks with touchpad"
 msgstr "Touchpad ile fare tıklamasını etkinleştir"
 
 # tr
-<<<<<<< HEAD
-#: ../data/org.gnome.settings-daemon.plugins.housekeeping.gschema.xml.in.in.h:11
-msgid ""
-"Specify an amount in GB. If the amount of free space is more than this, no "
-"warning will be shown."
-msgstr ""
-"Miktarı GB olarak belirtin. Eğer boş alan bu miktardan daha fazla ise, "
-"hiçbir uyarı gösterilmeyecek."
-
-# tr
-#: ../data/org.gnome.settings-daemon.plugins.housekeeping.gschema.xml.in.in.h:12
-msgid ""
-"Specify the percentage that the free disk space should reduce by before "
-"issuing a subsequent warning."
-msgstr ""
-"Bir sonraki uyarı öncesi boş alanın azaltılması gereken yüzdeyi belirtin."
-
-# tr
-#: ../data/org.gnome.settings-daemon.plugins.housekeeping.gschema.xml.in.in.h:13
-msgid "Subsequent free space percentage notify threshold"
-msgstr "Ardışık boş alan yüzdesi bildirim eşiği"
-
-#: ../data/org.gnome.settings-daemon.plugins.media-keys.gschema.xml.in.in.h:2
-msgid "Binding"
-msgstr "Bağlama"
-
-#: ../data/org.gnome.settings-daemon.plugins.media-keys.gschema.xml.in.in.h:3
-msgid "Binding for the custom binding"
-msgstr "Özel bağlama içün bağlama"
-
-# tr
-#: ../data/org.gnome.settings-daemon.plugins.media-keys.gschema.xml.in.in.h:4
-msgid "Binding for the magnifier to zoom in"
-msgstr "Büyüteçle yakınlaştırma bağlayıcısı"
-
-# tr
-#: ../data/org.gnome.settings-daemon.plugins.media-keys.gschema.xml.in.in.h:5
-msgid "Binding for the magnifier to zoom out"
-msgstr "Büyüteçle uzaklaştırma bağlayıcısı"
-
-# tr
-#: ../data/org.gnome.settings-daemon.plugins.media-keys.gschema.xml.in.in.h:6
-msgid "Binding to copy a screenshot of a window to clipboard."
-msgstr "Bir pencerenin ekran görüntüsünü panoya kopyalama bağlayıcısı."
-
-# tr
-#: ../data/org.gnome.settings-daemon.plugins.media-keys.gschema.xml.in.in.h:7
-msgid "Binding to copy a screenshot of an area to clipboard."
-msgstr "Bir alannın ekran görüntüsünü panoya kopyalama bağlayıcısı."
-
-# tr
-#: ../data/org.gnome.settings-daemon.plugins.media-keys.gschema.xml.in.in.h:8
-msgid "Binding to copy a screenshot to clipboard."
-msgstr "Bir ekran görüntüsünü panoya kopyalama bağlayıcısı."
-
-# tr
-#: ../data/org.gnome.settings-daemon.plugins.media-keys.gschema.xml.in.in.h:9
-msgid "Binding to decrease the text size"
-msgstr "Metin boyutunu küçültme bağlayıcısı"
-
-# tr
-#: ../data/org.gnome.settings-daemon.plugins.media-keys.gschema.xml.in.in.h:10
-msgid "Binding to eject an optical disc."
-msgstr "Bir optik diskin çıkartılması için bağ."
-
-# tr
-#: ../data/org.gnome.settings-daemon.plugins.media-keys.gschema.xml.in.in.h:11
-msgid "Binding to increase the text size"
-msgstr "Metin boyutunu büyütme bağlayıcısı"
-
-#: ../data/org.gnome.settings-daemon.plugins.media-keys.gschema.xml.in.in.h:12
-msgid "Binding to launch the calculator."
-msgstr "Hesaplayıcını fırlatma bağlaması."
-
-# tr
-#: ../data/org.gnome.settings-daemon.plugins.media-keys.gschema.xml.in.in.h:13
-msgid "Binding to launch the email client."
-msgstr "E-posta istemcisi başlatmak için bağ."
-
-# tr
-#: ../data/org.gnome.settings-daemon.plugins.media-keys.gschema.xml.in.in.h:14
-msgid "Binding to launch the help browser."
-msgstr "Yardım tarayıcısı başlatmak için bağ."
-
-# tr
-#: ../data/org.gnome.settings-daemon.plugins.media-keys.gschema.xml.in.in.h:15
-msgid "Binding to launch the media player."
-msgstr "Ortam yürütücüsü başlatmak için bağ."
-
-# tr
-#: ../data/org.gnome.settings-daemon.plugins.media-keys.gschema.xml.in.in.h:16
-msgid "Binding to launch the search tool."
-msgstr "Arama aracını başlatmak için bağ."
-
-# tr
-#: ../data/org.gnome.settings-daemon.plugins.media-keys.gschema.xml.in.in.h:17
-msgid "Binding to launch the web browser."
-msgstr "Web tarayıcı başlatmak için bağ."
-
-# tr
-#: ../data/org.gnome.settings-daemon.plugins.media-keys.gschema.xml.in.in.h:18
-msgid "Binding to lock the screen."
-msgstr "Ekranı kilitlemek için bağ."
-
-# tr
-#: ../data/org.gnome.settings-daemon.plugins.media-keys.gschema.xml.in.in.h:19
-msgid "Binding to log out."
-msgstr "Çıkış için bağ."
-
-# tr
-#: ../data/org.gnome.settings-daemon.plugins.media-keys.gschema.xml.in.in.h:20
-msgid "Binding to lower the system volume."
-msgstr "Sistem sesini azaltmak için bağ."
-
-# tr
-#: ../data/org.gnome.settings-daemon.plugins.media-keys.gschema.xml.in.in.h:21
-msgid "Binding to mute the system volume."
-msgstr "Sistem sesini kesmek için bağ."
-
-# tr
-#: ../data/org.gnome.settings-daemon.plugins.media-keys.gschema.xml.in.in.h:22
-msgid "Binding to open the Home folder."
-msgstr "Başlangıç klasörünü açmak için bağ."
-
-# tr
-#: ../data/org.gnome.settings-daemon.plugins.media-keys.gschema.xml.in.in.h:23
-msgid "Binding to pause playback."
-msgstr "Ses çalmayı duraklatmak için bağ."
-
-# tr
-#: ../data/org.gnome.settings-daemon.plugins.media-keys.gschema.xml.in.in.h:24
-msgid "Binding to raise the system volume."
-msgstr "Sistem sesini arttırmak için bağ."
-=======
 #: ../data/org.gnome.settings-daemon.peripherals.gschema.xml.in.in.h:10
 msgid ""
 "Set this to TRUE to be able to send mouse clicks by tapping on the touchpad."
@@ -897,140 +316,8 @@
 #: ../data/org.gnome.settings-daemon.peripherals.wacom.gschema.xml.in.in.h:19
 msgid "Wacom stylus pressure curve"
 msgstr "Wacom stylus basınç eğrisi"
->>>>>>> 54b8f0f3
-
-#: ../data/org.gnome.settings-daemon.plugins.media-keys.gschema.xml.in.in.h:25
-msgid "Binding to show the on-screen keyboard"
-msgstr "Ekran-üstü klavyeni köstermek içün bağlama"
-
-# tr
-#: ../data/org.gnome.settings-daemon.plugins.media-keys.gschema.xml.in.in.h:26
-msgid "Binding to show the screen magnifier"
-msgstr "Ekran büyütecini gösterme bağlayıcısı"
-
-# tr
-<<<<<<< HEAD
-#: ../data/org.gnome.settings-daemon.plugins.media-keys.gschema.xml.in.in.h:27
-msgid "Binding to skip to next track."
-msgstr "Sonraki parçaya geçmek için bağ."
-
-# tr
-#: ../data/org.gnome.settings-daemon.plugins.media-keys.gschema.xml.in.in.h:28
-msgid "Binding to skip to previous track."
-msgstr "Önceki parçaya geçmek için bağ."
-
-# tr
-#: ../data/org.gnome.settings-daemon.plugins.media-keys.gschema.xml.in.in.h:29
-msgid "Binding to start playback (or toggle play/pause)."
-msgstr "Çaldırmayı başlatmak için bağ (ya da çaldırma/duraklatma geçisi)."
-
-# tr
-#: ../data/org.gnome.settings-daemon.plugins.media-keys.gschema.xml.in.in.h:30
-msgid "Binding to start the screen reader"
-msgstr "Ekran okuyucusunu başlatma bağlayıcısı"
-
-# tr
-#: ../data/org.gnome.settings-daemon.plugins.media-keys.gschema.xml.in.in.h:31
-msgid "Binding to stop playback."
-msgstr "Çaldırmayı durdurmak için bağ."
-
-# tr
-#: ../data/org.gnome.settings-daemon.plugins.media-keys.gschema.xml.in.in.h:32
-msgid "Binding to take a screenshot of a window."
-msgstr "Bir pencerenin ekran görüntüsünü alma bağlayıcısı."
-
-# tr
-#: ../data/org.gnome.settings-daemon.plugins.media-keys.gschema.xml.in.in.h:33
-msgid "Binding to take a screenshot of an area."
-msgstr "Bir bölgenin ekran görüntüsünü alma bağlayıcısı."
-
-# tr
-#: ../data/org.gnome.settings-daemon.plugins.media-keys.gschema.xml.in.in.h:34
-msgid "Binding to take a screenshot."
-msgstr "Ekran görüntüsü bağlayıcısı."
-
-# tr
-#: ../data/org.gnome.settings-daemon.plugins.media-keys.gschema.xml.in.in.h:35
-msgid "Binding to toggle the interface contrast"
-msgstr "Arayüz karşıtlığını değiştirme bağlayıcısı"
-
-#: ../data/org.gnome.settings-daemon.plugins.media-keys.gschema.xml.in.in.h:36
-msgid "Command"
-msgstr "Emir"
-
-#: ../data/org.gnome.settings-daemon.plugins.media-keys.gschema.xml.in.in.h:37
-msgid "Command to run when the binding is invoked"
-msgstr "Bağlama çağırılğanda çaptırılacaq emir"
-
-# tr
-#: ../data/org.gnome.settings-daemon.plugins.media-keys.gschema.xml.in.in.h:38
-msgid "Copy a screenshot of a window to clipboard"
-msgstr "Bir pencerenin ekran görüntüsünü panoya kopyala"
-
-# tr
-#: ../data/org.gnome.settings-daemon.plugins.media-keys.gschema.xml.in.in.h:39
-msgid "Copy a screenshot of an area to clipboard"
-msgstr "Bir alanın ekran görüntüsünü panoya kopyala"
-
-# tr
-#: ../data/org.gnome.settings-daemon.plugins.media-keys.gschema.xml.in.in.h:40
-msgid "Copy a screenshot to clipboard"
-msgstr "Bir ekran görüntüsünü panoya kopyala"
-
-#: ../data/org.gnome.settings-daemon.plugins.media-keys.gschema.xml.in.in.h:41
-msgid "Custom keybindings"
-msgstr "Şahsiyleştirilgen tuş-bağlamaları"
-
-# tr
-#: ../data/org.gnome.settings-daemon.plugins.media-keys.gschema.xml.in.in.h:42
-msgid "Decrease text size"
-msgstr "Metin boyutunu küçült"
-
-#: ../data/org.gnome.settings-daemon.plugins.media-keys.gschema.xml.in.in.h:43
-msgid "Eject"
-msgstr "Çıqart"
-
-#: ../data/org.gnome.settings-daemon.plugins.media-keys.gschema.xml.in.in.h:44
-msgid "Home folder"
-msgstr "Ev cilbenti"
-
-# tr
-#: ../data/org.gnome.settings-daemon.plugins.media-keys.gschema.xml.in.in.h:45
-msgid "Increase text size"
-msgstr "Metin boyutunu büyüt"
-
-#: ../data/org.gnome.settings-daemon.plugins.media-keys.gschema.xml.in.in.h:46
-msgid "Launch calculator"
-msgstr "Hesaplayıcını fırlat"
-
-#: ../data/org.gnome.settings-daemon.plugins.media-keys.gschema.xml.in.in.h:47
-msgid "Launch email client"
-msgstr "E-poçta müşterisini fırlat"
-
-#: ../data/org.gnome.settings-daemon.plugins.media-keys.gschema.xml.in.in.h:48
-msgid "Launch help browser"
-msgstr "Yardım kezicisini fırlat"
-
-#: ../data/org.gnome.settings-daemon.plugins.media-keys.gschema.xml.in.in.h:49
-msgid "Launch media player"
-msgstr "Vasat oynatıcısını fırlat"
-
-#: ../data/org.gnome.settings-daemon.plugins.media-keys.gschema.xml.in.in.h:50
-msgid "Launch web browser"
-msgstr "Ağ kezicisini fırlat"
-
-#: ../data/org.gnome.settings-daemon.plugins.media-keys.gschema.xml.in.in.h:51
-msgid "List of custom keybindings"
-msgstr "Şahsiyleştirilgen tuş-bağlamalarınıñ listesi"
-
-#: ../data/org.gnome.settings-daemon.plugins.media-keys.gschema.xml.in.in.h:52
-msgid "Lock screen"
-msgstr "Ekrannı kilitle"
-
-#: ../data/org.gnome.settings-daemon.plugins.media-keys.gschema.xml.in.in.h:53
-msgid "Log out"
-msgstr "Tışarı imzalan"
-=======
+
+# tr
 #: ../data/org.gnome.settings-daemon.peripherals.wacom.gschema.xml.in.in.h:20
 msgid ""
 "Set this to x1, y1 and x2, y2 of the pressure curve applied to the stylus."
@@ -1109,763 +396,8 @@
 "The keyboard shortcut generated when the button is pressed for custom "
 "actions."
 msgstr "Özel eylemler için tuşa basıldığında oluşturulan klavye kısa yolu."
->>>>>>> 54b8f0f3
-
-# tr
-#: ../data/org.gnome.settings-daemon.plugins.media-keys.gschema.xml.in.in.h:54
-msgid "Magnifier zoom in"
-msgstr "Büyüteci yakınlaştır"
-
-# tr
-#: ../data/org.gnome.settings-daemon.plugins.media-keys.gschema.xml.in.in.h:55
-msgid "Magnifier zoom out"
-msgstr "Büyüteci uzaklaştır"
-
-#: ../data/org.gnome.settings-daemon.plugins.media-keys.gschema.xml.in.in.h:56
-msgid "Name"
-msgstr "İsim"
-
-#: ../data/org.gnome.settings-daemon.plugins.media-keys.gschema.xml.in.in.h:57
-msgid "Name of the custom binding"
-msgstr "Özel bağlamanıñ ismi"
 
 # tüklü
-<<<<<<< HEAD
-#: ../data/org.gnome.settings-daemon.plugins.media-keys.gschema.xml.in.in.h:58
-msgid "Next track"
-msgstr "Soñraki parça"
-
-#: ../data/org.gnome.settings-daemon.plugins.media-keys.gschema.xml.in.in.h:59
-msgid "Pause playback"
-msgstr "Oynatımnı tınışlat"
-
-#: ../data/org.gnome.settings-daemon.plugins.media-keys.gschema.xml.in.in.h:60
-msgid "Play (or play/pause)"
-msgstr "Oynat (yaki çal/tınışla)"
-
-#: ../data/org.gnome.settings-daemon.plugins.media-keys.gschema.xml.in.in.h:61
-msgid "Previous track"
-msgstr "Evelki parça"
-
-#: ../data/org.gnome.settings-daemon.plugins.media-keys.gschema.xml.in.in.h:64
-msgid "Search"
-msgstr "Qıdır"
-
-#: ../data/org.gnome.settings-daemon.plugins.media-keys.gschema.xml.in.in.h:65
-msgid "Stop playback"
-msgstr "Oynatımnı toqtat"
-
-#: ../data/org.gnome.settings-daemon.plugins.media-keys.gschema.xml.in.in.h:66
-msgid "Take a screenshot"
-msgstr "Bir ekran körüntisini al"
-
-#: ../data/org.gnome.settings-daemon.plugins.media-keys.gschema.xml.in.in.h:67
-msgid "Take a screenshot of a window"
-msgstr "Bir pencereniñ bir ekran körüntisini al"
-
-#: ../data/org.gnome.settings-daemon.plugins.media-keys.gschema.xml.in.in.h:68
-msgid "Take a screenshot of an area"
-msgstr "Bir mıntıqanıñ bir ekran körüntisini al"
-
-#: ../data/org.gnome.settings-daemon.plugins.media-keys.gschema.xml.in.in.h:69
-msgid "Toggle contrast"
-msgstr "Tezatnı tönter"
-
-# tr
-#: ../data/org.gnome.settings-daemon.plugins.media-keys.gschema.xml.in.in.h:70
-msgid "Toggle magnifier"
-msgstr "Büyüteci seç"
-
-# tr
-#: ../data/org.gnome.settings-daemon.plugins.media-keys.gschema.xml.in.in.h:71
-msgid "Toggle on-screen keyboard"
-msgstr "Ekran-üstü klavyeni tönter"
-
-# tr
-#: ../data/org.gnome.settings-daemon.plugins.media-keys.gschema.xml.in.in.h:72
-msgid "Toggle screen reader"
-msgstr "Ekran okuyucusunu seç"
-
-#: ../data/org.gnome.settings-daemon.plugins.media-keys.gschema.xml.in.in.h:73
-msgid "Volume down"
-msgstr "Davuş gürlügi aşağı"
-
-# tr
-#: ../data/org.gnome.settings-daemon.plugins.media-keys.gschema.xml.in.in.h:74
-msgid "Volume mute"
-msgstr "Davuşsızlandır"
-
-#: ../data/org.gnome.settings-daemon.plugins.media-keys.gschema.xml.in.in.h:75
-msgid "Volume up"
-msgstr "Davuş gürlügi yuqarı"
-
-# tr
-#: ../data/org.gnome.settings-daemon.plugins.power.gschema.xml.in.in.h:2
-msgid ""
-"If time based notifications should be used. If set to false, then the "
-"percentage change is used instead, which may fix a broken ACPI BIOS."
-msgstr ""
-"Zaman temelli bildirimlerin kullanılıp kullanılmayacağı. Yanlış (false) "
-"olarak ayarlanırsa, yerine yüzde değişimi kullanılır; bu, sorunlu bir ACPI "
-"BIOS'u için yararlı olabilir."
-
-# tr
-#: ../data/org.gnome.settings-daemon.plugins.power.gschema.xml.in.in.h:3
-msgid "If we should show the recalled battery warning for a broken battery"
-msgstr "Bozuk bir pil için hatırlatıcı pil geri çağırılma uyarısı gösterilsin"
-
-# tr
-#: ../data/org.gnome.settings-daemon.plugins.power.gschema.xml.in.in.h:4
-msgid ""
-"If we should show the recalled battery warning for a broken battery. Set "
-"this to false only if you know your battery is okay."
-msgstr ""
-"Bozuk bir pil için hatırlatıcı pil geri çağırılma uyarısı gösterilsin. Bu "
-"seçeneği sadece pilinizin düzgün olduğundan eminseniz yanlış olarak "
-"işaretleyin."
-
-# tr
-#: ../data/org.gnome.settings-daemon.plugins.power.gschema.xml.in.in.h:5
-msgid "Percentage action is taken"
-msgstr "Eylemin gerçekleştirileceği yüzde"
-
-# tr
-#: ../data/org.gnome.settings-daemon.plugins.power.gschema.xml.in.in.h:6
-msgid "Percentage considered critical"
-msgstr "Tehlikeli biçimde düşük sayılan yüzde"
-
-# tr
-#: ../data/org.gnome.settings-daemon.plugins.power.gschema.xml.in.in.h:7
-msgid "Percentage considered low"
-msgstr "Düşük sayılan yüzde"
-
-# tr
-#: ../data/org.gnome.settings-daemon.plugins.power.gschema.xml.in.in.h:10
-msgid ""
-"The percentage of the battery when it is considered critical. Only valid "
-"when use-time-for-policy is false."
-msgstr ""
-"Pil,  kritik sayıldığındaki oranı. Yalnızca, kullanım-zamanı-kuralı "
-"uygulanmazken geçerlidir."
-
-# tr
-#: ../data/org.gnome.settings-daemon.plugins.power.gschema.xml.in.in.h:11
-msgid ""
-"The percentage of the battery when it is considered low. Only valid when use-"
-"time-for-policy is false."
-msgstr ""
-"Pil, düşük sayıldığındaki oranı. Yalnızca, kullanım-zamanı-kuralı "
-"uygulanmazken geçersizdir."
-
-# tr
-#: ../data/org.gnome.settings-daemon.plugins.power.gschema.xml.in.in.h:12
-msgid ""
-"The percentage of the battery when the critical action is performed. Only "
-"valid when use-time-for-policy is false."
-msgstr ""
-"Pil,  kritik sayıldığındaki oranı. Yalnızca, kullanım-zamanı-kuralı "
-"uygulanmazken geçerlidir."
-
-# tr
-#: ../data/org.gnome.settings-daemon.plugins.power.gschema.xml.in.in.h:13
-msgid ""
-"The time remaining in seconds of the battery when critical action is taken. "
-"Only valid when use-time-for-policy is true."
-msgstr ""
-"Pilin,  kritik eylem uygulanırken saniye olarak kalan zamanı. Yalnızca, "
-"kullanım-zamanı-kuralı uygulanırken geçerlidir."
-
-# tr
-#: ../data/org.gnome.settings-daemon.plugins.power.gschema.xml.in.in.h:14
-msgid ""
-"The time remaining in seconds of the battery when it is considered critical. "
-"Only valid when use-time-for-policy is true."
-msgstr ""
-"Pil,  kritik sayıldığında saniye olarak kalan zaman. Yalnızca, kullanım-"
-"zamanı-kuralı uygulanırken geçerlidir."
-
-# tr
-#: ../data/org.gnome.settings-daemon.plugins.power.gschema.xml.in.in.h:15
-msgid ""
-"The time remaining in seconds of the battery when it is considered low. Only "
-"valid when use-time-for-policy is true."
-msgstr ""
-"Pil,  düşük sayıldığında saniye olarak kalan zaman. Yalnızca, kullanım-"
-"zamanı-kuralı uygulanırken geçerlidir."
-
-# tr
-#: ../data/org.gnome.settings-daemon.plugins.power.gschema.xml.in.in.h:16
-msgid "The time remaining when action is taken"
-msgstr "Eylem uygulanacağı zaman kalan zaman"
-
-# tr
-#: ../data/org.gnome.settings-daemon.plugins.power.gschema.xml.in.in.h:17
-msgid "The time remaining when critical"
-msgstr "Tehlikeli biçimde düşükken kalan zaman"
-
-# tr
-#: ../data/org.gnome.settings-daemon.plugins.power.gschema.xml.in.in.h:18
-msgid "The time remaining when low"
-msgstr "Düşükken kalan zaman"
-
-# tr
-#: ../data/org.gnome.settings-daemon.plugins.power.gschema.xml.in.in.h:20
-msgid "Whether to use time-based notifications"
-msgstr "Zaman temelli bildirimlerin kullanılıp kullanılmayacağı"
-
-# tr
-#: ../data/org.gnome.settings-daemon.plugins.updates.gschema.xml.in.in.h:2
-msgid "Ask the user if additional firmware should be installed"
-msgstr "Ek aygıt yazılımlarının yüklenilip yüklenilmeyeceğini kullanıcıya sor"
-
-# tr
-#: ../data/org.gnome.settings-daemon.plugins.updates.gschema.xml.in.in.h:3
-msgid ""
-"Ask the user if additional firmware should be installed if it is available."
-msgstr ""
-"Eğer kullanılabilir durumdaysa, ek aygıt yazılımlarının yüklenilip "
-"yüklenilmeyeceğini kullanıcıya sor."
-
-# tr
-#: ../data/org.gnome.settings-daemon.plugins.updates.gschema.xml.in.in.h:4
-msgid "Automatically download updates in the background without confirmation"
-msgstr "Güncellemeleri onay almadan arka planda otomatik olarak indir"
-
-# tr
-#: ../data/org.gnome.settings-daemon.plugins.updates.gschema.xml.in.in.h:5
-msgid ""
-"Automatically download updates in the background without confirmation. "
-"Updates will be auto-downloaded when using wired network connnections, and "
-"also WiFi if 'connection-use-wifi' is enabled and mobile broadband if "
-"'connection-use-mobile' is enabled."
-msgstr ""
-"Güncellemeleri onay almaksızın arkaplanda otomatik olarak indir. "
-"Güncellemeler, kablolu bağlantıda, eğer 'connection-use-wifi' aktifse, WiFi "
-"üzerinden, eğer 'connection-use-mobile' aktifse, mobil genişbant hizmeti "
-"üzerinden otomatik olarak indirilecektir."
-
-# tr
-#: ../data/org.gnome.settings-daemon.plugins.updates.gschema.xml.in.in.h:6
-msgid "Automatically install these types of updates"
-msgstr "Bu tür güncellemeleri otomatik olarak kur"
-
-# tr
-#: ../data/org.gnome.settings-daemon.plugins.updates.gschema.xml.in.in.h:7
-msgid "Automatically install these types of updates."
-msgstr "Bu tür güncellemeleri otomatik olarak kur."
-
-# tr
-#: ../data/org.gnome.settings-daemon.plugins.updates.gschema.xml.in.in.h:8
-msgid "Devices that should be ignored"
-msgstr "Gözardı edilmesi gereken aygıtlar"
-
-# tr
-#: ../data/org.gnome.settings-daemon.plugins.updates.gschema.xml.in.in.h:9
-msgid ""
-"Devices that should be ignored, separated by commas. These can include '*' "
-"and '?' characters."
-msgstr ""
-"Gözardı edilmesi gereken aygıtlar, virgülle ayrılmış olarak. Bunlar '*' ve "
-"'?' karakterlerini de içerebilir."
-
-# tr
-#: ../data/org.gnome.settings-daemon.plugins.updates.gschema.xml.in.in.h:10
-msgid "Firmware files that should not be searched for"
-msgstr "Aranması gerekmeyen aygıt yazılımı dosyaları"
-
-# tr
-#: ../data/org.gnome.settings-daemon.plugins.updates.gschema.xml.in.in.h:11
-msgid ""
-"Firmware files that should not be searched for, separated by commas. These "
-"can include '*' and '?' characters."
-msgstr ""
-"Aranması gerekmeyen aygıt yazılımı dosyaları, virgülle ayrılmış olarak. "
-"Bunlar '*' ve '?' karakterlerini de içerebilir."
-
-# tr
-#: ../data/org.gnome.settings-daemon.plugins.updates.gschema.xml.in.in.h:12
-msgid "Get the update list when the session starts"
-msgstr "Oturum başladığında güncelleme listesini al"
-
-# tr
-#: ../data/org.gnome.settings-daemon.plugins.updates.gschema.xml.in.in.h:13
-msgid "Get the update list when the session starts, even if not scheduled to."
-msgstr ""
-"Oturum başladığında güncelleme listesini al, buna zamanlanmış olmasa bile."
-
-# tr
-#: ../data/org.gnome.settings-daemon.plugins.updates.gschema.xml.in.in.h:14
-msgid "How often to check for distribution upgrades"
-msgstr "Dağıtım güncellemelerinin ne sıklıkla kontrol edileceği"
-
-# tr
-#: ../data/org.gnome.settings-daemon.plugins.updates.gschema.xml.in.in.h:15
-msgid "How often to check for distribution upgrades. Value is in seconds."
-msgstr ""
-"Dağıtım güncellemelerinin saniye cinsinden ne sıklıkla kontrol edileceği."
-
-# tr
-#: ../data/org.gnome.settings-daemon.plugins.updates.gschema.xml.in.in.h:16
-msgid "How often to check for updates"
-msgstr "Güncellemeler ne sıklıkla kontrol edilsin"
-
-# tr
-#: ../data/org.gnome.settings-daemon.plugins.updates.gschema.xml.in.in.h:17
-msgid ""
-"How often to check for updates. Value is in seconds. This is a maximum "
-"amount of time that can pass between a security update being published, and "
-"the update being automatically installed or the user notified."
-msgstr ""
-"Dağıtım güncellemelerinin saniye cinsinden ne sıklıkla kontrol edileceği. "
-"Bu, bir güvenlik güncellemesinin çıkması ile bu güncellemenin otomatik "
-"olarak yüklenmesı veya kullanıcının bu güncellemeden haberdar edilmesi "
-"arasında geçebilecek maksimum zamandır."
-
-# tr
-#: ../data/org.gnome.settings-daemon.plugins.updates.gschema.xml.in.in.h:18
-msgid "How often to notify the user that non-critical updates are available"
-msgstr ""
-"Kullanıcının kritik olmayan güncellemelerden ne sıklıkla haberdar edileceği"
-
-# tr
-#: ../data/org.gnome.settings-daemon.plugins.updates.gschema.xml.in.in.h:19
-msgid "How often to refresh the package cache"
-msgstr "Paket önbelleğinin ne sıklıkla yenileneceği"
-
-# tr
-#: ../data/org.gnome.settings-daemon.plugins.updates.gschema.xml.in.in.h:20
-msgid "How often to refresh the package cache. Value is in seconds."
-msgstr "Paket önbelleğinin saniye cinsinden ne sıklıkla yenileneceği."
-
-# tr
-#: ../data/org.gnome.settings-daemon.plugins.updates.gschema.xml.in.in.h:21
-msgid ""
-"How often to tell the user there are non-critical updates. Value is in "
-"seconds. Security update notifications are always shown after the check for "
-"updates, but non-critical notifications should be shown a lot less "
-"frequently."
-msgstr ""
-"Kullanıcıya kritik-güncelleme olmadığının saniye cinsinden ne sıklıkla "
-"söyleneceği. Güvenlik güncellemeleri uyarıları her zaman güncelleme kontrol "
-"edildikten sonra gösterilir, fakat kritik olmayan uyarılar bundan biraz daha "
-"az sıklıkla gösterilmelidir."
-
-# tr
-#: ../data/org.gnome.settings-daemon.plugins.updates.gschema.xml.in.in.h:22
-msgid "Install updates automatically when running on battery power"
-msgstr "Pil devredeyken güncellemeleri otomatik olarak yükle"
-
-# tr
-#: ../data/org.gnome.settings-daemon.plugins.updates.gschema.xml.in.in.h:23
-msgid "Install updates automatically when running on battery power."
-msgstr "Pil devredeyken güncellemeleri otomatik olarak yükle"
-
-# tr
-#: ../data/org.gnome.settings-daemon.plugins.updates.gschema.xml.in.in.h:24
-msgid "Notify the user for completed updates"
-msgstr "Kullanıcıyı tamamlanmış güncellemelerden haberdar et"
-
-# tr
-#: ../data/org.gnome.settings-daemon.plugins.updates.gschema.xml.in.in.h:25
-msgid "Notify the user for completed updates where the user needs to restart"
-msgstr ""
-"Kuullanıcıyı yeniden başlatma gerektirecek  tamamlanmış güncellemelerden "
-"haberdar et"
-
-# tr
-#: ../data/org.gnome.settings-daemon.plugins.updates.gschema.xml.in.in.h:26
-msgid "Notify the user for completed updates where the user needs to restart."
-msgstr ""
-"Kuullanıcıyı yeniden başlatma gerektirecek  tamamlanmış güncellemelerden "
-"haberdar et"
-
-# tr
-#: ../data/org.gnome.settings-daemon.plugins.updates.gschema.xml.in.in.h:27
-msgid ""
-"Notify the user for completed updates. This may be a useful notification for "
-"some users as installing updates prevents shutdown."
-msgstr ""
-"Tamamlanmış güncellemelerden kullanıcıyı haberdar et. Güncellemeleri "
-"yüklemek bilgisayarı kapatmayı engellediğinden bu kullanışlı bir uyarı "
-"olabilir."
-
-# tr
-#: ../data/org.gnome.settings-daemon.plugins.updates.gschema.xml.in.in.h:28
-msgid "Notify the user when distribution upgrades are available"
-msgstr "Dağıtım güncellemeleri çıktığında kullanıcıyı haberdar et"
-
-# tr
-#: ../data/org.gnome.settings-daemon.plugins.updates.gschema.xml.in.in.h:29
-msgid "Notify the user when distribution upgrades are available."
-msgstr "Dağıtım güncellemeleri çıktığında kullanıcıyı haberdar et"
-
-# tr
-#: ../data/org.gnome.settings-daemon.plugins.updates.gschema.xml.in.in.h:30
-msgid ""
-"Notify the user when the automatic update was not started on battery power"
-msgstr ""
-"Pil gücü kullanılıyorken otomatik güncelleme başlatılamadığında kullanıcıyı "
-"uyar"
-
-# tr
-#: ../data/org.gnome.settings-daemon.plugins.updates.gschema.xml.in.in.h:31
-msgid ""
-"Notify the user when the update was not automatically started because the "
-"machine is running on battery power."
-msgstr ""
-"Makine pil gücünde çalıştığı için güncellemeler otomatik olarak "
-"başlatılamadığında kullanıcıyı uyar."
-
-# tr
-#: ../data/org.gnome.settings-daemon.plugins.updates.gschema.xml.in.in.h:32
-msgid "Notify the user when the update was started"
-msgstr "Güncelleme başlatılamadığında kullanıcıyı uyar"
-
-# tr
-#: ../data/org.gnome.settings-daemon.plugins.updates.gschema.xml.in.in.h:33
-msgid "Notify the user when the update was started."
-msgstr "Güncelleme başlatılamadığında kullanıcıyı uyar"
-
-# tr
-#: ../data/org.gnome.settings-daemon.plugins.updates.gschema.xml.in.in.h:36
-msgid "The filenames on removable media that designate it a software source."
-msgstr ""
-"Yazılım kaynağı olarak tayin edilmiş, çıkarılabilir ortam üzerindeki dosya "
-"isimleri."
-
-# tr
-#: ../data/org.gnome.settings-daemon.plugins.updates.gschema.xml.in.in.h:37
-msgid "The install root to use when adding and removing packages"
-msgstr "Paket eklerken ve çıkartırkenki kök yükleme yolu"
-
-# tr
-#: ../data/org.gnome.settings-daemon.plugins.updates.gschema.xml.in.in.h:38
-msgid ""
-"The install root to use when processing packages, which is changed when "
-"using LTSP or when testing."
-msgstr ""
-"Paket işlemleri yapılırken, ITSP kullanırken veya test yaparken değişebilen, "
-"kullanılacak kök yol."
-
-# tr
-#: ../data/org.gnome.settings-daemon.plugins.updates.gschema.xml.in.in.h:39
-msgid ""
-"The last time we notified the user about non-critical updates. Value is in "
-"seconds since the epoch, or zero for never."
-msgstr ""
-"Saniye cinsinden, en son kullanıcının kritik olmayan güncellemelerden ne "
-"zaman haberdar edildiği. Hiçbir zaman için bu değer sıfırdır."
-
-# tr
-#: ../data/org.gnome.settings-daemon.plugins.updates.gschema.xml.in.in.h:40
-msgid "The last time we told the user about non-critical notifications"
-msgstr ""
-"Kritik olmayan uyarılardan en son ne zaman kullanıcının haberdar edildiği."
-
-# tr
-#: ../data/org.gnome.settings-daemon.plugins.updates.gschema.xml.in.in.h:41
-msgid ""
-"The number of seconds at session startup to wait before checking for updates"
-msgstr ""
-"Güncellemeleri kontrol etmek için oturum başlangıcında kaç saniye "
-"bekleneceği."
-
-# tr
-#: ../data/org.gnome.settings-daemon.plugins.updates.gschema.xml.in.in.h:42
-msgid ""
-"The number of seconds at session startup to wait before checking for "
-"updates. Value is in seconds."
-msgstr ""
-"Güncellemeleri kontrol etmek için oturum başlangıcında saniye cinsinden ne "
-"kadar süre bekleneceği."
-
-# tr
-#: ../data/org.gnome.settings-daemon.plugins.updates.gschema.xml.in.in.h:43
-msgid ""
-"Use WiFi (wireless LAN) connections to check for updates. It may be faster "
-"to download packages when on a wired connection, and the VPN or proxy "
-"required may also only be available on wired connections."
-msgstr ""
-"Güncellemeleri kontrol etmek için WiFi (kablosuz ağ) kullan. Kablolu "
-"bağlantı kullanmak paketleri indirirken daha hızlı olabilir. Ayrıca gereken "
-"VPN veya proxy sadece kablolu bağlantı ile mevcut olabilir."
-
-# tr
-#: ../data/org.gnome.settings-daemon.plugins.updates.gschema.xml.in.in.h:44
-msgid "Use WiFi connections"
-msgstr "WiFi bağlantısı kullan"
-
-# tr
-#: ../data/org.gnome.settings-daemon.plugins.updates.gschema.xml.in.in.h:45
-msgid "Use mobile broadband connections"
-msgstr "Mobil genişbant bağlantısı kullan"
-
-# tr
-#: ../data/org.gnome.settings-daemon.plugins.updates.gschema.xml.in.in.h:46
-msgid ""
-"Use mobile broadband connections such as GSM and CDMA to check for updates."
-msgstr ""
-"Güncellemeleri kontrol etmek için GSM veya CDMA gibi mobil genişbant "
-"bağlantılarını kullan."
-
-# tr
-#: ../data/org.gnome.settings-daemon.plugins.updates.gschema.xml.in.in.h:47
-msgid ""
-"When removable media is inserted, it is checked to see if it contains any "
-"important filenames in the root directory. If the filename matches, then an "
-"updates check is performed. This allows post-install disks to be used to "
-"update running systems."
-msgstr ""
-"Bilgisayara bir çıkarılabilir ortam takıldığında, bunun kök klasörünün "
-"içindeki dosyalarda önemli dosya isimleri olup olmadığı kontrol edilir. Eğer "
-"varsa, bir güncelleme kontrolü yapılır. Bu yükleme sonrası diskleri ile "
-"mevcut sistemi güncellemek için kullanılır."
-
-#: ../data/org.gnome.settings-daemon.plugins.xrandr.gschema.xml.in.in.h:1
-msgid ""
-"'clone' will display the same thing on all monitors, 'dock' will switch off "
-"the internal monitor, 'do-nothing' will use the default Xorg behaviour "
-"(extend the desktop in recent versions)"
-msgstr ""
-"'clone' ekranlarnıñ hepsinde aynı şeyni kösterecek, 'dock' dahiliy ekrannı "
-"söndürecek, 'do-nothing' ögbelgilengen Xorg davranışını qullanacaq (deminki "
-"sürümlerde masaüstüni uzat)"
-
-#: ../data/org.gnome.settings-daemon.plugins.xrandr.gschema.xml.in.in.h:3
-msgid "File for default configuration for RandR"
-msgstr "RandR içün ögbelgilengen yapılandırış dosyesi"
-
-#: ../data/org.gnome.settings-daemon.plugins.xrandr.gschema.xml.in.in.h:6
-msgid ""
-"The XRandR plugin will look for a default configuration in the file "
-"specified by this key. This is similar to the ~/.config/monitors.xml that "
-"normally gets stored in users' home directories. If a user does not have "
-"such a file, or has one that does not match the user's setup of monitors, "
-"then the file specified by this key will be used instead."
-msgstr ""
-"XRandR plagini ögbelgilengen bir yapılandırış içün bu anahtar tarafından "
-"belirtilgen dosyede baqar.  Bu, adetince qullanıcılarnıñ ev cilbentlerinde "
-"mağazlanğan ~/.config/monitors.xml dosyesine beñzerdir. Bir qullanıcınıñ "
-"böyle bir dosyesi yoq ise, ya da qullanıcınıñ ekranlarınıñ ayarlaması ile "
-"eşleşmegen biri bar ise, o zaman bu anahtar tarafından belirtilgen dosye "
-"qullanılır."
-
-# tr
-#: ../data/org.gnome.settings-daemon.plugins.xrandr.gschema.xml.in.in.h:8
-msgid "Whether to turn off specific monitors after boot"
-msgstr ""
-"Sistemi başlattıktan sonra belirli monitörlerin kapatılıp kapatılmayacağı"
-
-# tr
-#: ../data/org.gnome.settings-daemon.plugins.xsettings.gschema.xml.in.in.h:1
-msgid ""
-"A list of strings representing the GTK+ modules that will be loaded, usually "
-"in addition to conditional and forcibly disabled ones."
-msgstr ""
-"Yüklenecek GTK+ modüllerini temsil eden karakter katarlarını tutan liste; "
-"Genellikle ek olarak durumsal veya zorla kapatılmış olanları."
-
-# tr
-#: ../data/org.gnome.settings-daemon.plugins.xsettings.gschema.xml.in.in.h:2
-msgid ""
-"A list of strings representing the GTK+ modules that will not be loaded, "
-"even if enabled by default in their configuration."
-msgstr ""
-"Yüklenmeyecek GTK+ modüllerini temsil eden karakter katarlarını tutan liste; "
-"kendi yapılandırmalarında öntanımlı olarak etkin hale getirilecek olsalar "
-"bile."
-
-# tr
-#: ../data/org.gnome.settings-daemon.plugins.xsettings.gschema.xml.in.in.h:4
-msgid "Antialiasing"
-msgstr "Yumuşatma"
-
-# tr
-#: ../data/org.gnome.settings-daemon.plugins.xsettings.gschema.xml.in.in.h:5
-msgid "Hinting"
-msgstr "Düzeltme"
-
-# tr
-#: ../data/org.gnome.settings-daemon.plugins.xsettings.gschema.xml.in.in.h:6
-msgid "List of explicitly disabled GTK+ modules"
-msgstr "Alenen devredışı bırakılmış GTK+ modüllerinin listesi"
-
-# tr
-#: ../data/org.gnome.settings-daemon.plugins.xsettings.gschema.xml.in.in.h:7
-msgid "List of explicitly enabled GTK+ modules"
-msgstr "Alenen etkinleştirilmiş GTK+ modüllerinin listesi"
-
-# tr
-#: ../data/org.gnome.settings-daemon.plugins.xsettings.gschema.xml.in.in.h:10
-msgid "RGBA order"
-msgstr "RGBA sırası"
-
-# tr
-#: ../data/org.gnome.settings-daemon.plugins.xsettings.gschema.xml.in.in.h:11
-msgid ""
-"The order of subpixel elements on an LCD screen; only used when antialiasing "
-"is set to \"rgba\". Possible values are: \"rgb\" for red on left (most "
-"common), \"bgr\" for blue on left, \"vrgb\" for red on top, \"vbgr\" for red "
-"on bottom."
-msgstr ""
-"LCD ekranında kullanılacak alt piksel öğelerinin sırası; sadece yumuşatma "
-"\"rgba\" olarak atandığında kullanılır. Geçerli değerler: \"rgb\" - kırmızı "
-"solda (en yaygın), \"bgr\" - mavi solda. \"vrgb\"- kırmızı yukarıda. \"vbgr"
-"\" - kırmızı aşağıda."
-
-# tr
-#: ../data/org.gnome.settings-daemon.plugins.xsettings.gschema.xml.in.in.h:12
-msgid ""
-"The type of antialiasing to use when rendering fonts. Possible values are: "
-"\"none\" for no antialiasing, \"grayscale\" for standard grayscale "
-"antialiasing, and \"rgba\" for subpixel antialiasing (LCD screens only)."
-msgstr ""
-"Yazıtipleri taranırken kullanılacak yumuşatma türü. Geçerli değerler: \"none"
-"\" - yumuşatma yok. \"grayscale\" - standart gri ölçek yumuşatma ve \"rgba"
-"\"  - alt piksel yumuşatma (sadece LCD ekranlar)."
-
-# tr
-#: ../data/org.gnome.settings-daemon.plugins.xsettings.gschema.xml.in.in.h:13
-msgid ""
-"The type of hinting to use when rendering fonts. Possible values are: \"none"
-"\" for no hinting, \"slight\" for basic, \"medium\" for moderate, and \"full"
-"\" for maximum hinting (may cause distortion of letter forms)."
-msgstr ""
-"Yazıtiplerinde kullanılacak düzeltme türü. Geçerli değerler \"none\" - "
-"düzeltme yok, \"slight\", \"medium\", ve \"full\" - mümkün olduğunca çok "
-"düzeltme (harf biçimlerinde bozulmalara sebep olabilir)."
-
-# tr
-#: ../gnome-settings-daemon/main.c:54
-msgid "Enable debugging code"
-msgstr "Hata ayıklama kodunu etkinleştir"
-
-#: ../gnome-settings-daemon/main.c:55
-msgid "Exit after a time (for debugging)"
-msgstr "Bir aradan soñra çıq (illetsizlendirmek içün)"
-
-# tr
-#: ../plugins/a11y-keyboard/a11y-keyboard.gnome-settings-plugin.in.h:1
-msgid "Accessibility Keyboard"
-msgstr "İrişilebilirlik Klavyesi"
-
-# tr
-#: ../plugins/a11y-keyboard/a11y-keyboard.gnome-settings-plugin.in.h:2
-msgid "Accessibility keyboard plugin"
-msgstr "İrişilebilirlik klavyesi plagini"
-
-# tr
-#: ../plugins/a11y-keyboard/gsd-a11y-keyboard-manager.c:383
-#, c-format
-msgid "There was an error displaying help: %s"
-msgstr "Yardım dosyasının görüntülenmesinde bir hata oluştu: %s"
-
-# tr
-#: ../plugins/a11y-keyboard/gsd-a11y-keyboard-manager.c:508
-#: ../plugins/a11y-keyboard/gsd-a11y-keyboard-manager.c:572
-msgid "Slow Keys Turned On"
-msgstr "Yavaş Tuşlar Etkin"
-
-# tr
-#: ../plugins/a11y-keyboard/gsd-a11y-keyboard-manager.c:509
-#: ../plugins/a11y-keyboard/gsd-a11y-keyboard-manager.c:573
-msgid "Slow Keys Turned Off"
-msgstr "Yavaş Tuşlar Devre Dışı"
-
-# tr
-#: ../plugins/a11y-keyboard/gsd-a11y-keyboard-manager.c:510
-#: ../plugins/a11y-keyboard/gsd-a11y-keyboard-manager.c:574
-msgid ""
-"You just held down the Shift key for 8 seconds.  This is the shortcut for "
-"the Slow Keys feature, which affects the way your keyboard works."
-msgstr ""
-"Sadece Shift tuşunu 8 saniye basılı tutun.  Bu klavyenizin çalışma biçimini "
-"etkileyecek Tuş Yavaşlatması özelliği için bir kısayoldur."
-
-#: ../plugins/a11y-keyboard/gsd-a11y-keyboard-manager.c:529
-#: ../plugins/a11y-keyboard/gsd-a11y-keyboard-manager.c:665
-#: ../plugins/mouse/gsd-mouse-manager.c:867
-msgid "Universal Access"
-msgstr "Cihanşümul İrişim"
-
-# tüklü
-#: ../plugins/a11y-keyboard/gsd-a11y-keyboard-manager.c:535
-#: ../plugins/a11y-keyboard/gsd-a11y-keyboard-manager.c:671
-msgid "Turn Off"
-msgstr "Söndür"
-
-#: ../plugins/a11y-keyboard/gsd-a11y-keyboard-manager.c:535
-#: ../plugins/a11y-keyboard/gsd-a11y-keyboard-manager.c:671
-msgid "Turn On"
-msgstr "Aç"
-
-#: ../plugins/a11y-keyboard/gsd-a11y-keyboard-manager.c:541
-#: ../plugins/a11y-keyboard/gsd-a11y-keyboard-manager.c:677
-msgid "Leave On"
-msgstr "Açıq qalsın"
-
-#: ../plugins/a11y-keyboard/gsd-a11y-keyboard-manager.c:541
-#: ../plugins/a11y-keyboard/gsd-a11y-keyboard-manager.c:677
-msgid "Leave Off"
-msgstr "Söndürilgen qalsın"
-
-#: ../plugins/a11y-keyboard/gsd-a11y-keyboard-manager.c:595
-#: ../plugins/a11y-keyboard/gsd-a11y-keyboard-manager.c:733
-msgid "_Turn Off"
-msgstr "_Söndür"
-
-#: ../plugins/a11y-keyboard/gsd-a11y-keyboard-manager.c:595
-#: ../plugins/a11y-keyboard/gsd-a11y-keyboard-manager.c:733
-msgid "_Turn On"
-msgstr "_Aç"
-
-#: ../plugins/a11y-keyboard/gsd-a11y-keyboard-manager.c:598
-#: ../plugins/a11y-keyboard/gsd-a11y-keyboard-manager.c:736
-msgid "_Leave On"
-msgstr "_Açıq qalsın"
-
-#: ../plugins/a11y-keyboard/gsd-a11y-keyboard-manager.c:598
-#: ../plugins/a11y-keyboard/gsd-a11y-keyboard-manager.c:736
-msgid "_Leave Off"
-msgstr "_Söndürilgen qalsın"
-
-#: ../plugins/a11y-keyboard/gsd-a11y-keyboard-manager.c:641
-#: ../plugins/a11y-keyboard/gsd-a11y-keyboard-manager.c:707
-msgid "Sticky Keys Turned On"
-msgstr "Yapışaq Tuşlar Açıq"
-
-#: ../plugins/a11y-keyboard/gsd-a11y-keyboard-manager.c:642
-#: ../plugins/a11y-keyboard/gsd-a11y-keyboard-manager.c:708
-msgid "Sticky Keys Turned Off"
-msgstr "Yapışaq Tuşlar Qapalı"
-
-# tr
-#: ../plugins/a11y-keyboard/gsd-a11y-keyboard-manager.c:644
-#: ../plugins/a11y-keyboard/gsd-a11y-keyboard-manager.c:710
-msgid ""
-"You just pressed the Shift key 5 times in a row.  This is the shortcut for "
-"the Sticky Keys feature, which affects the way your keyboard works."
-msgstr ""
-"Sadece Shift tuşuna 5 kere ard arda basın.  Bu klavyenizin çalışma biçimini "
-"etkileyecek Yapışkan Tuşlar özelliği için bir kısayoldur."
-
-# tr
-#: ../plugins/a11y-keyboard/gsd-a11y-keyboard-manager.c:646
-#: ../plugins/a11y-keyboard/gsd-a11y-keyboard-manager.c:712
-msgid ""
-"You just pressed two keys at once, or pressed the Shift key 5 times in a "
-"row.  This turns off the Sticky Keys feature, which affects the way your "
-"keyboard works."
-msgstr ""
-"Aynı anda iki tuşa bastınız veya Shift tuşuna ard arda 5 kere bastınız.  Bu "
-"klavyenizin çalışma biçimini etkileyecek Yapışkan Tuşlar özelliğini kapatır."
-
-# tr
-#: ../plugins/a11y-keyboard/gsd-a11y-preferences-dialog.c:412
-#: ../plugins/a11y-keyboard/gsd-a11y-preferences-dialog.ui.h:4
-msgid "Universal Access Preferences"
-msgstr "Evrensel Erişim Tercihleri"
-=======
 #: ../data/org.gnome.settings-daemon.peripherals.wacom.gschema.xml.in.in.h:34
 msgid "Key combinations for a touchring or touchstrip custom action"
 msgstr ""
@@ -5574,7 +4106,6 @@
 #~ msgstr ""
 #~ "Yazıtipi ayarlarını yönetmek için eklentiyi etkinleştirmek için doğru "
 #~ "olarak atayın."
->>>>>>> 54b8f0f3
 
 # tr
 #~ msgid "Set to True to enable the plugin to manage keyboard settings."
@@ -5597,16 +4128,10 @@
 #~ "atayın."
 
 # tr
-<<<<<<< HEAD
-#: ../plugins/a11y-keyboard/gsd-a11y-preferences-dialog.ui.h:5
-msgid "Use on-screen _keyboard"
-msgstr "Ekran-üstü _klavyeni qullan"
-=======
 #~ msgid "Set to True to enable the plugin to manage multimedia keys settings."
 #~ msgstr ""
 #~ "Çokluortam tuşları ayarlarını yönetmek için eklentiyi etkinleştirmek için "
 #~ "doğru olarak atayın."
->>>>>>> 54b8f0f3
 
 # tr
 #~ msgid "Set to True to enable the plugin to manage sound sample caches."
@@ -5629,157 +4154,10 @@
 #~ "atayın."
 
 # tr
-<<<<<<< HEAD
-#: ../plugins/a11y-keyboard/gsd-a11y-preferences-dialog.ui.h:9
-msgid "_Press keyboard shortcuts one key at a time (Sticky Keys)"
-msgstr "_Klavye qısqayolları içün tuşlarğa birer-birer bas (Yapışaq Tuşlar)"
-
-#: ../plugins/a11y-settings/a11y-settings.gnome-settings-plugin.in.h:1
-msgid "Accessibility settings"
-msgstr "İrişilebilirlik ayarları"
-
-#: ../plugins/a11y-settings/a11y-settings.gnome-settings-plugin.in.h:2
-msgid "Accessibility settings plugin"
-msgstr "İrişilebilirlik ayarları plagini"
-
-# tr
-#: ../plugins/automount/gnome-fallback-mount-helper.desktop.in.in.h:1
-msgid "Automount and autorun plugged devices"
-msgstr "Takılı aygıtları kendiliğinden bağla ve çalıştır"
-
-# tr
-#: ../plugins/automount/gnome-fallback-mount-helper.desktop.in.in.h:2
-msgid "Mount Helper"
-msgstr "Bağlama Yardımcısı"
-
-#: ../plugins/automount/gsd-automount-manager.c:151
-#, c-format
-msgid "Unable to mount %s"
-msgstr "%s taqılalmay"
-
-#: ../plugins/automount/gsd-automount-manager.c:264
-#, c-format
-msgid "Unable to open a folder for %s"
-msgstr "%s içün bir cilbent açılalmay"
-
-#: ../plugins/automount/gsd-autorun.c:340
-msgid "Ask what to do"
-msgstr "Ne yapılacağını sora"
-
-#: ../plugins/automount/gsd-autorun.c:346
-msgid "Do Nothing"
-msgstr "Hiç Bir Şey Yapma"
-
-#: ../plugins/automount/gsd-autorun.c:352
-msgid "Open Folder"
-msgstr "Cilbent Aç"
-
-#: ../plugins/automount/gsd-autorun.c:495
-#, c-format
-msgid "Unable to eject %p"
-msgstr "%p çıqartılalmay"
-
-# tr
-#: ../plugins/automount/gsd-autorun.c:497
-#, c-format
-msgid "Unable to unmount %p"
-msgstr "%p çıkartılamıyor"
-
-#: ../plugins/automount/gsd-autorun.c:702
-msgid "You have just inserted an Audio CD."
-msgstr "Şimdiçik bir Davuş CDsi qıstırdıñız."
-
-#: ../plugins/automount/gsd-autorun.c:704
-msgid "You have just inserted an Audio DVD."
-msgstr "Şimdiçik bir Davuş DVDsi qıstırdıñız."
-
-#: ../plugins/automount/gsd-autorun.c:706
-msgid "You have just inserted a Video DVD."
-msgstr "Şimdiçik bir Video DVD qıstırdıñız."
-
-#: ../plugins/automount/gsd-autorun.c:708
-msgid "You have just inserted a Video CD."
-msgstr "Şimdiçik bir Video CD qıstırdıñız."
-
-#: ../plugins/automount/gsd-autorun.c:710
-msgid "You have just inserted a Super Video CD."
-msgstr "Şimdiçik bir Super Video CD qıstırdıñız."
-
-#: ../plugins/automount/gsd-autorun.c:712
-msgid "You have just inserted a blank CD."
-msgstr "Şimdiçik boş bir CD qıstırdıñız."
-
-#: ../plugins/automount/gsd-autorun.c:714
-msgid "You have just inserted a blank DVD."
-msgstr "Şimdiçik boş bir DVD qıstırdıñız."
-
-#: ../plugins/automount/gsd-autorun.c:716
-msgid "You have just inserted a blank Blu-Ray disc."
-msgstr "Şimdiçik boş bir Blu-Ray disk qıstırdıñız."
-
-#: ../plugins/automount/gsd-autorun.c:718
-msgid "You have just inserted a blank HD DVD."
-msgstr "Şimdiçik boş bir HD DVD qıstırdıñız."
-
-#: ../plugins/automount/gsd-autorun.c:720
-msgid "You have just inserted a Photo CD."
-msgstr "Şimdiçik bir Foto CD qıstırdıñız."
-
-#: ../plugins/automount/gsd-autorun.c:722
-msgid "You have just inserted a Picture CD."
-msgstr "Şimdiçik bir Resim CDsi qıstırdıñız."
-
-#: ../plugins/automount/gsd-autorun.c:724
-msgid "You have just inserted a medium with digital photos."
-msgstr "Şimdiçik bir raqamsal fotolar ile bir vasat qıstırdıñız."
-
-#: ../plugins/automount/gsd-autorun.c:726
-msgid "You have just inserted a digital audio player."
-msgstr "Şimdiçik bir raqamsal davuş çalar qıstırdıñız."
-
-#: ../plugins/automount/gsd-autorun.c:728
-msgid ""
-"You have just inserted a medium with software intended to be automatically "
-"started."
-msgstr ""
-"Şimdiçik avtomatik olaraq başlatılması qast etilden yazılım ile bir vasat "
-"qıstırdıñız."
-
-#. fallback to generic greeting
-#: ../plugins/automount/gsd-autorun.c:731
-msgid "You have just inserted a medium."
-msgstr "Şimdiçik bir vasat qıstırdıñız."
-
-#: ../plugins/automount/gsd-autorun.c:733
-msgid "Choose what application to launch."
-msgstr "Hangi uyğulamanıñ başlatılacağını sayla."
-
-#: ../plugins/automount/gsd-autorun.c:742
-#, c-format
-msgid ""
-"Select how to open \"%s\" and whether to perform this action in the future "
-"for other media of type \"%s\"."
-msgstr ""
-"\"%s\" vasatınıñ nasıl açılacağını ve \"%s\" türündeki diger vasatlar içün "
-"de kelecekte aynı amelniñ icra etilip etilmeycegini  saylañız."
-
-#: ../plugins/automount/gsd-autorun.c:769
-msgid "_Always perform this action"
-msgstr "_Her zaman bu amelni icra et"
-
-#: ../plugins/automount/gsd-autorun.c:785
-msgid "_Eject"
-msgstr "_Çıqart"
-
-#: ../plugins/automount/gsd-autorun.c:790
-msgid "_Unmount"
-msgstr "Taqıl_mağan Yap"
-=======
 #~ msgid "Set to True to enable the plugin to manage typing breaks."
 #~ msgstr ""
 #~ "Yazım molalarını yönetmek için eklentiyi etkinleştirmek için doğru olarak "
 #~ "atayın."
->>>>>>> 54b8f0f3
 
 # tr
 #~ msgid "Set to True to enable the plugin to manage xrdb settings."
@@ -5801,115 +4179,7 @@
 #~ msgid "Sticky keys"
 #~ msgstr "Yapışkan tuşlar"
 
-#: ../plugins/color/color.gnome-settings-plugin.in.h:1
-#: ../plugins/color/gsd-color-manager.c:1757
-msgid "Color"
-msgstr "Tüs"
-
-#: ../plugins/color/color.gnome-settings-plugin.in.h:2
-msgid "Color plugin"
-msgstr "Renk plagini"
-
-# tr
-<<<<<<< HEAD
-#: ../plugins/color/gsd-color-manager.c:1762
-msgid "Recalibrate now"
-msgstr "Şimdi yeniden düzelt"
-
-# tr
-#. TRANSLATORS: this is when the device has not been recalibrated in a while
-#: ../plugins/color/gsd-color-manager.c:1804
-msgid "Recalibration required"
-msgstr "Yeniden düzeltme gerekiyor"
-
-# tr
-#. TRANSLATORS: this is when the display has not been recalibrated in a while
-#: ../plugins/color/gsd-color-manager.c:1816
-#, c-format
-msgid "The display '%s' should be recalibrated soon."
-msgstr "'%s' ekranının yakında yeniden düzeltilmesi gerekiyor."
-
-# tr
-#. TRANSLATORS: this is when the printer has not been recalibrated in a while
-#: ../plugins/color/gsd-color-manager.c:1825
-#, c-format
-msgid "The printer '%s' should be recalibrated soon."
-msgstr "'%s' yazıcısının yakında yeniden düzeltilmesi gerekiyor."
-
-# tr
-#. TRANSLATORS: this is the application name
-#: ../plugins/color/gsd-color-manager.c:2149
-#: ../plugins/color/gsd-color-manager.c:2165
-msgid "GNOME Settings Daemon Color Plugin"
-msgstr "GNOME Ayarlar Servisi Renk Eklentisi"
-
-# tr
-#. TRANSLATORS: this is a sound description
-#: ../plugins/color/gsd-color-manager.c:2151
-msgid "Color calibration device added"
-msgstr "Renk düzeltme aygıtı eklendi"
-
-# tr
-#. TRANSLATORS: this is a sound description
-#: ../plugins/color/gsd-color-manager.c:2167
-msgid "Color calibration device removed"
-msgstr "Renk düzeltme aygıtı kaldırıldı"
-
-# tr
-#: ../plugins/dummy/dummy.gnome-settings-plugin.in.h:1
-msgid "Dummy"
-msgstr "Aptal"
-
-# tr
-#: ../plugins/dummy/dummy.gnome-settings-plugin.in.h:2
-msgid "Dummy plugin"
-msgstr "Aptal eklentisi"
-
-#: ../plugins/housekeeping/gsd-disk-space.c:332
-#, c-format
-msgid "Low Disk Space on \"%s\""
-msgstr "\"%s\" üzerinde Tüşük Disk Fezası"
-
-# tr
-#: ../plugins/housekeeping/gsd-disk-space.c:334
-#, c-format
-msgid ""
-"The volume \"%s\" has only %s disk space remaining.  You may free up some "
-"space by emptying the trash."
-msgstr ""
-"Birim \"%s\" üzerinde sadece %s disk alanı kaldı.  Çöpü boşaltarak biraz yer "
-"açabilirsiniz."
-
-# tr
-#: ../plugins/housekeeping/gsd-disk-space.c:338
-#: ../plugins/housekeeping/gsd-ldsm-dialog.c:81
-#, c-format
-msgid "The volume \"%s\" has only %s disk space remaining."
-msgstr "Birim \"%s\" üzerinde sadece %s disk alanı kaldı."
-
-#. Set up all the window stuff here
-#: ../plugins/housekeeping/gsd-disk-space.c:343
-#: ../plugins/housekeeping/gsd-ldsm-dialog.c:205
-msgid "Low Disk Space"
-msgstr "Tüşük Disk Fezası"
-
-# tr
-#: ../plugins/housekeeping/gsd-disk-space.c:345
-#, c-format
-msgid ""
-"This computer has only %s disk space remaining.  You may free up some space "
-"by emptying the trash."
-msgstr ""
-"Bu bilgisayarda sadece %s disk alanı kaldı.  Çöpü boşaltarak biraz yer "
-"açabilirsiniz."
-
-# tr
-#: ../plugins/housekeeping/gsd-disk-space.c:348
-#: ../plugins/housekeeping/gsd-ldsm-dialog.c:84
-#, c-format
-msgid "This computer has only %s disk space remaining."
-msgstr "Bu bilgisayarda sadece %s disk alanı kaldı."
-=======
+# tr
 #~ msgid "The name of the keyboard shortcut to toggle the magnifier"
 #~ msgstr "Büyütece geçiş yapmak için klavye kısayolunun adı"
 
@@ -5953,750 +4223,8 @@
 # tr
 #~ msgid "Whether the mouse keys keyboard accessibility feature is turned on."
 #~ msgstr "Fare tuşları klavye erişilebilirlik özelliğinin açık olması."
->>>>>>> 54b8f0f3
-
-#: ../plugins/housekeeping/gsd-disk-space.c:363
-msgid "Disk space"
-msgstr "Disk fezası"
-
-# tr
-#: ../plugins/housekeeping/gsd-disk-space.c:370
-msgid "Examine"
-msgstr "İncele"
-
-#: ../plugins/housekeeping/gsd-disk-space.c:378
-#: ../plugins/housekeeping/gsd-ldsm-dialog.c:437
-msgid "Empty Trash"
-msgstr "Çöpni Boşat"
-
-#: ../plugins/housekeeping/gsd-disk-space.c:385
-#: ../plugins/housekeeping/gsd-ldsm-dialog.c:452
-msgid "Ignore"
-msgstr "İhmal Et"
-
-# tr
-#: ../plugins/housekeeping/gsd-ldsm-dialog.c:66
-msgid "Don't show any warnings again for this file system"
-msgstr "Bu dosya sistemi için hiçbir uyarı gösterme"
-
-# tr
-#: ../plugins/housekeeping/gsd-ldsm-dialog.c:68
-msgid "Don't show any warnings again"
-msgstr "_Bir daha hiçbir uyarı gösterme"
-
-# tr
-<<<<<<< HEAD
-#: ../plugins/housekeeping/gsd-ldsm-dialog.c:100
-msgid ""
-"You can free up disk space by emptying the Trash, removing unused programs "
-"or files, or moving files to another disk or partition."
-msgstr ""
-"Çöp'ü boşaltarak, kullanmadığınız programları ya da dosyaları silerek ya da "
-"dosyaları başka bir diske veya bölümlemeye taşıyarak disk boş alanınızı "
-"arttırabilirsiniz."
-
-# tr
-#: ../plugins/housekeeping/gsd-ldsm-dialog.c:103
-msgid ""
-"You can free up disk space by removing unused programs or files, or by "
-"moving files to another disk or partition."
-msgstr ""
-"Kullanmadığınız programları ya da dosyaları silerek ya da dosyaları başka "
-"bir diske veya bölümlemeye taşıyarak disk boş alanınızı arttırabilirsiniz."
-
-# tr
-#: ../plugins/housekeeping/gsd-ldsm-dialog.c:108
-msgid ""
-"You can free up disk space by emptying the Trash, removing unused programs "
-"or files, or moving files to an external disk."
-msgstr ""
-"Çöp'ü boşaltarak, kullanmadığınız programları ya da dosyaları silerek ya da "
-"dosyaları başka bir harici diske taşıyarak disk boş alanınızı "
-"arttırabilirsiniz."
-
-# tr
-#: ../plugins/housekeeping/gsd-ldsm-dialog.c:111
-msgid ""
-"You can free up disk space by removing unused programs or files, or by "
-"moving files to an external disk."
-msgstr ""
-"Kullanmadığınız programları ya da dosyaları silerek ya da dosyaları başka "
-"bir harici diske taşıyarak disk boş alanınızı arttırabilirsiniz."
-
-#: ../plugins/housekeeping/gsd-ldsm-dialog.c:445
-msgid "Examine…"
-msgstr "İmtihan Et…"
-
-#: ../plugins/keyboard/gsd-keyboard-xkb.c:87
-#, c-format
-msgid ""
-"Error activating XKB configuration.\n"
-"There can be various reasons for that.\n"
-"\n"
-"If you report this situation as a bug, include the results of\n"
-" • <b>%s</b>\n"
-" • <b>%s</b>\n"
-" • <b>%s</b>\n"
-" • <b>%s</b>"
-msgstr ""
-"XKB endamlandırışını faalleştirgende hata.\n"
-"Bunıñ deñişik sebepleri olabilir:\n"
-"\n"
-"Bu vaziyetni bir illet olaraq maruza etseñiz, lütfen aşağıdakilerniñ "
-"neticelerini dahil etiñiz:\n"
-" • <b>%s</b>\n"
-" • <b>%s</b>\n"
-" • <b>%s</b>\n"
-" • <b>%s</b>"
-
-#: ../plugins/keyboard/gsd-keyboard-xkb.c:242
-msgid "_Layouts"
-msgstr "_Tizilimler"
-
-#: ../plugins/keyboard/gsd-keyboard-xkb.c:248
-msgid "Show _Keyboard Layout..."
-msgstr "_Klavye Tizilimini Köster..."
-
-#. translators note:
-#. * This is the name of the gnome-control-center "region" panel
-#: ../plugins/keyboard/gsd-keyboard-xkb.c:255
-msgid "Region and Language Settings"
-msgstr "Bölge ve Til Ayarları"
-
-# tüklü
-#. TRANSLATORS: wireless keyboard with internal battery
-#: ../plugins/keyboard/keyboard.gnome-settings-plugin.in.h:1
-#: ../plugins/power/gpm-common.c:585 ../plugins/power/gpm-common.c:872
-msgid "Keyboard"
-msgid_plural "Keyboards"
-msgstr[0] "Klavye(ler)"
-
-# tr
-#: ../plugins/keyboard/keyboard.gnome-settings-plugin.in.h:2
-msgid "Keyboard plugin"
-msgstr "Klavye plagini"
-
-# tr
-#. translators:
-#. * The device has been disabled
-#: ../plugins/media-keys/cut-n-paste/gvc-mixer-control.c:1087
-msgid "Disabled"
-msgstr "Ğayrıqabilleştirilgen"
-
-# tr
-#. translators:
-#. * The number of sound outputs on a particular device
-#: ../plugins/media-keys/cut-n-paste/gvc-mixer-control.c:1094
-#, c-format
-msgid "%u Output"
-msgid_plural "%u Outputs"
-msgstr[0] "%u Çıqtı"
-
-# tr
-#. translators:
-#. * The number of sound inputs on a particular device
-#: ../plugins/media-keys/cut-n-paste/gvc-mixer-control.c:1104
-#, c-format
-msgid "%u Input"
-msgid_plural "%u Inputs"
-msgstr[0] "%u Kirdi"
-
-# tr
-#: ../plugins/media-keys/cut-n-paste/gvc-mixer-control.c:1402
-msgid "System Sounds"
-msgstr "Sistem Sesleri"
-
-# tr
-#: ../plugins/media-keys/media-keys.gnome-settings-plugin.in.h:1
-msgid "Media keys"
-msgstr "Ortam tuşları"
-
-# tr
-#: ../plugins/media-keys/media-keys.gnome-settings-plugin.in.h:2
-msgid "Media keys plugin"
-msgstr "Ortam tuşları eklentisi"
-
-# tr
-#: ../plugins/mouse/gsd-mouse-manager.c:863
-msgid "Could not enable mouse accessibility features"
-msgstr "Klavye erişilebilirlik özelliklerini etkinleştirilemedi"
-
-# tr
-#: ../plugins/mouse/gsd-mouse-manager.c:865
-msgid ""
-"Mouse accessibility requires Mousetweaks to be installed on your system."
-msgstr ""
-"Fare erişilebilirliği Mousetweaks'in sisteminizde yüklü olmasını gerektirir."
-
-# tr
-#. TRANSLATORS: wireless mice with internal batteries
-#: ../plugins/mouse/mouse.gnome-settings-plugin.in.h:1
-#: ../plugins/power/gpm-common.c:581 ../plugins/power/gpm-common.c:848
-msgid "Mouse"
-msgid_plural "Mice"
-msgstr[0] "Fare"
-
-# tr
-#: ../plugins/mouse/mouse.gnome-settings-plugin.in.h:2
-msgid "Mouse plugin"
-msgstr "Fare eklentisi"
-
-#: ../plugins/power/gpm-common.c:47
-msgid "Unknown time"
-msgstr "Bilinmegen vaqıt"
-
-#: ../plugins/power/gpm-common.c:52
-#, c-format
-msgid "%i minute"
-msgid_plural "%i minutes"
-msgstr[0] "%i daqqa"
-
-#: ../plugins/power/gpm-common.c:62
-#, c-format
-msgid "%i hour"
-msgid_plural "%i hours"
-msgstr[0] "%i saat"
-
-#. TRANSLATOR: "%i %s %i %s" are "%i hours %i minutes"
-#. * Swap order with "%2$s %2$i %1$s %1$i if needed
-#: ../plugins/power/gpm-common.c:68
-#, c-format
-msgid "%i %s %i %s"
-msgstr "%i %s %i %s"
-
-#: ../plugins/power/gpm-common.c:69
-msgid "hour"
-msgid_plural "hours"
-msgstr[0] "saat"
-
-#: ../plugins/power/gpm-common.c:70
-msgid "minute"
-msgid_plural "minutes"
-msgstr[0] "daqqa"
-
-#. TRANSLATORS: The laptop battery is charged, and we know a time.
-#. * The parameter is the time, e.g. 7 hours 6 minutes
-#: ../plugins/power/gpm-common.c:317
-#, c-format
-msgid "provides %s laptop runtime"
-msgstr "%s tizüstü çapma zamanı temin eter"
-
-#. TRANSLATORS: the device is discharging, and we have a time remaining
-#. * The first parameter is the device type, e.g. "Laptop battery" and
-#. * the second is the time, e.g. 7 hours 6 minutes
-#: ../plugins/power/gpm-common.c:328
-#, c-format
-msgid "%s %s remaining"
-msgstr "%s %s qala"
-
-#. TRANSLATORS: device is charging, and we have a time to full and a percentage
-#. * The first parameter is the device type, e.g. "Laptop battery" and
-#. * the second is the time, e.g. "7 hours 6 minutes"
-#. TRANSLATORS: device is charging, and we have a time to full and a percentage.
-#. * The first parameter is the device type, e.g. "Laptop battery" and
-#. * the second is the time, e.g. "7 hours 6 minutes"
-#: ../plugins/power/gpm-common.c:349 ../plugins/power/gpm-common.c:366
-#, c-format
-msgid "%s %s until charged"
-msgstr "%s yükletilgence %s"
-
-#. TRANSLATORS: the device is charging, and we have a time to full and empty.
-#. * The parameter is a time string, e.g. "7 hours 6 minutes"
-#: ../plugins/power/gpm-common.c:356
-#, c-format
-msgid "provides %s battery runtime"
-msgstr "%s pil çapma zamanı temin eter"
-
-#. TRANSLATORS: the type of data, e.g. Laptop battery
-#: ../plugins/power/gpm-common.c:447
-msgid "Product:"
-msgstr "Mahsul:"
-
-#. TRANSLATORS: device is missing
-#. TRANSLATORS: device is charged
-#. TRANSLATORS: device is charging
-#. TRANSLATORS: device is discharging
-#: ../plugins/power/gpm-common.c:451 ../plugins/power/gpm-common.c:454
-#: ../plugins/power/gpm-common.c:457 ../plugins/power/gpm-common.c:460
-msgid "Status:"
-msgstr "Status:"
-
-#: ../plugins/power/gpm-common.c:451
-msgid "Missing"
-msgstr "Eksik"
-
-#. TRANSLATORS: battery state
-#: ../plugins/power/gpm-common.c:454 ../plugins/power/gpm-common.c:723
-msgid "Charged"
-msgstr "Yüklengen"
-
-# tr
-#. TRANSLATORS: battery state
-#: ../plugins/power/gpm-common.c:457 ../plugins/power/gpm-common.c:711
-msgid "Charging"
-msgstr "Şarj Ediliyor"
-
-# tr
-#. TRANSLATORS: battery state
-#: ../plugins/power/gpm-common.c:460 ../plugins/power/gpm-common.c:715
-msgid "Discharging"
-msgstr "Boşalıyor"
-
-# tr
-#. TRANSLATORS: percentage
-#: ../plugins/power/gpm-common.c:465
-msgid "Percentage charge:"
-msgstr "Dolum yüzdesi:"
-
-#. TRANSLATORS: manufacturer
-#: ../plugins/power/gpm-common.c:469
-msgid "Vendor:"
-msgstr "İstihsalcı:"
-
-# tr
-#. TRANSLATORS: how the battery is made, e.g. Lithium Ion
-#: ../plugins/power/gpm-common.c:474
-msgid "Technology:"
-msgstr "Teknoloji:"
-
-# tr
-#. TRANSLATORS: serial number of the battery
-#: ../plugins/power/gpm-common.c:478
-msgid "Serial number:"
-msgstr "Seri numarası:"
-
-#. TRANSLATORS: model number of the battery
-#: ../plugins/power/gpm-common.c:482
-msgid "Model:"
-msgstr "Model:"
-
-# tr
-#. TRANSLATORS: time to fully charged
-#: ../plugins/power/gpm-common.c:487
-msgid "Charge time:"
-msgstr "Dolum süresi:"
-
-# tr
-#. TRANSLATORS: time to empty
-#: ../plugins/power/gpm-common.c:493
-msgid "Discharge time:"
-msgstr "Boşalım süresi:"
-
-#. TRANSLATORS: Excellent, Good, Fair and Poor are all related to battery Capacity
-#: ../plugins/power/gpm-common.c:500
-msgid "Excellent"
-msgstr "Mükemmel"
-
-#: ../plugins/power/gpm-common.c:502
-msgid "Good"
-msgstr "Eyi"
-
-#: ../plugins/power/gpm-common.c:504
-msgid "Fair"
-msgstr "Ortaca"
-
-#: ../plugins/power/gpm-common.c:506
-msgid "Poor"
-msgstr "Zayıf"
-
-# tr
-#: ../plugins/power/gpm-common.c:510
-msgid "Capacity:"
-msgstr "Sığa:"
-
-#: ../plugins/power/gpm-common.c:516 ../plugins/power/gpm-common.c:541
-msgid "Current charge:"
-msgstr "Cari yük:"
-
-#: ../plugins/power/gpm-common.c:522
-msgid "Last full charge:"
-msgstr "Soñki tam yükleme:"
-
-#: ../plugins/power/gpm-common.c:528 ../plugins/power/gpm-common.c:546
-msgid "Design charge:"
-msgstr "Tasarım yükü:"
-
-#: ../plugins/power/gpm-common.c:533
-msgid "Charge rate:"
-msgstr "Yükleme nisbeti:"
-
-#. TRANSLATORS: system power cord
-#: ../plugins/power/gpm-common.c:565 ../plugins/power/gpm-common.c:757
-msgid "AC adapter"
-msgid_plural "AC adapters"
-msgstr[0] "Almaşıq Aqım uyarlayıcısı"
-
-#. TRANSLATORS: laptop primary battery
-#: ../plugins/power/gpm-common.c:569 ../plugins/power/gpm-common.c:793
-msgid "Laptop battery"
-msgid_plural "Laptop batteries"
-msgstr[0] "Tizüstü pili"
-
-#. TRANSLATORS: battery-backed AC power source
-#: ../plugins/power/gpm-common.c:573 ../plugins/power/gpm-common.c:817
-msgid "UPS"
-msgid_plural "UPSs"
-msgstr[0] "Kesintisiz Qudret Arzı (KQA; UPS)"
-
-#. TRANSLATORS: a monitor is a device to measure voltage and current
-#: ../plugins/power/gpm-common.c:577 ../plugins/power/gpm-common.c:824
-msgid "Monitor"
-msgid_plural "Monitors"
-msgstr[0] "Közetici"
-
-# tr
-#. TRANSLATORS: portable device
-#: ../plugins/power/gpm-common.c:589 ../plugins/power/gpm-common.c:896
-msgid "PDA"
-msgid_plural "PDAs"
-msgstr[0] "PDA"
-
-# tr
-#. TRANSLATORS: cell phone (mobile...)
-#: ../plugins/power/gpm-common.c:593 ../plugins/power/gpm-common.c:920
-msgid "Cell phone"
-msgid_plural "Cell phones"
-msgstr[0] "Cep telefonu"
-
-# tr
-#. TRANSLATORS: media player, mp3 etc
-#: ../plugins/power/gpm-common.c:598 ../plugins/power/gpm-common.c:945
-msgid "Media player"
-msgid_plural "Media players"
-msgstr[0] "Ortam oynatıcısı"
-
-#. TRANSLATORS: tablet device
-#: ../plugins/power/gpm-common.c:602 ../plugins/power/gpm-common.c:969
-msgid "Tablet"
-msgid_plural "Tablets"
-msgstr[0] "Tablet"
-
-#. TRANSLATORS: tablet device
-#: ../plugins/power/gpm-common.c:606 ../plugins/power/gpm-common.c:993
-msgid "Computer"
-msgid_plural "Computers"
-msgstr[0] "Bilgisayar"
-
-# tr
-#. TRANSLATORS: battery technology
-#: ../plugins/power/gpm-common.c:670
-msgid "Lithium Ion"
-msgstr "Lityum İyon"
-
-# tr
-#. TRANSLATORS: battery technology
-#: ../plugins/power/gpm-common.c:674
-msgid "Lithium Polymer"
-msgstr "Lityum Polimer"
-
-# tr
-#. TRANSLATORS: battery technology
-#: ../plugins/power/gpm-common.c:678
-msgid "Lithium Iron Phosphate"
-msgstr "Lityum Demir Fosfat"
-
-# tr
-#. TRANSLATORS: battery technology
-#: ../plugins/power/gpm-common.c:682
-msgid "Lead acid"
-msgstr "Kurşun asit"
-
-# tr
-#. TRANSLATORS: battery technology
-#: ../plugins/power/gpm-common.c:686
-msgid "Nickel Cadmium"
-msgstr "Nikel Kadmiyum"
-
-# tr
-#. TRANSLATORS: battery technology
-#: ../plugins/power/gpm-common.c:690
-msgid "Nickel metal hydride"
-msgstr "Nikel metal hidrit"
-
-# tr
-#. TRANSLATORS: battery technology
-#: ../plugins/power/gpm-common.c:694
-msgid "Unknown technology"
-msgstr "Bilinmeyen teknoloji"
-
-#. TRANSLATORS: battery state
-#: ../plugins/power/gpm-common.c:719
-msgid "Empty"
-msgstr "Boş"
-
-# tr
-#. TRANSLATORS: battery state
-#: ../plugins/power/gpm-common.c:727
-msgid "Waiting to charge"
-msgstr "Dolması bekleniyor"
-
-# tr
-#. TRANSLATORS: battery state
-#: ../plugins/power/gpm-common.c:731
-msgid "Waiting to discharge"
-msgstr "Boşalması bekleniyor"
-
-# tr
-#. TRANSLATORS: device not present
-#: ../plugins/power/gpm-common.c:765
-msgid "Laptop battery not present"
-msgstr "Dizüstü pili takılı değil"
-
-# tr
-#. TRANSLATORS: battery state
-#: ../plugins/power/gpm-common.c:769
-msgid "Laptop battery is charging"
-msgstr "Dizüstü pili şarj oluyor"
-
-# tr
-#. TRANSLATORS: battery state
-#: ../plugins/power/gpm-common.c:773
-msgid "Laptop battery is discharging"
-msgstr "Dizüstünün pil yükü boşalıyor"
-
-# tr
-#. TRANSLATORS: battery state
-#: ../plugins/power/gpm-common.c:777
-msgid "Laptop battery is empty"
-msgstr "Dizüstü bilgisayar bataryası boş"
-
-# tr
-#. TRANSLATORS: battery state
-#: ../plugins/power/gpm-common.c:781
-msgid "Laptop battery is charged"
-msgstr "Dizüstü bilgisayar bataryası şarj oldu"
-
-# tr
-#. TRANSLATORS: battery state
-#: ../plugins/power/gpm-common.c:785
-msgid "Laptop battery is waiting to charge"
-msgstr "Dizüstü pili şarj olmayı bekliyor"
-
-# tr
-#. TRANSLATORS: battery state
-#: ../plugins/power/gpm-common.c:789
-msgid "Laptop battery is waiting to discharge"
-msgstr "Bilgisayar pilinin boşalması bekleniyor"
-
-# tr
-#. TRANSLATORS: battery state
-#: ../plugins/power/gpm-common.c:801
-msgid "UPS is charging"
-msgstr "KGK (UPS) şarj oluyor"
-
-# tr
-#. TRANSLATORS: battery state
-#: ../plugins/power/gpm-common.c:805
-msgid "UPS is discharging"
-msgstr "UPS boşalıyor"
-
-# tr
-#. TRANSLATORS: battery state
-#: ../plugins/power/gpm-common.c:809
-msgid "UPS is empty"
-msgstr "UPS boş"
-
-# tr
-#. TRANSLATORS: battery state
-#: ../plugins/power/gpm-common.c:813
-msgid "UPS is charged"
-msgstr "KGK (UPS) şarj oldu"
-
-# tr
-#. TRANSLATORS: battery state
-#: ../plugins/power/gpm-common.c:832
-msgid "Mouse is charging"
-msgstr "Fare şarj oluyor"
-
-# tr
-#. TRANSLATORS: battery state
-#: ../plugins/power/gpm-common.c:836
-msgid "Mouse is discharging"
-msgstr "Farenin pil yükü boşalıyor"
-
-# tr
-#. TRANSLATORS: battery state
-#: ../plugins/power/gpm-common.c:840
-msgid "Mouse is empty"
-msgstr "Farenin pili boş"
-
-# tr
-#. TRANSLATORS: battery state
-#: ../plugins/power/gpm-common.c:844
-msgid "Mouse is charged"
-msgstr "Fare şarj oldu"
-
-# tr
-#. TRANSLATORS: battery state
-#: ../plugins/power/gpm-common.c:856
-msgid "Keyboard is charging"
-msgstr "Klavye şarj oluyor"
-
-# tr
-#. TRANSLATORS: battery state
-#: ../plugins/power/gpm-common.c:860
-msgid "Keyboard is discharging"
-msgstr "Klavyenin pil yükü boşalıyor"
-
-# tr
-#. TRANSLATORS: battery state
-#: ../plugins/power/gpm-common.c:864
-msgid "Keyboard is empty"
-msgstr "Klavyenin pili boş"
-
-# tr
-#. TRANSLATORS: battery state
-#: ../plugins/power/gpm-common.c:868
-msgid "Keyboard is charged"
-msgstr "Klavye şarj oldu"
-
-# tr
-#. TRANSLATORS: battery state
-#: ../plugins/power/gpm-common.c:880
-msgid "PDA is charging"
-msgstr "PDA şarj oluyor"
-
-# tr
-#. TRANSLATORS: battery state
-#: ../plugins/power/gpm-common.c:884
-msgid "PDA is discharging"
-msgstr "PDA pil yükü boşalıyor"
-
-# tr
-#. TRANSLATORS: battery state
-#: ../plugins/power/gpm-common.c:888
-msgid "PDA is empty"
-msgstr "PDA boş"
-
-# tr
-#. TRANSLATORS: battery state
-#: ../plugins/power/gpm-common.c:892
-msgid "PDA is charged"
-msgstr "PDA doldu"
-
-# tr
-#. TRANSLATORS: battery state
-#: ../plugins/power/gpm-common.c:904
-msgid "Cell phone is charging"
-msgstr "Cep telefonu şarj oluyor"
-
-# tr
-#. TRANSLATORS: battery state
-#: ../plugins/power/gpm-common.c:908
-msgid "Cell phone is discharging"
-msgstr "Cep telefonu pil yükü boşalıyor"
-
-# tr
-#. TRANSLATORS: battery state
-#: ../plugins/power/gpm-common.c:912
-msgid "Cell phone is empty"
-msgstr "Cep telefonunun pili boş"
-
-# tr
-#. TRANSLATORS: battery state
-#: ../plugins/power/gpm-common.c:916
-msgid "Cell phone is charged"
-msgstr "Cep telefonu şarj oldu"
-
-# tr
-#. TRANSLATORS: battery state
-#: ../plugins/power/gpm-common.c:929
-msgid "Media player is charging"
-msgstr "Ortam oynatıcısı şarj oluyor"
-
-# tr
-#. TRANSLATORS: battery state
-#: ../plugins/power/gpm-common.c:933
-msgid "Media player is discharging"
-msgstr "Ortam oynatıcısının pil yükü boşalıyor"
-
-# tr
-#. TRANSLATORS: battery state
-#: ../plugins/power/gpm-common.c:937
-msgid "Media player is empty"
-msgstr "Ortam oynatıcısının pili boş"
-
-# tr
-#. TRANSLATORS: battery state
-#: ../plugins/power/gpm-common.c:941
-msgid "Media player is charged"
-msgstr "Ortam oynatıcı doldu"
-
-# tr
-#. TRANSLATORS: battery state
-#: ../plugins/power/gpm-common.c:953
-msgid "Tablet is charging"
-msgstr "Tablet şarj oluyor"
-
-# tr
-#. TRANSLATORS: battery state
-#: ../plugins/power/gpm-common.c:957
-msgid "Tablet is discharging"
-msgstr "Tablet pil yükü boşalıyor"
-
-# tr
-#. TRANSLATORS: battery state
-#: ../plugins/power/gpm-common.c:961
-msgid "Tablet is empty"
-msgstr "Tablet pili boş"
-
-# tr
-#. TRANSLATORS: battery state
-#: ../plugins/power/gpm-common.c:965
-msgid "Tablet is charged"
-msgstr "Tablet doldu"
-
-# tr
-#. TRANSLATORS: battery state
-#: ../plugins/power/gpm-common.c:977
-msgid "Computer is charging"
-msgstr "Bilgisayar şarj oluyor"
-
-# tr
-#. TRANSLATORS: battery state
-#: ../plugins/power/gpm-common.c:981
-msgid "Computer is discharging"
-msgstr "Bilgisayar pil yükü boşalıyor"
-
-# tr
-#. TRANSLATORS: battery state
-#: ../plugins/power/gpm-common.c:985
-msgid "Computer is empty"
-msgstr "Bilgisayarın pili boş"
-
-# tr
-#. TRANSLATORS: battery state
-#: ../plugins/power/gpm-common.c:989
-msgid "Computer is charged"
-msgstr "Bigisayar şarj oldu"
-
-# tr
-#. TRANSLATORS: the battery may be recalled by its vendor
-#: ../plugins/power/gsd-power-manager.c:991
-msgid "Battery may be recalled"
-msgstr "Pil geri çağırılmış olabilir"
-
-# tr
-#: ../plugins/power/gsd-power-manager.c:994
-#, c-format
-msgid ""
-"A battery in your computer may have been recalled by %s and you may be at "
-"risk."
-msgstr ""
-"%s tarafından bilgisayar piliniz geri çağrılmış olabilir ve risk altında "
-"bulunuyor olabilirsiniz."
-
-# tr
-#: ../plugins/power/gsd-power-manager.c:997
-msgid "For more information visit the battery recall website."
-msgstr "Daha fazla bilgi için geri çağırma sitesini ziyaret edin."
-
-# tr
-#. TRANSLATORS: button text, visit the manufacturers recall website
-#: ../plugins/power/gsd-power-manager.c:1008
-msgid "Visit recall website"
-msgstr "Geri çağırma sitesini ziyaret et"
-=======
+
+# tr
 #~ msgid "Whether the on-screen keyboard is turned on."
 #~ msgstr "Ekran klavyesinin açık olması."
 
@@ -7032,1759 +4560,10 @@
 
 #~ msgid "Keyboard Layout"
 #~ msgstr "Klavye Tizilimi"
->>>>>>> 54b8f0f3
-
-# tr
-#. TRANSLATORS: button text, do not show this bubble again
-#: ../plugins/power/gsd-power-manager.c:1012
-msgid "Do not show me this again"
-msgstr "Bu iletiyi tekrar gösterme"
-
-<<<<<<< HEAD
-# tr
-#. TRANSLATORS: UPS is now discharging
-#: ../plugins/power/gsd-power-manager.c:1223
-msgid "UPS Discharging"
-msgstr "UPS Boşalıyor"
-
-# tr
-#. TRANSLATORS: tell the user how much time they have got
-#: ../plugins/power/gsd-power-manager.c:1228
-#, c-format
-msgid "%s of UPS backup power remaining"
-msgstr "UPS yedek gücü %s kaldı"
-
-#. TRANSLATORS: this is the notification application name
-#: ../plugins/power/gsd-power-manager.c:1249
-#: ../plugins/power/gsd-power-manager.c:1427
-#: ../plugins/power/gsd-power-manager.c:1608
-#: ../plugins/power/gsd-power-manager.c:1757
-#: ../plugins/power/power.gnome-settings-plugin.in.h:1
-msgid "Power"
-msgstr "Qudret"
-
-#. TRANSLATORS: laptop battery low, and we only have one battery
-#: ../plugins/power/gsd-power-manager.c:1342
-msgid "Battery low"
-msgstr "Pil tüşük"
-
-#. TRANSLATORS: laptop battery low, and we have more than one kind of battery
-#: ../plugins/power/gsd-power-manager.c:1345
-msgid "Laptop battery low"
-msgstr "Tizüstü pili tüşük"
-
-#. TRANSLATORS: tell the user how much time they have got
-#: ../plugins/power/gsd-power-manager.c:1351
-#, c-format
-msgid "Approximately <b>%s</b> remaining (%.0f%%)"
-msgstr "Taqriben <b>%s</b> qala (%.0f%%)"
-
-#. TRANSLATORS: UPS is starting to get a little low
-#: ../plugins/power/gsd-power-manager.c:1355
-msgid "UPS low"
-msgstr "UPS tüşük"
-
-#. TRANSLATORS: tell the user how much time they have got
-#: ../plugins/power/gsd-power-manager.c:1359
-#, c-format
-msgid "Approximately <b>%s</b> of remaining UPS backup power (%.0f%%)"
-msgstr ""
-"Qalğan Kesintisiz Qudret Arzınıñ (UPS; KQA) Taqribiy vaqtı: <b>%s</b> (%.0f"
-"%%)"
-
-#. TRANSLATORS: mouse is getting a little low
-#. TRANSLATORS: the mouse battery is very low
-#: ../plugins/power/gsd-power-manager.c:1363
-#: ../plugins/power/gsd-power-manager.c:1529
-msgid "Mouse battery low"
-msgstr "Sıçan pili tüşük"
-
-#. TRANSLATORS: tell user more details
-#: ../plugins/power/gsd-power-manager.c:1366
-#, c-format
-msgid "Wireless mouse is low in power (%.0f%%)"
-msgstr "Kabelsiz sıçannıñ elektrigi tüşük (%.0f%%)"
-
-#. TRANSLATORS: keyboard is getting a little low
-#. TRANSLATORS: the keyboard battery is very low
-#: ../plugins/power/gsd-power-manager.c:1370
-#: ../plugins/power/gsd-power-manager.c:1537
-msgid "Keyboard battery low"
-msgstr "Klavye pili tüşük"
-
-#. TRANSLATORS: tell user more details
-#: ../plugins/power/gsd-power-manager.c:1373
-#, c-format
-msgid "Wireless keyboard is low in power (%.0f%%)"
-msgstr "Kabelsiz klavyeniñ elektrigi tüşük (%.0f%%)"
-
-# tr
-#. TRANSLATORS: PDA is getting a little low
-#. TRANSLATORS: the PDA battery is very low
-#: ../plugins/power/gsd-power-manager.c:1377
-#: ../plugins/power/gsd-power-manager.c:1546
-msgid "PDA battery low"
-msgstr "PDA pili zayıf"
-
-# tr
-#. TRANSLATORS: tell user more details
-#: ../plugins/power/gsd-power-manager.c:1380
-#, c-format
-msgid "PDA is low in power (%.0f%%)"
-msgstr "PDA'nın güç seviyesi düşük (%.0f%%)"
-
-# tr
-#. TRANSLATORS: cell phone (mobile) is getting a little low
-#. TRANSLATORS: the cell battery is very low
-#: ../plugins/power/gsd-power-manager.c:1384
-#: ../plugins/power/gsd-power-manager.c:1556
-#: ../plugins/power/gsd-power-manager.c:1567
-msgid "Cell phone battery low"
-msgstr "Cep telefonu pili zayıf"
-
-# tr
-#. TRANSLATORS: tell user more details
-#: ../plugins/power/gsd-power-manager.c:1387
-#, c-format
-msgid "Cell phone is low in power (%.0f%%)"
-msgstr "Cep telefonunun güç seviyesi düşük (%.0f%%)"
-
-# tr
-#. TRANSLATORS: media player, e.g. mp3 is getting a little low
-#: ../plugins/power/gsd-power-manager.c:1392
-msgid "Media player battery low"
-msgstr "Ortam oynatıcısı pili zayıf"
-
-# tr
-#. TRANSLATORS: tell user more details
-#: ../plugins/power/gsd-power-manager.c:1395
-#, c-format
-msgid "Media player is low in power (%.0f%%)"
-msgstr "Ortam yürütücünün güç seviyesi düşük (%.0f%%)"
-
-# tr
-#. TRANSLATORS: graphics tablet, e.g. wacom is getting a little low
-#. TRANSLATORS: the cell battery is very low
-#: ../plugins/power/gsd-power-manager.c:1399
-#: ../plugins/power/gsd-power-manager.c:1576
-msgid "Tablet battery low"
-msgstr "Tablet pili zayıf"
-
-# tr
-#. TRANSLATORS: tell user more details
-#: ../plugins/power/gsd-power-manager.c:1402
-#, c-format
-msgid "Tablet is low in power (%.0f%%)"
-msgstr "Tablet'in güç seviyesi düşük (%.0f%%)"
-
-# tr
-#. TRANSLATORS: computer, e.g. ipad is getting a little low
-#. TRANSLATORS: the cell battery is very low
-#: ../plugins/power/gsd-power-manager.c:1406
-#: ../plugins/power/gsd-power-manager.c:1585
-msgid "Attached computer battery low"
-msgstr "Bağlanmış bilgisayar pili zayıf"
-
-# tr
-#. TRANSLATORS: tell user more details
-#: ../plugins/power/gsd-power-manager.c:1409
-#, c-format
-msgid "Attached computer is low in power (%.0f%%)"
-msgstr "Bağlanmış bilgisayarın güç seviyesi düşük (%.0f%%)"
-
-#. TRANSLATORS: this is the sound description
-#: ../plugins/power/gsd-power-manager.c:1446
-msgid "Battery is low"
-msgstr "Pil tüşüktir"
-
-#. TRANSLATORS: laptop battery critically low, and only have one kind of battery
-#: ../plugins/power/gsd-power-manager.c:1488
-msgid "Battery critically low"
-msgstr "Pil kritik derece tüşük"
-
-#. TRANSLATORS: laptop battery critically low, and we have more than one type of battery
-#. TRANSLATORS: laptop battery is really, really, low
-#: ../plugins/power/gsd-power-manager.c:1491
-#: ../plugins/power/gsd-power-manager.c:1675
-msgid "Laptop battery critically low"
-msgstr "Tizüstü pili soñ derece tüşük"
-
-#. TRANSLATORS: tell the use to insert the plug, as we're not going to do anything
-#: ../plugins/power/gsd-power-manager.c:1500
-msgid "Plug in your AC adapter to avoid losing data."
-msgstr ""
-"Verilerni coymaqtan qaçınmaq içün Almaşıq Aqım adaptorıñıznı içke tıqıñız."
-
-# tüklü
-#. TRANSLATORS: give the user a ultimatum
-#: ../plugins/power/gsd-power-manager.c:1504
-#, c-format
-msgid "Computer will suspend very soon unless it is plugged in."
-msgstr "Rozetke tıqılmağanı tadqirde bilgisayar çoq yaqında sarqıtılacaq."
-
-#. TRANSLATORS: give the user a ultimatum
-#: ../plugins/power/gsd-power-manager.c:1508
-#, c-format
-msgid "Computer will hibernate very soon unless it is plugged in."
-msgstr "Rozetke tıqılmağanı tadqirde bilgisayar çoq yaqında yuqlatılacaq."
-
-#. TRANSLATORS: give the user a ultimatum
-#: ../plugins/power/gsd-power-manager.c:1512
-#, c-format
-msgid "Computer will shutdown very soon unless it is plugged in."
-msgstr "Rozetke tıqılmağanı tadqirde bilgisayar çoq yaqında söndürilecek."
-
-#. TRANSLATORS: the UPS is very low
-#. TRANSLATORS: UPS is really, really, low
-#: ../plugins/power/gsd-power-manager.c:1519
-#: ../plugins/power/gsd-power-manager.c:1711
-msgid "UPS critically low"
-msgstr "KQA (UPS) soñ derece tüşük"
-
-#. TRANSLATORS: give the user a ultimatum
-#: ../plugins/power/gsd-power-manager.c:1523
-#, c-format
-msgid ""
-"Approximately <b>%s</b> of remaining UPS power (%.0f%%). Restore AC power to "
-"your computer to avoid losing data."
-msgstr ""
-"Qalğan Kesintisiz Qudret Arzınıñ (UPS; KQA) Taqribiy vaqtı: <b>%s</b> (%.0f"
-"%%). Verilerni coymaqtan qaçınmaq içün bilgisayarıñızğa Almaşıq Aqım "
-"qudretini keri tikleñiz."
-
-# tr
-#. TRANSLATORS: the device is just going to stop working
-#: ../plugins/power/gsd-power-manager.c:1532
-#, c-format
-msgid ""
-"Wireless mouse is very low in power (%.0f%%). This device will soon stop "
-"functioning if not charged."
-msgstr ""
-"Kablosuz farenin güç seviyesi çok düşük (%.0f%%). Eğer şarj edilmezse, bu "
-"aygıt yakında işlevselliğini yitirecek."
-
-# tr
-#. TRANSLATORS: the device is just going to stop working
-#: ../plugins/power/gsd-power-manager.c:1540
-#, c-format
-msgid ""
-"Wireless keyboard is very low in power (%.0f%%). This device will soon stop "
-"functioning if not charged."
-msgstr ""
-"Kablosuz klavyenin güç seviyesi çok düşük (%.0f%%). Eğer şarj edilmezse, bu "
-"aygıt yakında işlevselliğini yitirecek."
-
-# tr
-#. TRANSLATORS: the device is just going to stop working
-#: ../plugins/power/gsd-power-manager.c:1549
-#, c-format
-msgid ""
-"PDA is very low in power (%.0f%%). This device will soon stop functioning if "
-"not charged."
-msgstr ""
-"PDA'nın güç seviyesi çok düşük (%.0f%%). Eğer şarj edilmezse, bu aygıt "
-"yakında işlevselliğini yitirecek."
-
-# tr
-#. TRANSLATORS: the device is just going to stop working
-#: ../plugins/power/gsd-power-manager.c:1559
-#, c-format
-msgid ""
-"Cell phone is very low in power (%.0f%%). This device will soon stop "
-"functioning if not charged."
-msgstr ""
-"Cep telefonunun güç seviyesi çok düşük (%.0f%%). Eğer şarj edilmezse, bu "
-"aygıt yakında işlevselliğini yitirecek."
-
-# tr
-#. TRANSLATORS: the device is just going to stop working
-#: ../plugins/power/gsd-power-manager.c:1570
-#, c-format
-msgid ""
-"Media player is very low in power (%.0f%%). This device will soon stop "
-"functioning if not charged."
-msgstr ""
-"Ortam yürütücünün güç seviyesi çok düşük (%.0f%%). Eğer şarj edilmezse, bu "
-"aygıt yakında işlevselliğini yitirecek."
-
-# tr
-#. TRANSLATORS: the device is just going to stop working
-#: ../plugins/power/gsd-power-manager.c:1579
-#, c-format
-msgid ""
-"Tablet is very low in power (%.0f%%). This device will soon stop functioning "
-"if not charged."
-msgstr ""
-"Tablet bilgisayarın güç seviyesi çok düşük (%.0f%%). Eğer şarj edilmezse, bu "
-"aygıt yakında işlevselliğini yitirecek."
-
-# tr
-#. TRANSLATORS: the device is just going to stop working
-#: ../plugins/power/gsd-power-manager.c:1588
-#, c-format
-msgid ""
-"Attached computer is very low in power (%.0f%%). The device will soon "
-"shutdown if not charged."
-msgstr ""
-"Bağlanmış bilgisayarın güç seviyesi çok düşük (%.0f%%). Eğer şarj edilmezse, "
-"bu aygıt yakında işlevselliğini yitirecek."
-
-# tr
-#. TRANSLATORS: this is the sound description
-#: ../plugins/power/gsd-power-manager.c:1628
-#: ../plugins/power/gsd-power-manager.c:1638
-#: ../plugins/power/gsd-power-manager.c:1774
-msgid "Battery is critically low"
-msgstr "Pil gücü tehlikeli biçimde düşük"
-
-# tr
-#. TRANSLATORS: computer will shutdown without saving data
-#: ../plugins/power/gsd-power-manager.c:1683
-msgid ""
-"The battery is below the critical level and this computer will <b>power-off</"
-"b> when the battery becomes completely empty."
-msgstr ""
-"Pil gücü tehlikeli sınırın altında ve pil tamamen boşaldığında bu "
-"bilgisayarın <b>gücü kesilecek</b>."
-
-#. TRANSLATORS: computer will suspend
-#: ../plugins/power/gsd-power-manager.c:1689
-msgid ""
-"The battery is below the critical level and this computer is about to "
-"suspend.\n"
-"<b>NOTE:</b> A small amount of power is required to keep your computer in a "
-"suspended state."
-msgstr ""
-"Pil kritik seviyeniñ altındadır ve bu bilgisayar sarqıtılmaq üzredir.\n"
-"<b>NOT:</b> Bilgisayarıñıznı sarqıtılğan halette tutmaq içün kiçik miqdarda "
-"elektrik şarttır."
-
-# tr
-#. TRANSLATORS: computer will hibernate
-#: ../plugins/power/gsd-power-manager.c:1696
-msgid ""
-"The battery is below the critical level and this computer is about to "
-"hibernate."
-msgstr ""
-"Pil gücü tehlikeli seviyenin altında ve bu bilgisayar beklemeye geçmek üzere."
-
-# tr
-#. TRANSLATORS: computer will just shutdown
-#: ../plugins/power/gsd-power-manager.c:1701
-msgid ""
-"The battery is below the critical level and this computer is about to "
-"shutdown."
-msgstr ""
-"Pil gücü tehlikeli seviyenin altında ve bu bilgisayar kapatılmak üzere."
-
-# tr
-#. TRANSLATORS: computer will shutdown without saving data
-#: ../plugins/power/gsd-power-manager.c:1719
-msgid ""
-"UPS is below the critical level and this computer will <b>power-off</b> when "
-"the UPS becomes completely empty."
-msgstr ""
-"UPS gücü tehlikeli sınırın altında ve UPS tamamen boşaldığında bu "
-"bilgisayarın <b>gücü kesilecek</b>."
-
-# tr
-#. TRANSLATORS: computer will hibernate
-#: ../plugins/power/gsd-power-manager.c:1725
-msgid ""
-"UPS is below the critical level and this computer is about to hibernate."
-msgstr ""
-"UPS gücü tehlikeli sınırın altında ve bu bilgisayar beklemeye alınmak üzere."
-
-# tr
-#. TRANSLATORS: computer will just shutdown
-#: ../plugins/power/gsd-power-manager.c:1730
-msgid "UPS is below the critical level and this computer is about to shutdown."
-msgstr "UPS gücü tehlikeli sınırın altında ve bu bilgisayar kapatılmak üzere."
-
-#. TRANSLATORS: this is the sound description
-#: ../plugins/power/gsd-power-manager.c:2224
-msgid "Lid has been opened"
-msgstr "Qapak açıldı"
-
-#. TRANSLATORS: this is the sound description
-#: ../plugins/power/gsd-power-manager.c:2301
-msgid "Lid has been closed"
-msgstr "Qapaq qapatıldı"
-
-#. TRANSLATORS: this is the title of the power manager status icon
-#. * that is only shown in fallback mode
-#: ../plugins/power/gsd-power-manager.c:3692
-msgid "Power Manager"
-msgstr "Qudret İdarecisi"
-
-# tr
-#: ../plugins/power/org.gnome.settings-daemon.plugins.power.policy.in.in.h:1
-msgid "Authentication is required to modify the laptop brightness"
-msgstr "Dizüstü parlaklığını değştirmek için yetkinleştirme gerekli"
-
-# tr
-#. SECURITY:
-#. - A normal active user on the local machine does not need permission
-#. to change the backlight brightness.
-#.
-#: ../plugins/power/org.gnome.settings-daemon.plugins.power.policy.in.in.h:6
-msgid "Modify the laptop brightness"
-msgstr "Dizüstü bilgisayar ekran parlaklığını değiştir"
-
-#: ../plugins/power/power.gnome-settings-plugin.in.h:2
-msgid "Power plugin"
-msgstr "Qudret plagini"
-
-# tr
-#. Translators: We are configuring new printer
-#: ../plugins/print-notifications/gsd-printer.c:883
-msgid "Configuring new printer"
-msgstr "Yeni yazıcı yapılandırılıyor"
-
-#. Translators: Just wait
-#: ../plugins/print-notifications/gsd-printer.c:885
-msgid "Please wait..."
-msgstr "Lütfen bekleñiz..."
-
-# tr
-#. Translators: We have no driver installed for this printer
-#: ../plugins/print-notifications/gsd-printer.c:912
-msgid "Missing printer driver"
-msgstr "Yazıcı sürücüsü bulunamadı"
-
-# tr
-#. Translators: We have no driver installed for the device
-#: ../plugins/print-notifications/gsd-printer.c:921
-#, c-format
-msgid "No printer driver for %s."
-msgstr "%s için yazıcı sürücüsü yok."
-
-# tr
-#. Translators: We have no driver installed for this printer
-#: ../plugins/print-notifications/gsd-printer.c:926
-msgid "No driver for this printer."
-msgstr "Bu yazıcı için yazıcı sürücüsü yok."
-
-#: ../plugins/print-notifications/gsd-printer.c:1024
-#: ../plugins/print-notifications/gsd-print-notifications-manager.c:221
-#: ../plugins/print-notifications/gsd-print-notifications-manager.c:646
-#: ../plugins/print-notifications/gsd-print-notifications-manager.c:735
-#: ../plugins/print-notifications/gsd-print-notifications-manager.c:778
-msgid "Printers"
-msgstr "Bastırıcılar"
-
-#. Translators: The printer is low on toner (same as in system-config-printer)
-#: ../plugins/print-notifications/gsd-print-notifications-manager.c:297
-msgid "Toner low"
-msgstr "Toner üşük"
-
-#. Translators: The printer has no toner left (same as in system-config-printer)
-#: ../plugins/print-notifications/gsd-print-notifications-manager.c:299
-msgid "Toner empty"
-msgstr "Toner boş"
-
-#. Translators: The printer is in the process of connecting to a shared network output device (same as in system-config-printer)
-#: ../plugins/print-notifications/gsd-print-notifications-manager.c:301
-msgid "Not connected?"
-msgstr "Bağlanmağanmı?"
-
-#. Translators: One or more covers on the printer are open (same as in system-config-printer)
-#: ../plugins/print-notifications/gsd-print-notifications-manager.c:303
-msgid "Cover open"
-msgstr "Qapaq açıq"
-
-# tr
-#. Translators: A filter or backend is not installed (same as in system-config-printer)
-#: ../plugins/print-notifications/gsd-print-notifications-manager.c:305
-msgid "Printer configuration error"
-msgstr "Yazıcı yapılandırma hatası"
-
-# tr
-#. Translators: One or more doors on the printer are open (same as in system-config-printer)
-#: ../plugins/print-notifications/gsd-print-notifications-manager.c:307
-msgid "Door open"
-msgstr "Kapı açık"
-
-# tr
-#. Translators: "marker" is one color bin of the printer
-#: ../plugins/print-notifications/gsd-print-notifications-manager.c:309
-msgid "Marker supply low"
-msgstr "Marker kaynağı az"
-
-# tr
-#. Translators: "marker" is one color bin of the printer
-#: ../plugins/print-notifications/gsd-print-notifications-manager.c:311
-msgid "Out of a marker supply"
-msgstr "Marker kaynağı tükenmiş"
-
-# tr
-#. Translators: At least one input tray is low on media (same as in system-config-printer)
-#: ../plugins/print-notifications/gsd-print-notifications-manager.c:313
-msgid "Paper low"
-msgstr "Kağıt az"
-
-# tr
-#. Translators: At least one input tray is empty (same as in system-config-printer)
-#: ../plugins/print-notifications/gsd-print-notifications-manager.c:315
-msgid "Out of paper"
-msgstr "Kağıt tükenmiş"
-
-# tr
-#. Translators: The printer is offline (same as in system-config-printer)
-#: ../plugins/print-notifications/gsd-print-notifications-manager.c:317
-msgid "Printer off-line"
-msgstr "Yazıcı çevrimdışı"
-
-# tr
-#. Translators: The printer has detected an error (same as in system-config-printer)
-#. Translators: This is a title of an error notification for a printer
-#: ../plugins/print-notifications/gsd-print-notifications-manager.c:319
-#: ../plugins/print-notifications/gsd-print-notifications-manager.c:721
-msgid "Printer error"
-msgstr "Yazıcı hatası"
-
-# tr
-#. Translators: The printer is low on toner (same as in system-config-printer)
-#: ../plugins/print-notifications/gsd-print-notifications-manager.c:323
-#, c-format
-msgid "Printer '%s' is low on toner."
-msgstr "Yazıcı '%s' de toner az kalmış."
-
-# tr
-#. Translators: The printer has no toner left (same as in system-config-printer)
-#: ../plugins/print-notifications/gsd-print-notifications-manager.c:325
-#, c-format
-msgid "Printer '%s' has no toner left."
-msgstr "'%s' yazıcısının toneri tükenmiş."
-
-#. Translators: The printer is in the process of connecting to a shared network output device (same as in system-config-printer)
-#: ../plugins/print-notifications/gsd-print-notifications-manager.c:327
-#, c-format
-msgid "Printer '%s' may not be connected."
-msgstr "Bastırıcı '%s' bağlanılalmay."
-
-# tr
-#. Translators: One or more covers on the printer are open (same as in system-config-printer)
-#: ../plugins/print-notifications/gsd-print-notifications-manager.c:329
-#, c-format
-msgid "The cover is open on printer '%s'."
-msgstr "'%s' yazıcısının kapağı açık."
-
-# tr
-#. Translators: A filter or backend is not installed (same as in system-config-printer)
-#: ../plugins/print-notifications/gsd-print-notifications-manager.c:331
-#, c-format
-msgid "There is a missing print filter for printer '%s'."
-msgstr "'%s' yazıcısı için bir yazdırma filitresi eksik."
-
-# tr
-#. Translators: One or more doors on the printer are open (same as in system-config-printer)
-#: ../plugins/print-notifications/gsd-print-notifications-manager.c:334
-#, c-format
-msgid "The door is open on printer '%s'."
-msgstr "'%s' yazıcısının kapısı açık."
-
-# tr
-#. Translators: "marker" is one color bin of the printer
-#: ../plugins/print-notifications/gsd-print-notifications-manager.c:336
-#, c-format
-msgid "Printer '%s' is low on a marker supply."
-msgstr "'%s' yazıcısının marker kaynaklarından biri azalmış."
-
-# tr
-#. Translators: "marker" is one color bin of the printer
-#: ../plugins/print-notifications/gsd-print-notifications-manager.c:338
-#, c-format
-msgid "Printer '%s' is out of a marker supply."
-msgstr "'%s' yazıcısının marker kaynaklarından biri tükenmiş."
-
-# tr
-#. Translators: At least one input tray is low on media (same as in system-config-printer)
-#: ../plugins/print-notifications/gsd-print-notifications-manager.c:340
-#, c-format
-msgid "Printer '%s' is low on paper."
-msgstr "'%s' yazıcısında kağıt azalmış."
-
-# tr
-#. Translators: At least one input tray is empty (same as in system-config-printer)
-#: ../plugins/print-notifications/gsd-print-notifications-manager.c:342
-#, c-format
-msgid "Printer '%s' is out of paper."
-msgstr "'%s' yazıcısında kağıt tükenmiş"
-
-# tr
-#. Translators: The printer is offline (same as in system-config-printer)
-#: ../plugins/print-notifications/gsd-print-notifications-manager.c:344
-#, c-format
-msgid "Printer '%s' is currently off-line."
-msgstr "'%s' yazıcısı şu anda çevrim dışı."
-
-# tr
-#. Translators: The printer has detected an error (same as in system-config-printer)
-#: ../plugins/print-notifications/gsd-print-notifications-manager.c:346
-#, c-format
-msgid "There is a problem on printer '%s'."
-msgstr "'%s' yazıcısında bir problem var."
-
-# tr
-#: ../plugins/print-notifications/gsd-print-notifications-manager.c:423
-msgid "Printer added"
-msgstr "Yazıcı eklendi"
-
-# tr
-#: ../plugins/print-notifications/gsd-print-notifications-manager.c:431
-msgid "Printer removed"
-msgstr "Yazıcı çıkartıldı"
-
-# tr
-#. Translators: A print job has been stopped
-#: ../plugins/print-notifications/gsd-print-notifications-manager.c:448
-msgid "Printing stopped"
-msgstr "Yazıcı durdu"
-
-# tr
-#. Translators: "print-job xy" on a printer
-#: ../plugins/print-notifications/gsd-print-notifications-manager.c:450
-#: ../plugins/print-notifications/gsd-print-notifications-manager.c:456
-#: ../plugins/print-notifications/gsd-print-notifications-manager.c:462
-#: ../plugins/print-notifications/gsd-print-notifications-manager.c:468
-#: ../plugins/print-notifications/gsd-print-notifications-manager.c:480
-#: ../plugins/print-notifications/gsd-print-notifications-manager.c:500
-#, c-format
-msgid "\"%s\" on %s"
-msgstr "\"%s\" şunda %s"
-
-# tr
-#. Translators: A print job has been canceled
-#: ../plugins/print-notifications/gsd-print-notifications-manager.c:454
-msgid "Printing canceled"
-msgstr "Yazdırma iptal edildi"
-
-# tr
-#. Translators: A print job has been aborted
-#: ../plugins/print-notifications/gsd-print-notifications-manager.c:460
-msgid "Printing aborted"
-msgstr "Yazdırma durduruldu"
-
-# tr
-#. Translators: A print job has been completed
-#: ../plugins/print-notifications/gsd-print-notifications-manager.c:466
-msgid "Printing completed"
-msgstr "Yazdırma tamamlandı"
-
-# tr
-#. Translators: A job is printing
-#: ../plugins/print-notifications/gsd-print-notifications-manager.c:478
-#: ../plugins/print-notifications/gsd-print-notifications-manager.c:498
-msgid "Printing"
-msgstr "Yazdırılıyor"
-
-# tr
-#. Translators: This is a title of a report notification for a printer
-#: ../plugins/print-notifications/gsd-print-notifications-manager.c:715
-msgid "Printer report"
-msgstr "Yazıcı raporu"
-
-# tr
-#. Translators: This is a title of a warning notification for a printer
-#: ../plugins/print-notifications/gsd-print-notifications-manager.c:718
-msgid "Printer warning"
-msgstr "Yazıcı uyarısı"
-
-# tr
-#. Translators: "Printer 'MyPrinterName': 'Description of the report/warning/error from a PPD file'."
-#: ../plugins/print-notifications/gsd-print-notifications-manager.c:728
-#, c-format
-msgid "Printer '%s': '%s'."
-msgstr "Yazıcı '%s': '%s'."
-
-# tr
-#: ../plugins/print-notifications/print-notifications.gnome-settings-plugin.in.h:1
-msgid "Print-notifications"
-msgstr "Yazdırma-uyarıları"
-
-# tr
-#: ../plugins/print-notifications/print-notifications.gnome-settings-plugin.in.h:2
-msgid "Print-notifications plugin"
-msgstr "Yazdırma-uyarıları eklentisi"
-
-# tüklü
-#: ../plugins/smartcard/gsd-smartcard-manager.c:523
-msgid "received error or hang up from event source"
-msgstr "vaqia menbasından hata yaki qapama alındı"
-
-#: ../plugins/smartcard/gsd-smartcard-manager.c:657
-#, c-format
-msgid "NSS security system could not be initialized"
-msgstr "NSS emniyet sistemi başlanğıçlandırılamadı"
-
-#: ../plugins/smartcard/gsd-smartcard-manager.c:785
-#, c-format
-msgid "no suitable smartcard driver could be found"
-msgstr "uyğun bir aqıllı-kart sürücisi tapılamadı"
-
-#: ../plugins/smartcard/gsd-smartcard-manager.c:799
-#, c-format
-msgid "smartcard driver '%s' could not be loaded"
-msgstr "aqıllı-kart sürücisi '%s' yüklenamadı"
-
-#: ../plugins/smartcard/gsd-smartcard-manager.c:871
-#, c-format
-msgid "could not watch for incoming card events - %s"
-msgstr "kelici kart vaqiaları içün seyretilamadı - %s"
-
-#: ../plugins/smartcard/gsd-smartcard-manager.c:1269
-#, c-format
-msgid "encountered unexpected error while waiting for smartcard events"
-msgstr "aqıllı-kart vaqialarını beklegende beklenmegen hata rastkeldi"
-
-#. TRANSLATORS: we need to restart so the new hardware can re-request the firmware
-#: ../plugins/updates/gsd-updates-firmware.c:240
-msgid ""
-"You will need to restart this computer before the hardware will work "
-"correctly."
-msgstr ""
-"Donanım tüzgün çalışmazdan evvel bu bilgisayarnı kene başlatmañız kerekecek."
-
-#. TRANSLATORS: title of libnotify bubble
-#: ../plugins/updates/gsd-updates-firmware.c:243
-#: ../plugins/updates/gsd-updates-firmware.c:268
-#: ../plugins/updates/gsd-updates-firmware.c:293
-msgid "Additional software was installed"
-msgstr "Ek yazılım quruldı"
-
-#: ../plugins/updates/gsd-updates-firmware.c:244
-#: ../plugins/updates/gsd-updates-firmware.c:269
-#: ../plugins/updates/gsd-updates-firmware.c:294
-#: ../plugins/updates/gsd-updates-firmware.c:583
-#: ../plugins/updates/gsd-updates-manager.c:203
-#: ../plugins/updates/gsd-updates-manager.c:328
-#: ../plugins/updates/gsd-updates-manager.c:387
-#: ../plugins/updates/gsd-updates-manager.c:443
-#: ../plugins/updates/gsd-updates-manager.c:575
-#: ../plugins/updates/gsd-updates-manager.c:663
-msgid "Software Updates"
-msgstr "Yazılım Yañartmaları"
-
-#. TRANSLATORS: we need to remove an replug so the new hardware can re-request the firmware
-#: ../plugins/updates/gsd-updates-firmware.c:265
-msgid ""
-"You will need to remove and then reinsert the hardware before it will work "
-"correctly."
-msgstr ""
-"Donanım tüzgün çalışmazdan evvel onı çetleştirip kene qıstırmañız kerekecek."
-
-#. TRANSLATORS: we need to remove an replug so the new hardware can re-request the firmware
-#: ../plugins/updates/gsd-updates-firmware.c:290
-msgid "Your hardware has been set up and is now ready to use."
-msgstr "Donanımıñız ayarlanğandır ve şimdi qullanımğa hazırdır."
-
-# tüklü
-#. TRANSLATORS: we need another package to keep udev quiet
-#: ../plugins/updates/gsd-updates-firmware.c:568
-msgid ""
-"Additional firmware is required to make hardware in this computer function "
-"correctly."
-msgstr ""
-"Bu bilgisayardaki donanımnı tüzgün işletmek içün ek sabit yazılım şarttır."
-
-#. TRANSLATORS: title of libnotify bubble
-#: ../plugins/updates/gsd-updates-firmware.c:582
-msgid "Additional firmware required"
-msgstr "Ek cihaz yazılımı şarttır"
-
-# tr
-#. TRANSLATORS: button label
-#: ../plugins/updates/gsd-updates-firmware.c:588
-msgid "Install firmware"
-msgstr "Aygıt yazılımını yükle"
-
-# tr
-#. TRANSLATORS: we should ignore this device and not ask anymore
-#: ../plugins/updates/gsd-updates-firmware.c:591
-msgid "Ignore devices"
-msgstr "Aygıtları yoksay"
-
-#. TRANSLATORS: a distro update is available, e.g. Fedora 8 to Fedora 9
-#: ../plugins/updates/gsd-updates-manager.c:199
-msgid "Distribution upgrades available"
-msgstr "Dağıtım üst-qademelemeleri mevcut"
-
-#. TRANSLATORS: provides more information about the upgrade
-#: ../plugins/updates/gsd-updates-manager.c:208
-msgid "More information"
-msgstr "Daha fazla malümat"
-
-#. TRANSLATORS: title in the libnotify popup
-#: ../plugins/updates/gsd-updates-manager.c:311
-#: ../plugins/updates/gsd-updates-manager.c:370
-msgid "Update"
-msgid_plural "Updates"
-msgstr[0] "Yañartma(lar)"
-
-# tüklü
-#. TRANSLATORS: message when there are security updates
-#: ../plugins/updates/gsd-updates-manager.c:314
-msgid "An important software update is available"
-msgid_plural "Important software updates are available"
-msgstr[0] "Mühim yazılım yañartmaları mevcuttır"
-
-#. TRANSLATORS: button: open the update viewer to install updates
-#: ../plugins/updates/gsd-updates-manager.c:333
-#: ../plugins/updates/gsd-updates-manager.c:392
-msgid "Install updates"
-msgstr "Yañartmalarnı Qur"
-
-#. TRANSLATORS: message when there are non-security updates
-#: ../plugins/updates/gsd-updates-manager.c:373
-msgid "A software update is available."
-msgid_plural "Software updates are available."
-msgstr[0] "Yazılım yañartmaları faydalanışlıdır."
-
-# tr
-#. TRANSLATORS: policy says update, but we are on battery and so prompt
-#: ../plugins/updates/gsd-updates-manager.c:438
-msgid ""
-"Automatic updates are not being installed as the computer is running on "
-"battery power"
-msgstr ""
-"Otomatik güncellemeler bilgisayar batarya gücünden beslendiği için "
-"yüklenemedi"
-
-#. TRANSLATORS: informs user will not install by default
-#: ../plugins/updates/gsd-updates-manager.c:440
-msgid "Updates not installed"
-msgstr "Yañartmalar qurulmay"
-
-# tr
-#. TRANSLATORS: to hell with my battery life, just do it
-#: ../plugins/updates/gsd-updates-manager.c:448
-msgid "Install the updates anyway"
-msgstr "Güncellemeleri yine de yükle"
-
-#: ../plugins/updates/gsd-updates-manager.c:464
-msgid "No restart is required."
-msgstr "Kene başlatuv şart degildir."
-
-#: ../plugins/updates/gsd-updates-manager.c:467
-msgid "A restart is required."
-msgstr "Bir kene başlatma şarttır."
-
-# tr
-#: ../plugins/updates/gsd-updates-manager.c:470
-msgid "You need to log out and log back in."
-msgstr "Oturumdan çıkıp tekrar oturuma girmeniz gerekiyor."
-
-# tr
-#: ../plugins/updates/gsd-updates-manager.c:473
-msgid "You need to restart the application."
-msgstr "Uygulamayı yeniden başlatmanız gerekiyor."
-
-#: ../plugins/updates/gsd-updates-manager.c:476
-msgid "You need to log out and log back in to remain secure."
-msgstr ""
-"Emniyetli qalmaq içün, oturımnı qapatmañız ve oturımnı keri açmañız kerek."
-
-#: ../plugins/updates/gsd-updates-manager.c:479
-msgid "A restart is required to remain secure."
-msgstr "Emniyetli qalmaq içün bir kene başlatma şarttır."
-
-# tr
-#. TRANSLATORS: we did the update, but some updates were skipped and not applied
-#: ../plugins/updates/gsd-updates-manager.c:540
-msgid "One package was skipped:"
-msgid_plural "Some packages were skipped:"
-msgstr[0] "Bazı paketler atlandı:"
-
-#. TRANSLATORS: title: system update completed all okay
-#: ../plugins/updates/gsd-updates-manager.c:572
-msgid "The system update has completed"
-msgstr "Sistem yañartması tamamlanğandır"
-
-#. TRANSLATORS: restart computer as system packages need update
-#: ../plugins/updates/gsd-updates-manager.c:581
-msgid "Restart computer now"
-msgstr "Bilgisayarnı şimdi kene başlat"
-
-#. TRANSLATORS: the updates mechanism
-#: ../plugins/updates/gsd-updates-manager.c:651
-msgid "Updates"
-msgstr "Yañartmalar"
-
-#. TRANSLATORS: we failed to get the updates multiple times,
-#. * and now we need to inform the user that something might be wrong
-#: ../plugins/updates/gsd-updates-manager.c:655
-msgid "Unable to access software updates"
-msgstr "Yazılım yañartmalarına irişilalmay"
-
-#. TRANSLATORS: try again, this time launching the update viewer
-#: ../plugins/updates/gsd-updates-manager.c:658
-msgid "Try again"
-msgstr "Yañıdan deñe"
-
-# tr
-#. TRANSLATORS: the reason why we've inhibited it
-#: ../plugins/updates/gsd-updates-manager.c:1096
-msgid "A transaction that cannot be interrupted is running"
-msgstr "Kesintiye uğratılamayacak bir işlem çalışıyor"
-
-#: ../plugins/wacom/gsd-wacom-device.c:909
-#, c-format
-msgid "Left Ring Mode #%d"
-msgstr "Sol Alqa Tarzı #%d"
-
-#: ../plugins/wacom/gsd-wacom-device.c:916
-#, c-format
-msgid "Right Ring Mode #%d"
-msgstr "Oñ Alqa Tarzı #%d"
-
-#: ../plugins/wacom/gsd-wacom-device.c:944
-#, c-format
-msgid "Left Touchstrip Mode #%d"
-msgstr "Sol Tiyüv Şeriti Tarzı #%d"
-
-#: ../plugins/wacom/gsd-wacom-device.c:951
-#, c-format
-msgid "Right Touchstrip Mode #%d"
-msgstr "Oñ Tiyüv Şeriti Tarzı #%d"
-
-#: ../plugins/wacom/gsd-wacom-device.c:966
-#, c-format
-msgid "Left Touchring Mode Switch"
-msgstr "Sol Tiyüv Alqası Tarzı Almaştırğıçı"
-
-#: ../plugins/wacom/gsd-wacom-device.c:968
-#, c-format
-msgid "Right Touchring Mode Switch"
-msgstr "Oñ Tiyüv Alqası Tarzı Almaştırğıçı"
-
-#: ../plugins/wacom/gsd-wacom-device.c:971
-#, c-format
-msgid "Left Touchstrip Mode Switch"
-msgstr "Sol Tiyüv Şeriti Tarzı Almaştırğıçı"
-
-#: ../plugins/wacom/gsd-wacom-device.c:973
-#, c-format
-msgid "Right Touchstrip Mode Switch"
-msgstr "Oñ Tiyüv Şeriti Tarzı Almaştırğıçı"
-
-# tr
-#: ../plugins/wacom/gsd-wacom-device.c:978
-#, c-format
-msgid "Mode Switch #%d"
-msgstr "Kip Değiştirme #%d"
-
-# tr
-#: ../plugins/wacom/gsd-wacom-device.c:1050
-#, c-format
-msgid "Left Button #%d"
-msgstr "Sol Tuş #%d"
-
-# tr
-#: ../plugins/wacom/gsd-wacom-device.c:1053
-#, c-format
-msgid "Right Button #%d"
-msgstr "Sağ Tuş #%d"
-
-# tr
-#: ../plugins/wacom/gsd-wacom-device.c:1056
-#, c-format
-msgid "Top Button #%d"
-msgstr "Üst Tuş #%d"
-
-# tr
-#: ../plugins/wacom/gsd-wacom-device.c:1059
-#, c-format
-msgid "Bottom Button #%d"
-msgstr "Alt Tuş #%d"
-
-#: ../plugins/wacom/org.gnome.settings-daemon.plugins.wacom.policy.in.in.h:1
-msgid "Authentication is required to modify the lit LED for a Wacom tablet"
-msgstr ""
-"Bir Wacom tableti içün ışıqlı Işıq-Saçqan Diodnı (LED; ISD) başqalaştırmaq "
-"içün sahihlenim şarttır"
-
-#. SECURITY:
-#. - A normal active user on the local machine does not need permission
-#. to change the LED setting for a Wacom tablet
-#.
-#: ../plugins/wacom/org.gnome.settings-daemon.plugins.wacom.policy.in.in.h:6
-msgid "Modify the lit LED for a Wacom tablet"
-msgstr ""
-"Bir Wacom tableti içün ışıqlı Işıq-Saçqan Diodnı (LED; ISD) başqalaştır"
-
-# tr
-#: ../plugins/xrandr/gsd-xrandr-manager.c:500
-msgid "Could not switch the monitor configuration"
-msgstr "Ekran yapılandırması değiştirilemedi"
-
-# tr
-#: ../plugins/xrandr/gsd-xrandr-manager.c:524
-msgid "Could not restore the display's configuration"
-msgstr "Ekran yapılandırması geri yüklenemedi"
-
-# tr
-#: ../plugins/xrandr/gsd-xrandr-manager.c:549
-msgid "Could not restore the display's configuration from a backup"
-msgstr "Ekran yapılandırması bir yedekten geri yüklenemedi"
-
-# tr
-#: ../plugins/xrandr/gsd-xrandr-manager.c:570
-#, c-format
-msgid "The display will be reset to its previous configuration in %d second"
-msgid_plural ""
-"The display will be reset to its previous configuration in %d seconds"
-msgstr[0] "Ekran bir önceki yapılandırmasına %d saniye içinde sıfırlanacak"
-
-# tr
-#: ../plugins/xrandr/gsd-xrandr-manager.c:619
-msgid "Does the display look OK?"
-msgstr "Ekran görünümü tamam mı?"
-
-# tr
-#: ../plugins/xrandr/gsd-xrandr-manager.c:626
-msgid "_Restore Previous Configuration"
-msgstr "Önceki _Yapılandırmaya Geri Dön"
-
-# tr
-#: ../plugins/xrandr/gsd-xrandr-manager.c:627
-msgid "_Keep This Configuration"
-msgstr "Bu _Yapılandırmayı Tut"
-
-# tr
-#: ../plugins/xrandr/gsd-xrandr-manager.c:708
-msgid "The selected configuration for displays could not be applied"
-msgstr "Ekranlar için seçilen yapılandırma uygulanamadı"
-
-# tr
-#: ../plugins/xrandr/gsd-xrandr-manager.c:1358
-#, c-format
-msgid "Could not refresh the screen information: %s"
-msgstr "Ekran bilgilerini yenilenemedi: %s"
-
-# tr
-#: ../plugins/xrandr/gsd-xrandr-manager.c:1362
-msgid "Trying to switch the monitor configuration anyway."
-msgstr "Gene de ekran yapılandırmasına geçmeye çalışılıyor."
-
-# tr
-#: ../plugins/xrandr/gsd-xrandr-manager.c:1793
-msgid "Could not apply the stored configuration for monitors"
-msgstr "Ekranlar için kayıtlı yapılandırma uygulanamadı"
-
-# tr
-#: ../plugins/xrandr/xrandr.gnome-settings-plugin.in.h:1
-msgid "Set up screen size and rotation settings"
-msgstr "Ekran boyutu ve döndürme çevirimi ayarlarını ata"
-
-# tr
-#: ../plugins/xrandr/xrandr.gnome-settings-plugin.in.h:2
-msgid "XRandR"
-msgstr "XRandR"
-
-#: ../plugins/xsettings/xsettings.gnome-settings-plugin.in.h:1
-msgid "Manage X Settings"
-msgstr "X Ayarlarını İdare Et"
-
-#: ../plugins/xsettings/xsettings.gnome-settings-plugin.in.h:2
-msgid "X Settings"
-msgstr "X Ayarları"
-
-#~ msgid "Accessibility"
-#~ msgstr "İrişilebilirlik"
-
-# tr
-#~ msgid "Free space no notify threshold"
-#~ msgstr "Boş alan bildirim eşiği"
-
-# tr
-#~ msgid "Subsequent free percentage notify threshold"
-#~ msgstr "Ard arda boş yüzdesi bildirim eşiği"
-
-#~ msgid "Binding to enable or disable the touchpad."
-#~ msgstr ""
-#~ "Tiyüv-şiltesini qabilleştirmek yaki ğayrı qabilleştirmek içün bağlama."
-
-#~ msgid "Toggle touchpad"
-#~ msgstr "Tiyüv-şiltesini döndür"
-
-# tr
-#~ msgid "Volume step"
-#~ msgstr "Ses basamağı"
-
-# tr
-#~ msgid "Volume step as percentage of volume."
-#~ msgstr "Yüzde olarak ses basamağı."
-
-#~ msgid "Do not touch monitor configuration"
-#~ msgstr "Ekran yapılandırılışına tiyme"
-
-#~ msgid "Show Displays in Notification Area"
-#~ msgstr "Bildirim Mıntıqasında Ekranlarnı Köster"
-
-#~ msgid "Turn on external monitor after system boot"
-#~ msgstr "Sistem başlattırmasından soñra hariciy ekrannı yaq"
-
-#~ msgid ""
-#~ "Turn on external monitor after system boot if user plugs in external "
-#~ "monitor on system boot."
-#~ msgstr ""
-#~ "Sistem başlattırılğanda qullanıcı hariciy ekran tıqsa, sistem "
-#~ "başlattırmasından soñra hariciy ekrannı yaq."
-
-#~ msgid "Turn on laptop monitor after system boot"
-#~ msgstr "Sistem başlattırmasından soñra tizüstü ekranını yaq"
-
-#~ msgid ""
-#~ "Turn on laptop monitor after system boot if user plugs in external "
-#~ "monitor on system boot."
-#~ msgstr ""
-#~ "Sistem başlattırılğanda qullanıcı hariciy ekran tıqsa, sistem "
-#~ "başlattırmasından soñra tizüstü ekranını yaq."
-
-#~ msgid ""
-#~ "Whether a notification icon with display-related things should be shown "
-#~ "in the panel."
-#~ msgstr ""
-#~ "Ekran ile alâqalı şeyler içün bir tebliğ işaretçiginiñ panelde kösterilip "
-#~ "kösterilmeycegi."
-
-# tr
-#~ msgid "DPI"
-#~ msgstr "DPI"
-
-# tr
-#~ msgid ""
-#~ "The resolution used for converting font sizes to pixel sizes, in dots per "
-#~ "inch."
-#~ msgstr ""
-#~ "Yazıtipi boyutlarını piksel boyutlarına çevirmek için kullanılan "
-#~ "çözünürlük, inç başına nokta olarak."
-
-# tr
-#~ msgid "Allowed keys"
-#~ msgstr "İzin verilen tuşlar"
-
-# tr
-#~ msgid ""
-#~ "If non-empty, keybindings will be ignored unless their GConf directory is "
-#~ "in the list. This is useful for lockdown."
-#~ msgstr ""
-#~ "Eğer boş değilse, kendi GConf  dizini listede olmadığı sürece tuş bağı "
-#~ "yok sayılır. Bu kilitleme için kullanışlıdır."
-
-# tr
-#~ msgid ""
-#~ "Select the touchpad scroll method. Supported values are: 0: disabled, 1: "
-#~ "edge scrolling, and 2: two-finger scrolling"
-#~ msgstr ""
-#~ "Touchpad kaydırma yöntemini seçin. Desteklenen değerler: 0: kapalı, 1: "
-#~ "kenar kaydırması, 2: iki parmak kaydırması"
-
-# tr
-#~ msgid "Binding to toggle the magnifier."
-#~ msgstr "Büyütece geçiş yapmak için bağ."
-
-# tr
-#~ msgid "Binding to toggle the on-screen keyboard."
-#~ msgstr "Ekran klavyesine geçiş yapmak için bağ"
-
-# tr
-#~ msgid "Binding to toggle the screen reader."
-#~ msgstr "Ekran okuyucuya geçiş yapmak için bağ."
-
-# tr
-#~ msgid "Bounce keys"
-#~ msgstr "Sıçrama tuşları"
-
-# tr
-#~ msgid "Command used to turn the magnifier on or off."
-#~ msgstr "Büyüteci açmak veya kapatmak için kullanılan komut."
-
-# tr
-#~ msgid "Command used to turn the on-screen keyboard on or off."
-#~ msgstr "Ekran klavyesini açmak veya kapatmak için kullanılan komut."
-
-# tr
-#~ msgid "Command used to turn the screen reader on or off."
-#~ msgstr "Ekran okuyucu açmak veya kapatmak için kullanılan komut."
-
-#~ msgid "Enable XRandR plugin"
-#~ msgstr "XRandR plaginini qabilleştir"
-
-# tr
-#~ msgid "Enable accessibility keyboard plugin"
-#~ msgstr "Erişilebilirlik klavyesi eklentisini etkinleştir"
-
-# tr
-#~ msgid "Enable background plugin"
-#~ msgstr "Arkaplan eklentisini etkinleştir"
-
-# tr
-#~ msgid "Enable clipboard plugin"
-#~ msgstr "Pano eklentisini etkinleştir"
-
-# tr
-#~ msgid "Enable font plugin"
-#~ msgstr "Yazıtipi eklentisini etkinleştir"
-
-# tr
-#~ msgid "Enable housekeeping plugin"
-#~ msgstr "Ev bakımı eklentisini etkinleştir"
-
-# tr
-#~ msgid "Enable keybindings plugin"
-#~ msgstr "Tuş bağları eklentisini etkinleştir"
-
-# tr
-#~ msgid "Enable keyboard plugin"
-#~ msgstr "Klavye eklentisini etkinleştir"
-
-# tr
-#~ msgid "Enable media keys plugin"
-#~ msgstr "Ortam tuşları eklentisini etkinleştir"
-
-# tr
-#~ msgid "Enable mouse plugin"
-#~ msgstr "Fare eklentisini etkinleştir"
-
-#~ msgid "Enable smartcard plugin"
-#~ msgstr "Aqıllı-kart plaginini qabilleştir"
-
-# tr
-#~ msgid "Enable sound plugin"
-#~ msgstr "Ses eklentisini etkinleştir"
-
-# tr
-#~ msgid "Enable typing breaks plugin"
-#~ msgstr "Yazım molası eklentisini etkinleştir"
-
-# tr
-#~ msgid "Enable xrdb plugin"
-#~ msgstr "Xrdb eklentisini etkinleştir"
-
-# tr
-#~ msgid "Enable xsettings plugin"
-#~ msgstr "Xsettings eklentisini etkinleştir"
-
-# tr
-#~ msgid "Mouse keys"
-#~ msgstr "Fare tuşları"
-
-# tr
-#~ msgid "On-screen keyboard"
-#~ msgstr "Ekran klavyesi"
-
-# tr
-#~ msgid "Screen magnifier"
-#~ msgstr "Ekran büyüteci"
-
-# tr
-#~ msgid "Screen reader"
-#~ msgstr "Ekran okuyucu"
-
-# tr
-#~ msgid ""
-#~ "Set to True to enable the housekeeping plugin, to prune transient file "
-#~ "caches."
-#~ msgstr ""
-#~ "Ev bakımı eklentisini etkinleştirmek, geçici dosya önbelleği budamak için "
-#~ "True şekilde ayarlayın."
-
-# tr
-#~ msgid "Set to True to enable the plugin to manage XRandR settings."
-#~ msgstr ""
-#~ "XRandR ayarlarını yönetmek için eklentiyi etkinleştirmek için doğru "
-#~ "olarak atayın."
-
-# tr
-#~ msgid "Set to True to enable the plugin to manage clipboard settings."
-#~ msgstr ""
-#~ "Pano ayarlarını yönetmek için eklentiyi etkinleştirmek için doğru olarak "
-#~ "atayın."
-
-# tr
-#~ msgid ""
-#~ "Set to True to enable the plugin to manage desktop background settings."
-#~ msgstr ""
-#~ "Arkaplan ayarlarını yönetmek için eklentiyi etkinleştirmek için doğru "
-#~ "olarak atayın."
-
-# tr
-#~ msgid "Set to True to enable the plugin to manage font settings."
-#~ msgstr ""
-#~ "Yazıtipi ayarlarını yönetmek için eklentiyi etkinleştirmek için doğru "
-#~ "olarak atayın."
-
-# tr
-#~ msgid "Set to True to enable the plugin to manage keyboard settings."
-#~ msgstr ""
-#~ "Klavye ayarlarını yönetmek için eklentiyi etkinleştirmek için doğru "
-#~ "olarak atayın."
-
-# tr
-#~ msgid ""
-#~ "Set to True to enable the plugin to manage locking the screen on "
-#~ "smartcard removal."
-#~ msgstr ""
-#~ "Yazıtipi ayarlarını yönetmek için eklentiyi etkinleştirmek için doğru "
-#~ "olarak atayın."
-
-# tr
-#~ msgid "Set to True to enable the plugin to manage mouse settings."
-#~ msgstr ""
-#~ "Fare ayarlarını yönetmek için eklentiyi etkinleştirmek için doğru olarak "
-#~ "atayın."
-
-# tr
-#~ msgid "Set to True to enable the plugin to manage multimedia keys settings."
-#~ msgstr ""
-#~ "Çokluortam tuşları ayarlarını yönetmek için eklentiyi etkinleştirmek için "
-#~ "doğru olarak atayın."
-
-# tr
-#~ msgid "Set to True to enable the plugin to manage sound sample caches."
-#~ msgstr ""
-#~ "Ses örnek önbellekleri yönetmek için eklentiyi etkinleştirmek için True "
-#~ "şekilde ayarlayın."
-
-# tr
-#~ msgid ""
-#~ "Set to True to enable the plugin to manage the accessibility keyboard "
-#~ "settings."
-#~ msgstr ""
-#~ "Klavye erişebilirlik ayarlarını yönetmek için eklentiyi etkinleştirmek "
-#~ "için doğru olarak atayın."
-
-# tr
-#~ msgid "Set to True to enable the plugin to manage the keybindings."
-#~ msgstr ""
-#~ "Tuşbağlarını yönetmek için eklentiyi etkinleştirmek için doğru olarak "
-#~ "atayın."
-
-# tr
-#~ msgid "Set to True to enable the plugin to manage typing breaks."
-#~ msgstr ""
-#~ "Yazım molalarını yönetmek için eklentiyi etkinleştirmek için doğru olarak "
-#~ "atayın."
-
-# tr
-#~ msgid "Set to True to enable the plugin to manage xrdb settings."
-#~ msgstr ""
-#~ "Xrdb ayarlarını yönetmek için eklentiyi etkinleştirmek için doğru olarak "
-#~ "atayın."
-
-# tr
-#~ msgid "Set to True to enable the plugin to manage xsettings."
-#~ msgstr ""
-#~ "Xsettings ayarlarını yönetmek için eklentiyi etkinleştirmek için doğru "
-#~ "olarak atayın."
-
-# tr
-#~ msgid "Slow keys"
-#~ msgstr "Yavaş tuşlar"
-
-# tr
-#~ msgid "Sticky keys"
-#~ msgstr "Yapışkan tuşlar"
-
-# tr
-#~ msgid "The name of the keyboard shortcut to toggle the magnifier"
-#~ msgstr "Büyütece geçiş yapmak için klavye kısayolunun adı"
-
-# tr
-#~ msgid "The name of the keyboard shortcut to toggle the on-screen keyboard"
-#~ msgstr "Ekran klavyesine geçiş yapmak için klavye kısayolunun adı"
-
-# tr
-#~ msgid "The name of the keyboard shortcut to toggle the screen reader"
-#~ msgstr "Ekran okuyucusuna geçiş yapmak için klavye kısayolunun adı"
-
-# tr
-#~ msgid ""
-#~ "This is the name of the keyboard shortcut to toggle the magnifier. This "
-#~ "name will be shown in the keyboard shortcut preferences dialog."
-#~ msgstr ""
-#~ "Bu büyütece geçiş yapmak için klavye kısayolunun adıdır. Bu isim, klavye "
-#~ "kısayol tercihleri penceresinde gösterilir."
-
-# tr
-#~ msgid ""
-#~ "This is the name of the keyboard shortcut to toggle the on-screen "
-#~ "keyboard. This name will be shown in the keyboard shortcut preferences "
-#~ "dialog."
-#~ msgstr ""
-#~ "Bu ekran klavyesine geçiş yapmak için klavye kısayolunun adıdır. Bu isim, "
-#~ "klavye kısayol tercihleri penceresinde gösterilir."
-
-# tr
-#~ msgid ""
-#~ "This is the name of the keyboard shortcut to toggle the screen reader. "
-#~ "This name will be shown in the keyboard shortcut preferences dialog."
-#~ msgstr ""
-#~ "Bu ekran okuyucuya geçiş yapmak için klavye kısayolunun adıdır. Bu isim, "
-#~ "klavye kısayol tercihleri penceresinde gösterilir."
-
-# tr
-#~ msgid "Whether the bounce keys keyboard accessibility feature is turned on."
-#~ msgstr "Sıçrama tuşları klavye erişilebilirlik özelliğinin açık olması."
-
-# tr
-#~ msgid "Whether the mouse keys keyboard accessibility feature is turned on."
-#~ msgstr "Fare tuşları klavye erişilebilirlik özelliğinin açık olması."
-
-# tr
-#~ msgid "Whether the on-screen keyboard is turned on."
-#~ msgstr "Ekran klavyesinin açık olması."
-
-# tr
-#~ msgid "Whether the screen magnifier is turned on."
-#~ msgstr "Ekran büyütecinin açık olması."
-
-# tr
-#~ msgid "Whether the screen reader is turned on."
-#~ msgstr "Ekran okuyucusunun açık olması."
-
-# tr
-#~ msgid "Whether the slow keys keyboard accessibility feature is turned on."
-#~ msgstr "Yavaş tuşların klavye erişilebilirlik özelliğinin açık olması."
-
-# tr
-#~ msgid "Whether the sticky keys keyboard accessibility feature is turned on."
-#~ msgstr "Yapışkan tuşların klavye erişilebilirlik özelliğinin açık olması."
-
-# tr
-#~ msgid "Don't become a daemon"
-#~ msgstr "Bir servis olma"
-
-# tr
-#~ msgid "GConf prefix from which to load plugin settings"
-#~ msgstr "Eklenti ayarları yüklemek için GConf öneki"
-
-# tr
-#~ msgid "Do you want to activate Slow Keys?"
-#~ msgstr "Tuş Yavaşlatmasını aktif hale getirmek istiyor musunuz?"
-
-# tr
-#~ msgid "Do you want to deactivate Slow Keys?"
-#~ msgstr "Tuş Yavaşlatmasını kapatmak istiyor musunuz?"
-
-# tr
-#~ msgid "Don't activate"
-#~ msgstr "Etkinleştirme"
-
-# tr
-#~ msgid "Don't deactivate"
-#~ msgstr "Devre dışı bırakma"
-
-# tr
-#~ msgid "Activate"
-#~ msgstr "Etkinleştir"
-
-# tr
-#~ msgid "Deactivate"
-#~ msgstr "Devre dışı bırak"
-
-# tr
-#~ msgid "Do_n't activate"
-#~ msgstr "_Etkinleştirme"
-
-# tr
-#~ msgid "Do_n't deactivate"
-#~ msgstr "Etki_sizleştirme"
-
-# tr
-#~ msgid "_Activate"
-#~ msgstr "_Etkinleştir"
-
-# tr
-#~ msgid "_Deactivate"
-#~ msgstr "E_tkisizleştir"
-
-# tr
-#~ msgid "Slow Keys Alert"
-#~ msgstr "Tuş Yavaşlatması Uyarısı"
-
-# tr
-#~ msgid "Do you want to activate Sticky Keys?"
-#~ msgstr "Yapışkan Tuşlar özelliğini aktif hale getirmek istiyor musunuz?"
-
-# tr
-#~ msgid "Do you want to deactivate Sticky Keys?"
-#~ msgstr "Yapışkan Tuşları kapatmak istiyor musunuz?"
-
-# tr
-#~ msgid "Sticky Keys Alert"
-#~ msgstr "Yapışkan Tuş Uyarısı"
-
-# tr
-#~ msgid "Font"
-#~ msgstr "Yazıtipi"
-
-# tr
-#~ msgid "Font plugin"
-#~ msgstr "Yazıtipi eklentisi"
-
-# tr
-#~ msgid "Removing item %lu of %lu"
-#~ msgstr "Silinen öğe %lu / %lu"
-
-#~ msgid "Removing: %s"
-#~ msgstr "Çetleştirile: %s"
-
-#~ msgid "Emptying the trash"
-#~ msgstr "Çöp boşatıla"
-
-#~ msgid "Preparing to empty trash…"
-#~ msgstr "Çöp boşatılmağa hazırlana…"
-
-#~ msgid "From: "
-#~ msgstr "Qaydan:"
-
-# tr
-#~ msgid "Empty all of the items from the trash?"
-#~ msgstr "Çöpten tüm öğeler boşaltılsın mı?"
-
-# tr
-#~ msgid ""
-#~ "If you choose to empty the trash, all items in it will be permanently "
-#~ "lost. Please note that you can also delete them separately."
-#~ msgstr ""
-#~ "Eğer çöpü boşaltmayı seçerseniz, içindeki tüm öğeler kalıcı olarak "
-#~ "silinecek. Lütfen onları ayrı ayrı da silebileceğinizi unutmayın."
-
-#~ msgid "_Empty Trash"
-#~ msgstr "Çöpni _Boşat"
-
-# tr
-#~ msgid "Key binding (%s) is invalid"
-#~ msgstr "Tuş bağı (%s) geçersiz"
-
-# tr
-#~ msgid "Key binding (%s) is incomplete"
-#~ msgstr "Tuş bağı (%s) eksik"
-
-# tr
-#~ msgid ""
-#~ "Error while trying to run (%s)\n"
-#~ "which is linked to the key (%s)"
-#~ msgstr ""
-#~ "(%s) çalıştırırken hata\n"
-#~ "(%s) tuşu ile bağlı"
-
-# tr
-#~ msgid "Keybindings"
-#~ msgstr "Tuş bağları"
-
-# tr
-#~ msgid "Keybindings plugin"
-#~ msgstr "Tuş bağları eklentisi"
-
-#~ msgid ""
-#~ "Error activating XKB configuration.\n"
-#~ "It can happen under various circumstances:\n"
-#~ " • a bug in libxklavier library\n"
-#~ " • a bug in X server (xkbcomp, xmodmap utilities)\n"
-#~ " • X server with incompatible libxkbfile implementation\n"
-#~ "\n"
-#~ "X server version data:\n"
-#~ "%s\n"
-#~ "%d\n"
-#~ "%s\n"
-#~ "If you report this situation as a bug, please include:\n"
-#~ " • The result of <b>%s</b>\n"
-#~ " • The result of <b>%s</b>"
-#~ msgstr ""
-#~ "XKB yapılandırışını faalleştirgende hata.\n"
-#~ "Bu, deñişik hususlarda sudur etebilir:\n"
-#~ " • libxklavier kütüphanesinde bir illet\n"
-#~ " • X sunucısında (xkbcomp, xmodmap aletleri) bir illet\n"
-#~ " • ğayrı qabili telif libxkbfile edası ile bir X sunucısı\n"
-#~ "\n"
-#~ "X sunucısı sürüm verileri:\n"
-#~ "%s\n"
-#~ "%d\n"
-#~ "%s\n"
-#~ "Bu vaziyetni bir illet olaraq maruza etseñiz, lütfen dahil etiñiz:\n"
-#~ " • <b>%s</b> neticesi\n"
-#~ " • <b>%s</b> neticesi"
-
-#~ msgid ""
-#~ "You are using XFree 4.3.0.\n"
-#~ "There are known problems with complex XKB configurations.\n"
-#~ "Try using a simpler configuration or using a later version of the XFree "
-#~ "software."
-#~ msgstr ""
-#~ "XFree 4.3.0 qullanasıñız.\n"
-#~ "Mürekkep XKB yapılandırışları ile biligen meseleler bar.\n"
-#~ "Daa basit yapılandırışnı qullanuvnı yaki XFree yazılımınıñ daa soñraki "
-#~ "bir sürümini qullanuvnı deñeñiz."
-
-#~ msgid "Keyboard _Preferences"
-#~ msgstr "Klavye _Tercihleri"
-
-#~ msgid "Show _Current Layout"
-#~ msgstr "_Cari Tizilimni Köster"
-
-#~ msgid "Show Current _Layout"
-#~ msgstr "_Cari Tizilimni Köster"
-
-# tr
-#~ msgid "A_vailable files:"
-#~ msgstr "_Geçerli dosyalar:"
-
-# tr
-#~ msgid "Load modmap files"
-#~ msgstr "Modmap dosyalarını yükle"
-
-# tr
-#~ msgid "Would you like to load the modmap files?"
-#~ msgstr "Modmap dosyalarını yüklemek ister misiniz?"
-
-# tr
-#~ msgid "_Do not show this message again"
-#~ msgstr "_Bu mesajı bir daha gösterme"
-
-# tr
-#~ msgid "_Load"
-#~ msgstr "_Yükle"
-
-# tr
-#~ msgid "_Loaded files:"
-#~ msgstr "_Yüklenen dosyalar:"
-
-# tr
-#~ msgid ""
-#~ "Could not get default terminal. Verify that your default terminal command "
-#~ "is set and points to a valid application."
-#~ msgstr ""
-#~ "Öntanımlı uçbirim alınamadı. Öntanımlı uçbirim komutunuzun atandığını ve "
-#~ "geçerli bir uygulamayı işaret ettiğini kontrol edin."
-
-# tr
-#~ msgid ""
-#~ "Couldn't execute command: %s\n"
-#~ "Verify that this is a valid command."
-#~ msgstr ""
-#~ "Komut çalıştırılamadı: %s\n"
-#~ "Bu komutun geçerli olup olmadığını kontrol edin."
-
-# tr
-#~ msgid "Mouse Preferences"
-#~ msgstr "Fare Tercihleri"
-
-# tr
-#~ msgid "Typing Break"
-#~ msgstr "Yazım Molası"
-
-# tr
-#~ msgid "Typing break plugin"
-#~ msgstr "Yazım molası eklentisi"
-
-# tr
-#~ msgid "Rotation not supported"
-#~ msgstr "Devir desteklenmiyor"
-
-# tr
-#~ msgid "Could not save monitor configuration"
-#~ msgstr "Ekran yapılandırması kaydedilemedi"
-
-# tr
-#~ msgid "Normal"
-#~ msgstr "Normal"
-
-# tr
-#~ msgid "Left"
-#~ msgstr "Sol"
-
-# tr
-#~ msgid "Right"
-#~ msgstr "Sağ"
-
-# tr
-#~ msgid "Upside Down"
-#~ msgstr "Yukarıdan Aşağı"
-
-#~ msgid "_Configure Display Settings…"
-#~ msgstr "_Kösterim Ayarlarını Yapılandır…"
-
-# tr
-#~ msgid "Configure display settings"
-#~ msgstr "Ekran ayarlarını yapılandır"
-
-# tr
-#~ msgid "Cannot determine user's home directory"
-#~ msgstr "Kullanıcı'nın ana dizini belirlenemedi"
-
-# tr
-#~ msgid "Manage the X resource database"
-#~ msgstr "X kaynak veritabanını yönet"
-
-#~ msgid "X Resource Database"
-#~ msgstr "X Menba Veritabanı"
-
-# tr
-#~ msgid "GConf key %s set to type %s but its expected type was %s\n"
-#~ msgstr ""
-#~ "GConf anahtarı %s, %s türüne ayarlanmış, fakat olması gereken tür %s\n"
-
-#~ msgid "Module Path"
-#~ msgstr "Modül Yolağı"
-
-# tüklü
-#~ msgid "path to smartcard PKCS #11 driver"
-#~ msgstr "aqıllı-kart PKCS #11 sürücisine yolaq"
-
-# tüklü
-#~ msgid "Slot ID"
-#~ msgstr "Yuva Kimligi"
-
-#~ msgid "The slot the card is in"
-#~ msgstr "Kartnıñ bulunğanı yuva"
-
-# tr
-#~ msgid "Slot Series"
-#~ msgstr "Yuva Silsilesi"
-
-#~ msgid "per-slot card identifier"
-#~ msgstr "yuvağa-mahsus kart kimligi"
-
-#~ msgid "name"
-#~ msgstr "ad"
-
-# tr
-#~ msgid "Module"
-#~ msgstr "Modül"
-
-#~ msgid "Change system time and date settings"
-#~ msgstr "Sistem vaqıt ve tarih ayarlarını deñiştir"
-
-#~ msgid "Privileges are required to configure time and date settings."
-#~ msgstr "Vaqıt ve tarih ayarlarını ayarlamaq içün imtiyazlar zarurdır."
-
-#~ msgid "smartcard driver"
-#~ msgstr "akıllı kart sürücüsü"
-
-#~ msgid "Unknown"
-#~ msgstr "Namalüm"
-
-#~ msgid "Keyboard Layout \"%s\""
-#~ msgstr "Klavye Tizilimi \"%s\""
-
-#~ msgid "_Groups"
-#~ msgstr "_Zümreler"
-
-#~ msgid "Keyboard Layout"
-#~ msgstr "Klavye Tizilimi"
 
 #~ msgid "Binding to suspend the computer."
 #~ msgstr "Bilgisayarı beklemeye almak için bağ."
 
-#~ msgid "Suspend"
-#~ msgstr "Bekleme"
-
-=======
->>>>>>> 54b8f0f3
 #~ msgid ""
 #~ "Couldn't put the machine to sleep.\n"
 #~ "Verify that the machine is correctly configured."

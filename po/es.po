--- conflicted
+++ resolved
@@ -11,26 +11,16 @@
 # Francisco Javier F. Serrador <serrador@cvs.gnome.org>, 2003, 2004, 2005, 2006.
 # Claudio Saavedra <csaavedra@alumnos.utalca.cl>, 2007.
 # Sebi Kul <sebikul@gmail.com>, 2011.
-<<<<<<< HEAD
-# Jorge González <jorgegonz@svn.gnome.org>, 2007, 2008, 2009, 2010, 2011, 2012.
-# Daniel Mustieles <daniel.mustieles@gmail.com>, 2011, 2012.
-=======
 # Jorge González <jorgegonz@svn.gnome.org>, 2007, 2008, 2009, 2010, 2011.
 # Daniel Mustieles <daniel.mustieles@gmail.com>, 2011, 2012, 2013, 2014.
->>>>>>> 54b8f0f3
 #
 msgid ""
 msgstr ""
 "Project-Id-Version: gnome-settings-daemon.master\n"
 "Report-Msgid-Bugs-To: http://bugzilla.gnome.org/enter_bug.cgi?product=gnome-"
 "settings-daemon&keywords=I18N+L10N&component=general\n"
-<<<<<<< HEAD
-"POT-Creation-Date: 2012-03-26 16:43+0000\n"
-"PO-Revision-Date: 2012-03-05 10:48+0100\n"
-=======
 "POT-Creation-Date: 2014-06-30 07:26+0000\n"
 "PO-Revision-Date: 2014-06-30 12:45+0200\n"
->>>>>>> 54b8f0f3
 "Last-Translator: Daniel Mustieles <daniel.mustieles@gmail.com>\n"
 "Language-Team: Español; Castellano <gnome-es-list@gnome.org>\n"
 "Language: \n"
@@ -485,7 +475,7 @@
 "Specify an amount in GB. If the amount of free space is more than this, no "
 "warning will be shown."
 msgstr ""
-"Especificar el tamaño en GB. Si el espacio libre es mayor que esto, no se "
+"Especificar el tamaño en GiB. Si el espacio libre es mayor que esto, no se "
 "mostrará ninguna advertencia."
 
 #: ../data/org.gnome.settings-daemon.plugins.housekeeping.gschema.xml.in.in.h:11
@@ -960,14 +950,8 @@
 "combinación de teclas para la característica «Teclas lentas», que afecta la "
 "forma en que funciona el teclado."
 
-<<<<<<< HEAD
-#: ../plugins/a11y-keyboard/gsd-a11y-keyboard-manager.c:529
-#: ../plugins/a11y-keyboard/gsd-a11y-keyboard-manager.c:665
-#: ../plugins/mouse/gsd-mouse-manager.c:867
-=======
 #: ../plugins/a11y-keyboard/gsd-a11y-keyboard-manager.c:411
 #: ../plugins/a11y-keyboard/gsd-a11y-keyboard-manager.c:479
->>>>>>> 54b8f0f3
 msgid "Universal Access"
 msgstr "Acceso universal"
 
@@ -1036,11 +1020,7 @@
 msgstr "Complemento del portapapeles"
 
 #: ../plugins/color/color.gnome-settings-plugin.in.h:1
-<<<<<<< HEAD
-#: ../plugins/color/gsd-color-manager.c:1757
-=======
 #: ../plugins/color/gsd-color-calibrate.c:139
->>>>>>> 54b8f0f3
 msgid "Color"
 msgstr "Color"
 
@@ -1048,69 +1028,40 @@
 msgid "Color plugin"
 msgstr "Complemento de color"
 
-<<<<<<< HEAD
-#: ../plugins/color/gsd-color-manager.c:1762
-=======
 #: ../plugins/color/gsd-color-calibrate.c:144
->>>>>>> 54b8f0f3
 msgid "Recalibrate now"
 msgstr "Recalibrar ahora"
 
 #. TRANSLATORS: this is when the device has not been recalibrated in a while
-<<<<<<< HEAD
-#: ../plugins/color/gsd-color-manager.c:1804
-=======
 #: ../plugins/color/gsd-color-calibrate.c:187
->>>>>>> 54b8f0f3
 msgid "Recalibration required"
 msgstr "Se necesita recalibrar"
 
 #. TRANSLATORS: this is when the display has not been recalibrated in a while
-<<<<<<< HEAD
-#: ../plugins/color/gsd-color-manager.c:1816
-=======
 #: ../plugins/color/gsd-color-calibrate.c:199
->>>>>>> 54b8f0f3
 #, c-format
 msgid "The display '%s' should be recalibrated soon."
 msgstr "La pantalla «%s» se debería recalibrar pronto."
 
 #. TRANSLATORS: this is when the printer has not been recalibrated in a while
-<<<<<<< HEAD
-#: ../plugins/color/gsd-color-manager.c:1825
-=======
 #: ../plugins/color/gsd-color-calibrate.c:208
->>>>>>> 54b8f0f3
 #, c-format
 msgid "The printer '%s' should be recalibrated soon."
 msgstr "La impresora «%s» se debería recalibrar pronto."
 
 #. TRANSLATORS: this is the application name
-<<<<<<< HEAD
-#: ../plugins/color/gsd-color-manager.c:2149
-#: ../plugins/color/gsd-color-manager.c:2165
-=======
 #: ../plugins/color/gsd-color-calibrate.c:346
 #: ../plugins/color/gsd-color-calibrate.c:362
->>>>>>> 54b8f0f3
 msgid "GNOME Settings Daemon Color Plugin"
 msgstr "Complemento de color del administrador de preferencias de GNOME"
 
 #. TRANSLATORS: this is a sound description
-<<<<<<< HEAD
-#: ../plugins/color/gsd-color-manager.c:2151
-=======
 #: ../plugins/color/gsd-color-calibrate.c:348
->>>>>>> 54b8f0f3
 msgid "Color calibration device added"
 msgstr "Dispositivo de calibración de color añadido"
 
 #. TRANSLATORS: this is a sound description
-<<<<<<< HEAD
-#: ../plugins/color/gsd-color-manager.c:2167
-=======
 #: ../plugins/color/gsd-color-calibrate.c:364
->>>>>>> 54b8f0f3
 msgid "Color calibration device removed"
 msgstr "Dispositivo de calibración de color quitado"
 
@@ -1339,18 +1290,6 @@
 msgid "Media keys plugin"
 msgstr "Complemento de teclas multimedia"
 
-<<<<<<< HEAD
-#: ../plugins/mouse/gsd-mouse-manager.c:863
-msgid "Could not enable mouse accessibility features"
-msgstr "No se pudieron activar las características de accesibilidad del ratón"
-
-#: ../plugins/mouse/gsd-mouse-manager.c:865
-msgid ""
-"Mouse accessibility requires Mousetweaks to be installed on your system."
-msgstr ""
-"La accesibilidad del ratón requiere que los ajustes finos del ratón estén "
-"instalados en su sistema."
-=======
 #: ../plugins/media-keys/shortcuts-list.h:43
 msgid "Touchpad toggle"
 msgstr "Conmutar el «touchpad»"
@@ -1460,7 +1399,6 @@
 #: ../plugins/media-keys/shortcuts-list.h:113
 msgid "Battery Status"
 msgstr "Estado de la batería"
->>>>>>> 54b8f0f3
 
 #: ../plugins/mouse/mouse.gnome-settings-plugin.in.h:1
 msgid "Mouse"
@@ -1516,485 +1454,6 @@
 msgstr[0] "minuto"
 msgstr[1] "minutos"
 
-<<<<<<< HEAD
-#. TRANSLATORS: The laptop battery is charged, and we know a time.
-#. * The parameter is the time, e.g. 7 hours 6 minutes
-#: ../plugins/power/gpm-common.c:317
-#, c-format
-msgid "provides %s laptop runtime"
-msgstr "proporciona %s de uso del portátil"
-
-#. TRANSLATORS: the device is discharging, and we have a time remaining
-#. * The first parameter is the device type, e.g. "Laptop battery" and
-#. * the second is the time, e.g. 7 hours 6 minutes
-#: ../plugins/power/gpm-common.c:328
-#, c-format
-msgid "%s %s remaining"
-msgstr "%s quedan %s"
-
-#. TRANSLATORS: device is charging, and we have a time to full and a percentage
-#. * The first parameter is the device type, e.g. "Laptop battery" and
-#. * the second is the time, e.g. "7 hours 6 minutes"
-#. TRANSLATORS: device is charging, and we have a time to full and a percentage.
-#. * The first parameter is the device type, e.g. "Laptop battery" and
-#. * the second is the time, e.g. "7 hours 6 minutes"
-#: ../plugins/power/gpm-common.c:349 ../plugins/power/gpm-common.c:366
-#, c-format
-msgid "%s %s until charged"
-msgstr "%s: %s hasta su carga"
-
-#. TRANSLATORS: the device is charging, and we have a time to full and empty.
-#. * The parameter is a time string, e.g. "7 hours 6 minutes"
-#: ../plugins/power/gpm-common.c:356
-#, c-format
-msgid "provides %s battery runtime"
-msgstr "proporciona %s de uso de batería"
-
-#. TRANSLATORS: the type of data, e.g. Laptop battery
-#: ../plugins/power/gpm-common.c:447
-msgid "Product:"
-msgstr "Producto:"
-
-#. TRANSLATORS: device is missing
-#. TRANSLATORS: device is charged
-#. TRANSLATORS: device is charging
-#. TRANSLATORS: device is discharging
-#: ../plugins/power/gpm-common.c:451 ../plugins/power/gpm-common.c:454
-#: ../plugins/power/gpm-common.c:457 ../plugins/power/gpm-common.c:460
-msgid "Status:"
-msgstr "Estado:"
-
-#: ../plugins/power/gpm-common.c:451
-msgid "Missing"
-msgstr "Ausente"
-
-#. TRANSLATORS: battery state
-#: ../plugins/power/gpm-common.c:454 ../plugins/power/gpm-common.c:723
-msgid "Charged"
-msgstr "Cargada"
-
-#. TRANSLATORS: battery state
-#: ../plugins/power/gpm-common.c:457 ../plugins/power/gpm-common.c:711
-msgid "Charging"
-msgstr "Cargando"
-
-#. TRANSLATORS: battery state
-#: ../plugins/power/gpm-common.c:460 ../plugins/power/gpm-common.c:715
-msgid "Discharging"
-msgstr "Descargando"
-
-#. TRANSLATORS: percentage
-#: ../plugins/power/gpm-common.c:465
-msgid "Percentage charge:"
-msgstr "Porcentaje de carga:"
-
-#. TRANSLATORS: manufacturer
-#: ../plugins/power/gpm-common.c:469
-msgid "Vendor:"
-msgstr "Fabricante:"
-
-#. TRANSLATORS: how the battery is made, e.g. Lithium Ion
-#: ../plugins/power/gpm-common.c:474
-msgid "Technology:"
-msgstr "Tecnología:"
-
-#. TRANSLATORS: serial number of the battery
-#: ../plugins/power/gpm-common.c:478
-msgid "Serial number:"
-msgstr "Número de serie:"
-
-#. TRANSLATORS: model number of the battery
-#: ../plugins/power/gpm-common.c:482
-msgid "Model:"
-msgstr "Modelo:"
-
-#. TRANSLATORS: time to fully charged
-#: ../plugins/power/gpm-common.c:487
-msgid "Charge time:"
-msgstr "Tiempo de carga:"
-
-#. TRANSLATORS: time to empty
-#: ../plugins/power/gpm-common.c:493
-msgid "Discharge time:"
-msgstr "Tiempo de descarga:"
-
-#. TRANSLATORS: Excellent, Good, Fair and Poor are all related to battery Capacity
-#: ../plugins/power/gpm-common.c:500
-msgid "Excellent"
-msgstr "Excelente"
-
-#: ../plugins/power/gpm-common.c:502
-msgid "Good"
-msgstr "Bueno"
-
-#: ../plugins/power/gpm-common.c:504
-msgid "Fair"
-msgstr "Normal"
-
-#: ../plugins/power/gpm-common.c:506
-msgid "Poor"
-msgstr "Malo"
-
-#: ../plugins/power/gpm-common.c:510
-msgid "Capacity:"
-msgstr "Capacidad:"
-
-#: ../plugins/power/gpm-common.c:516 ../plugins/power/gpm-common.c:541
-msgid "Current charge:"
-msgstr "Carga actual:"
-
-#: ../plugins/power/gpm-common.c:522
-msgid "Last full charge:"
-msgstr "Última carga completa:"
-
-#: ../plugins/power/gpm-common.c:528 ../plugins/power/gpm-common.c:546
-msgid "Design charge:"
-msgstr "Carga de diseño:"
-
-#: ../plugins/power/gpm-common.c:533
-msgid "Charge rate:"
-msgstr "Tasa de carga:"
-
-#. TRANSLATORS: system power cord
-#: ../plugins/power/gpm-common.c:565 ../plugins/power/gpm-common.c:757
-msgid "AC adapter"
-msgid_plural "AC adapters"
-msgstr[0] "Adaptador de corriente"
-msgstr[1] "Adaptadores de corriente"
-
-#. TRANSLATORS: laptop primary battery
-#: ../plugins/power/gpm-common.c:569 ../plugins/power/gpm-common.c:793
-msgid "Laptop battery"
-msgid_plural "Laptop batteries"
-msgstr[0] "Batería de portátil"
-msgstr[1] "Baterías de portátil"
-
-#. TRANSLATORS: battery-backed AC power source
-#: ../plugins/power/gpm-common.c:573 ../plugins/power/gpm-common.c:817
-msgid "UPS"
-msgid_plural "UPSs"
-msgstr[0] "SAI"
-msgstr[1] "SAI"
-
-#. TRANSLATORS: a monitor is a device to measure voltage and current
-#: ../plugins/power/gpm-common.c:577 ../plugins/power/gpm-common.c:824
-msgid "Monitor"
-msgid_plural "Monitors"
-msgstr[0] "Monitor"
-msgstr[1] "Monitores"
-
-#. TRANSLATORS: portable device
-#: ../plugins/power/gpm-common.c:589 ../plugins/power/gpm-common.c:896
-msgid "PDA"
-msgid_plural "PDAs"
-msgstr[0] "PDA"
-msgstr[1] "PDA"
-
-#. TRANSLATORS: cell phone (mobile...)
-#: ../plugins/power/gpm-common.c:593 ../plugins/power/gpm-common.c:920
-msgid "Cell phone"
-msgid_plural "Cell phones"
-msgstr[0] "Teléfono móvil"
-msgstr[1] "Teléfonos móviles"
-
-#. TRANSLATORS: media player, mp3 etc
-#: ../plugins/power/gpm-common.c:598 ../plugins/power/gpm-common.c:945
-msgid "Media player"
-msgid_plural "Media players"
-msgstr[0] "Reproductor multimedia"
-msgstr[1] "Reproductores multimedia"
-
-#. TRANSLATORS: tablet device
-#: ../plugins/power/gpm-common.c:602 ../plugins/power/gpm-common.c:969
-msgid "Tablet"
-msgid_plural "Tablets"
-msgstr[0] "Tableta"
-msgstr[1] "Tabletas"
-
-#. TRANSLATORS: tablet device
-#: ../plugins/power/gpm-common.c:606 ../plugins/power/gpm-common.c:993
-msgid "Computer"
-msgid_plural "Computers"
-msgstr[0] "Equipo"
-msgstr[1] "Equipos"
-
-#. TRANSLATORS: battery technology
-#: ../plugins/power/gpm-common.c:670
-msgid "Lithium Ion"
-msgstr "Ion litio"
-
-#. TRANSLATORS: battery technology
-#: ../plugins/power/gpm-common.c:674
-msgid "Lithium Polymer"
-msgstr "Polímero de litio"
-
-#. TRANSLATORS: battery technology
-#: ../plugins/power/gpm-common.c:678
-msgid "Lithium Iron Phosphate"
-msgstr "Fosfato de litio hierro"
-
-#. TRANSLATORS: battery technology
-#: ../plugins/power/gpm-common.c:682
-msgid "Lead acid"
-msgstr "Plomo y ácido"
-
-#. TRANSLATORS: battery technology
-#: ../plugins/power/gpm-common.c:686
-msgid "Nickel Cadmium"
-msgstr "Níquel cadmio"
-
-#. TRANSLATORS: battery technology
-#: ../plugins/power/gpm-common.c:690
-msgid "Nickel metal hydride"
-msgstr "Híbrido de níquel metal"
-
-#. TRANSLATORS: battery technology
-#: ../plugins/power/gpm-common.c:694
-msgid "Unknown technology"
-msgstr "Tecnología desconocida"
-
-#. TRANSLATORS: battery state
-#: ../plugins/power/gpm-common.c:719
-msgid "Empty"
-msgstr "Vacía"
-
-#. TRANSLATORS: battery state
-#: ../plugins/power/gpm-common.c:727
-msgid "Waiting to charge"
-msgstr "Esperando para cargar"
-
-#. TRANSLATORS: battery state
-#: ../plugins/power/gpm-common.c:731
-msgid "Waiting to discharge"
-msgstr "Esperando para descargar"
-
-#. TRANSLATORS: device not present
-#: ../plugins/power/gpm-common.c:765
-msgid "Laptop battery not present"
-msgstr "Falta la batería del portátil"
-
-#. TRANSLATORS: battery state
-#: ../plugins/power/gpm-common.c:769
-msgid "Laptop battery is charging"
-msgstr "La batería del portátil se está cargando"
-
-#. TRANSLATORS: battery state
-#: ../plugins/power/gpm-common.c:773
-msgid "Laptop battery is discharging"
-msgstr "La batería del portátil se está descargando"
-
-#. TRANSLATORS: battery state
-#: ../plugins/power/gpm-common.c:777
-msgid "Laptop battery is empty"
-msgstr "La batería del portátil está vacía"
-
-#. TRANSLATORS: battery state
-#: ../plugins/power/gpm-common.c:781
-msgid "Laptop battery is charged"
-msgstr "La batería del portátil está cargada"
-
-#. TRANSLATORS: battery state
-#: ../plugins/power/gpm-common.c:785
-msgid "Laptop battery is waiting to charge"
-msgstr "La batería del portátil está esperando para cargarse"
-
-#. TRANSLATORS: battery state
-#: ../plugins/power/gpm-common.c:789
-msgid "Laptop battery is waiting to discharge"
-msgstr "La batería del portátil está esperando para descargarse"
-
-#. TRANSLATORS: battery state
-#: ../plugins/power/gpm-common.c:801
-msgid "UPS is charging"
-msgstr "El SAI se está cargando"
-
-#. TRANSLATORS: battery state
-#: ../plugins/power/gpm-common.c:805
-msgid "UPS is discharging"
-msgstr "El SAI se está descargando"
-
-#. TRANSLATORS: battery state
-#: ../plugins/power/gpm-common.c:809
-msgid "UPS is empty"
-msgstr "La batería del SAI está vacía"
-
-#. TRANSLATORS: battery state
-#: ../plugins/power/gpm-common.c:813
-msgid "UPS is charged"
-msgstr "La batería del SAI está cargada"
-
-#. TRANSLATORS: battery state
-#: ../plugins/power/gpm-common.c:832
-msgid "Mouse is charging"
-msgstr "El ratón se está cargando"
-
-#. TRANSLATORS: battery state
-#: ../plugins/power/gpm-common.c:836
-msgid "Mouse is discharging"
-msgstr "El ratón se está descargando"
-
-#. TRANSLATORS: battery state
-#: ../plugins/power/gpm-common.c:840
-msgid "Mouse is empty"
-msgstr "La batería del ratón está vacía"
-
-#. TRANSLATORS: battery state
-#: ../plugins/power/gpm-common.c:844
-msgid "Mouse is charged"
-msgstr "La batería del ratón está cargada"
-
-#. TRANSLATORS: battery state
-#: ../plugins/power/gpm-common.c:856
-msgid "Keyboard is charging"
-msgstr "El teclado se está cargando"
-
-#. TRANSLATORS: battery state
-#: ../plugins/power/gpm-common.c:860
-msgid "Keyboard is discharging"
-msgstr "El teclado se está descargando"
-
-#. TRANSLATORS: battery state
-#: ../plugins/power/gpm-common.c:864
-msgid "Keyboard is empty"
-msgstr "La batería del teclado está vacía"
-
-#. TRANSLATORS: battery state
-#: ../plugins/power/gpm-common.c:868
-msgid "Keyboard is charged"
-msgstr "La batería del teclado está cargada"
-
-#. TRANSLATORS: battery state
-#: ../plugins/power/gpm-common.c:880
-msgid "PDA is charging"
-msgstr "La PDA se está cargando"
-
-#. TRANSLATORS: battery state
-#: ../plugins/power/gpm-common.c:884
-msgid "PDA is discharging"
-msgstr "La PDA se está descargando"
-
-#. TRANSLATORS: battery state
-#: ../plugins/power/gpm-common.c:888
-msgid "PDA is empty"
-msgstr "La batería de la PDA está vacía"
-
-#. TRANSLATORS: battery state
-#: ../plugins/power/gpm-common.c:892
-msgid "PDA is charged"
-msgstr "La batería del la PDA está cargada"
-
-#. TRANSLATORS: battery state
-#: ../plugins/power/gpm-common.c:904
-msgid "Cell phone is charging"
-msgstr "El teléfono móvil se está cargando"
-
-#. TRANSLATORS: battery state
-#: ../plugins/power/gpm-common.c:908
-msgid "Cell phone is discharging"
-msgstr "El teléfono móvil se está descargando"
-
-#. TRANSLATORS: battery state
-#: ../plugins/power/gpm-common.c:912
-msgid "Cell phone is empty"
-msgstr "La batería del teléfono móvil está vacía"
-
-#. TRANSLATORS: battery state
-#: ../plugins/power/gpm-common.c:916
-msgid "Cell phone is charged"
-msgstr "La batería del teléfono móvil está cargada"
-
-#. TRANSLATORS: battery state
-#: ../plugins/power/gpm-common.c:929
-msgid "Media player is charging"
-msgstr "El reproductor multimedia se está cargando"
-
-#. TRANSLATORS: battery state
-#: ../plugins/power/gpm-common.c:933
-msgid "Media player is discharging"
-msgstr "El reproductor multimedia se está descargando"
-
-#. TRANSLATORS: battery state
-#: ../plugins/power/gpm-common.c:937
-msgid "Media player is empty"
-msgstr "La batería del reproductor multimedia está vacía"
-
-#. TRANSLATORS: battery state
-#: ../plugins/power/gpm-common.c:941
-msgid "Media player is charged"
-msgstr "La batería del reproductor multimedia está cargada"
-
-#. TRANSLATORS: battery state
-#: ../plugins/power/gpm-common.c:953
-msgid "Tablet is charging"
-msgstr "La tableta se está cargando"
-
-#. TRANSLATORS: battery state
-#: ../plugins/power/gpm-common.c:957
-msgid "Tablet is discharging"
-msgstr "La tableta se está descargando"
-
-#. TRANSLATORS: battery state
-#: ../plugins/power/gpm-common.c:961
-msgid "Tablet is empty"
-msgstr "La batería de la tableta está vacía"
-
-#. TRANSLATORS: battery state
-#: ../plugins/power/gpm-common.c:965
-msgid "Tablet is charged"
-msgstr "La batería de la tableta está cargada"
-
-#. TRANSLATORS: battery state
-#: ../plugins/power/gpm-common.c:977
-msgid "Computer is charging"
-msgstr "El equipo se está cargando"
-
-#. TRANSLATORS: battery state
-#: ../plugins/power/gpm-common.c:981
-msgid "Computer is discharging"
-msgstr "El equipo se está descargando"
-
-#. TRANSLATORS: battery state
-#: ../plugins/power/gpm-common.c:985
-msgid "Computer is empty"
-msgstr "La batería del equipo está vacía"
-
-#. TRANSLATORS: battery state
-#: ../plugins/power/gpm-common.c:989
-msgid "Computer is charged"
-msgstr "La batería del equipo está cargada"
-
-#. TRANSLATORS: the battery may be recalled by its vendor
-#: ../plugins/power/gsd-power-manager.c:991
-msgid "Battery may be recalled"
-msgstr "La batería podría estar reclamada"
-
-#: ../plugins/power/gsd-power-manager.c:994
-#, c-format
-msgid ""
-"A battery in your computer may have been recalled by %s and you may be at "
-"risk."
-msgstr ""
-"La batería en su equipo quizá haya sido reclamada por %s y usted puede estar "
-"en riesgo."
-
-#: ../plugins/power/gsd-power-manager.c:997
-msgid "For more information visit the battery recall website."
-msgstr ""
-"Para obtener más información visite el sitio de reclamación de baterías."
-
-#. TRANSLATORS: button text, visit the manufacturers recall website
-#: ../plugins/power/gsd-power-manager.c:1008
-msgid "Visit recall website"
-msgstr "Visitar sitio web de reclamaciones"
-
-#. TRANSLATORS: button text, do not show this bubble again
-#: ../plugins/power/gsd-power-manager.c:1012
-msgid "Do not show me this again"
-msgstr "No mostrar esto más"
-
-#. TRANSLATORS: UPS is now discharging
-#: ../plugins/power/gsd-power-manager.c:1223
-=======
 #. TRANSLATORS: this is the sound description
 #: ../plugins/power/gpm-common.c:863 ../plugins/power/gsd-power-manager.c:666
 #: ../plugins/power/gsd-power-manager.c:766
@@ -2003,16 +1462,11 @@
 
 #. TRANSLATORS: UPS is now discharging
 #: ../plugins/power/gsd-power-manager.c:326
->>>>>>> 54b8f0f3
 msgid "UPS Discharging"
 msgstr "SAI descargándose"
 
 #. TRANSLATORS: tell the user how much time they have got
-<<<<<<< HEAD
-#: ../plugins/power/gsd-power-manager.c:1228
-=======
 #: ../plugins/power/gsd-power-manager.c:331
->>>>>>> 54b8f0f3
 #, c-format
 msgid "%s of UPS backup power remaining"
 msgstr "Quedan %s de SAI de respaldo"
@@ -2022,262 +1476,144 @@
 msgstr "Queda una cantidad desconocida de energía de respaldo en la UPS"
 
 #. TRANSLATORS: this is the notification application name
-<<<<<<< HEAD
-#: ../plugins/power/gsd-power-manager.c:1249
-#: ../plugins/power/gsd-power-manager.c:1427
-#: ../plugins/power/gsd-power-manager.c:1608
-#: ../plugins/power/gsd-power-manager.c:1757
-=======
 #: ../plugins/power/gsd-power-manager.c:350
 #: ../plugins/power/gsd-power-manager.c:498
 #: ../plugins/power/gsd-power-manager.c:649
 #: ../plugins/power/gsd-power-manager.c:757
 #: ../plugins/power/gsd-power-manager.c:1950
->>>>>>> 54b8f0f3
 #: ../plugins/power/power.gnome-settings-plugin.in.h:1
 msgid "Power"
 msgstr "Energía"
 
 #. TRANSLATORS: laptop battery low, and we only have one battery
-<<<<<<< HEAD
-#: ../plugins/power/gsd-power-manager.c:1342
-=======
 #: ../plugins/power/gsd-power-manager.c:413
->>>>>>> 54b8f0f3
 msgid "Battery low"
 msgstr "Batería baja"
 
 #. TRANSLATORS: laptop battery low, and we have more than one kind of battery
-<<<<<<< HEAD
-#: ../plugins/power/gsd-power-manager.c:1345
-=======
 #: ../plugins/power/gsd-power-manager.c:416
->>>>>>> 54b8f0f3
 msgid "Laptop battery low"
 msgstr "Batería del portátil baja"
 
 #. TRANSLATORS: tell the user how much time they have got
-<<<<<<< HEAD
-#: ../plugins/power/gsd-power-manager.c:1351
-=======
 #: ../plugins/power/gsd-power-manager.c:423
->>>>>>> 54b8f0f3
 #, c-format
 msgid "Approximately %s remaining (%.0f%%)"
 msgstr "Quedan aproximadamente %s (%.0f%%)"
 
 #. TRANSLATORS: UPS is starting to get a little low
-<<<<<<< HEAD
-#: ../plugins/power/gsd-power-manager.c:1355
-=======
 #: ../plugins/power/gsd-power-manager.c:428
->>>>>>> 54b8f0f3
 msgid "UPS low"
 msgstr "SAI bajo"
 
 #. TRANSLATORS: tell the user how much time they have got
-<<<<<<< HEAD
-#: ../plugins/power/gsd-power-manager.c:1359
-=======
 #: ../plugins/power/gsd-power-manager.c:434
->>>>>>> 54b8f0f3
 #, c-format
 msgid "Approximately %s of remaining UPS backup power (%.0f%%)"
 msgstr "Quedan aproximadamente %s de energía del SAI de respaldo (%.0f%%)"
 
 #. TRANSLATORS: mouse is getting a little low
 #. TRANSLATORS: the mouse battery is very low
-<<<<<<< HEAD
-#: ../plugins/power/gsd-power-manager.c:1363
-#: ../plugins/power/gsd-power-manager.c:1529
-=======
 #: ../plugins/power/gsd-power-manager.c:439
 #: ../plugins/power/gsd-power-manager.c:576
->>>>>>> 54b8f0f3
 msgid "Mouse battery low"
 msgstr "Batería del ratón baja"
 
 #. TRANSLATORS: tell user more details
-<<<<<<< HEAD
-#: ../plugins/power/gsd-power-manager.c:1366
-=======
 #: ../plugins/power/gsd-power-manager.c:442
->>>>>>> 54b8f0f3
 #, c-format
 msgid "Wireless mouse is low in power (%.0f%%)"
 msgstr "El ratón inalámbrico tiene poca batería (%.0f%%)"
 
 #. TRANSLATORS: keyboard is getting a little low
 #. TRANSLATORS: the keyboard battery is very low
-<<<<<<< HEAD
-#: ../plugins/power/gsd-power-manager.c:1370
-#: ../plugins/power/gsd-power-manager.c:1537
-=======
 #: ../plugins/power/gsd-power-manager.c:446
 #: ../plugins/power/gsd-power-manager.c:584
->>>>>>> 54b8f0f3
 msgid "Keyboard battery low"
 msgstr "Batería del teclado baja"
 
 #. TRANSLATORS: tell user more details
-<<<<<<< HEAD
-#: ../plugins/power/gsd-power-manager.c:1373
-=======
 #: ../plugins/power/gsd-power-manager.c:449
->>>>>>> 54b8f0f3
 #, c-format
 msgid "Wireless keyboard is low in power (%.0f%%)"
 msgstr "El teclado inalámbrico tiene poca batería (%.0f%%)"
 
 #. TRANSLATORS: PDA is getting a little low
 #. TRANSLATORS: the PDA battery is very low
-<<<<<<< HEAD
-#: ../plugins/power/gsd-power-manager.c:1377
-#: ../plugins/power/gsd-power-manager.c:1546
-=======
 #: ../plugins/power/gsd-power-manager.c:453
 #: ../plugins/power/gsd-power-manager.c:593
->>>>>>> 54b8f0f3
 msgid "PDA battery low"
 msgstr "Batería del PDA baja"
 
 #. TRANSLATORS: tell user more details
-<<<<<<< HEAD
-#: ../plugins/power/gsd-power-manager.c:1380
-=======
 #: ../plugins/power/gsd-power-manager.c:456
->>>>>>> 54b8f0f3
 #, c-format
 msgid "PDA is low in power (%.0f%%)"
 msgstr "La pda tiene poca batería (%.0f%%)"
 
 #. TRANSLATORS: cell phone (mobile) is getting a little low
 #. TRANSLATORS: the cell battery is very low
-<<<<<<< HEAD
-#: ../plugins/power/gsd-power-manager.c:1384
-#: ../plugins/power/gsd-power-manager.c:1556
-#: ../plugins/power/gsd-power-manager.c:1567
-=======
 #: ../plugins/power/gsd-power-manager.c:460
 #: ../plugins/power/gsd-power-manager.c:603
 #: ../plugins/power/gsd-power-manager.c:612
->>>>>>> 54b8f0f3
 msgid "Cell phone battery low"
 msgstr "Batería del teléfono móvil baja"
 
 #. TRANSLATORS: tell user more details
-<<<<<<< HEAD
-#: ../plugins/power/gsd-power-manager.c:1387
-=======
 #: ../plugins/power/gsd-power-manager.c:463
->>>>>>> 54b8f0f3
 #, c-format
 msgid "Cell phone is low in power (%.0f%%)"
 msgstr "El teléfono móvil tiene poca batería (%.0f%%)"
 
 #. TRANSLATORS: media player, e.g. mp3 is getting a little low
-<<<<<<< HEAD
-#: ../plugins/power/gsd-power-manager.c:1392
-=======
 #: ../plugins/power/gsd-power-manager.c:467
->>>>>>> 54b8f0f3
 msgid "Media player battery low"
 msgstr "Batería del reproductor multimedia baja"
 
 #. TRANSLATORS: tell user more details
-<<<<<<< HEAD
-#: ../plugins/power/gsd-power-manager.c:1395
-=======
 #: ../plugins/power/gsd-power-manager.c:470
->>>>>>> 54b8f0f3
 #, c-format
 msgid "Media player is low in power (%.0f%%)"
 msgstr "El reproductor multimedia tiene poca batería (%.0f%%)"
 
 #. TRANSLATORS: graphics tablet, e.g. wacom is getting a little low
 #. TRANSLATORS: the cell battery is very low
-<<<<<<< HEAD
-#: ../plugins/power/gsd-power-manager.c:1399
-#: ../plugins/power/gsd-power-manager.c:1576
-=======
 #: ../plugins/power/gsd-power-manager.c:474
 #: ../plugins/power/gsd-power-manager.c:621
->>>>>>> 54b8f0f3
 msgid "Tablet battery low"
 msgstr "Batería de la tableta baja"
 
 #. TRANSLATORS: tell user more details
-<<<<<<< HEAD
-#: ../plugins/power/gsd-power-manager.c:1402
-=======
 #: ../plugins/power/gsd-power-manager.c:477
->>>>>>> 54b8f0f3
 #, c-format
 msgid "Tablet is low in power (%.0f%%)"
 msgstr "La tableta tiene poca batería (%.0f%%)"
 
 #. TRANSLATORS: computer, e.g. ipad is getting a little low
 #. TRANSLATORS: the cell battery is very low
-<<<<<<< HEAD
-#: ../plugins/power/gsd-power-manager.c:1406
-#: ../plugins/power/gsd-power-manager.c:1585
-=======
 #: ../plugins/power/gsd-power-manager.c:481
 #: ../plugins/power/gsd-power-manager.c:630
->>>>>>> 54b8f0f3
 msgid "Attached computer battery low"
 msgstr "El equipo conectado tiene poca batería"
 
 #. TRANSLATORS: tell user more details
-<<<<<<< HEAD
-#: ../plugins/power/gsd-power-manager.c:1409
-=======
 #: ../plugins/power/gsd-power-manager.c:484
->>>>>>> 54b8f0f3
 #, c-format
 msgid "Attached computer is low in power (%.0f%%)"
 msgstr "El equipo conectado tiene poca batería (%.0f%%)"
 
 #. TRANSLATORS: this is the sound description
-<<<<<<< HEAD
-#: ../plugins/power/gsd-power-manager.c:1446
-=======
 #: ../plugins/power/gsd-power-manager.c:508
->>>>>>> 54b8f0f3
 msgid "Battery is low"
 msgstr "La batería está baja"
 
 #. TRANSLATORS: laptop battery critically low, and only have one kind of battery
-<<<<<<< HEAD
-#: ../plugins/power/gsd-power-manager.c:1488
-=======
 #: ../plugins/power/gsd-power-manager.c:540
->>>>>>> 54b8f0f3
 msgid "Battery critically low"
 msgstr "Batería críticamente baja"
 
 #. TRANSLATORS: laptop battery critically low, and we have more than one type of battery
 #. TRANSLATORS: laptop battery is really, really, low
-<<<<<<< HEAD
-#: ../plugins/power/gsd-power-manager.c:1491
-#: ../plugins/power/gsd-power-manager.c:1675
-msgid "Laptop battery critically low"
-msgstr "Batería del portátil críticamente baja"
-
-#. TRANSLATORS: tell the use to insert the plug, as we're not going to do anything
-#: ../plugins/power/gsd-power-manager.c:1500
-msgid "Plug in your AC adapter to avoid losing data."
-msgstr "Conecte su adaptador de corriente para evitar la pérdida de datos."
-
-#. TRANSLATORS: give the user a ultimatum
-#: ../plugins/power/gsd-power-manager.c:1504
-#, c-format
-msgid "Computer will suspend very soon unless it is plugged in."
-msgstr "El equipo se suspenderá muy pronto a menos que lo conecte."
-
-#. TRANSLATORS: give the user a ultimatum
-#: ../plugins/power/gsd-power-manager.c:1508
-=======
 #: ../plugins/power/gsd-power-manager.c:543
 #: ../plugins/power/gsd-power-manager.c:693
 msgid "Laptop battery critically low"
@@ -2285,39 +1621,25 @@
 
 #. TRANSLATORS: give the user a ultimatum
 #: ../plugins/power/gsd-power-manager.c:552
->>>>>>> 54b8f0f3
 #, c-format
 msgid "Computer will hibernate very soon unless it is plugged in."
 msgstr "El equipo hibernará muy pronto a menos que lo conecte."
 
 #. TRANSLATORS: give the user a ultimatum
-<<<<<<< HEAD
-#: ../plugins/power/gsd-power-manager.c:1512
-=======
 #: ../plugins/power/gsd-power-manager.c:556
->>>>>>> 54b8f0f3
 #, c-format
 msgid "Computer will shutdown very soon unless it is plugged in."
 msgstr "El equipo se apagará muy pronto a menos que lo conecte."
 
 #. TRANSLATORS: the UPS is very low
 #. TRANSLATORS: UPS is really, really, low
-<<<<<<< HEAD
-#: ../plugins/power/gsd-power-manager.c:1519
-#: ../plugins/power/gsd-power-manager.c:1711
-=======
 #: ../plugins/power/gsd-power-manager.c:564
 #: ../plugins/power/gsd-power-manager.c:718
->>>>>>> 54b8f0f3
 msgid "UPS critically low"
 msgstr "SAI críticamente bajo"
 
 #. TRANSLATORS: give the user a ultimatum
-<<<<<<< HEAD
-#: ../plugins/power/gsd-power-manager.c:1523
-=======
 #: ../plugins/power/gsd-power-manager.c:570
->>>>>>> 54b8f0f3
 #, c-format
 msgid ""
 "Approximately %s of remaining UPS power (%.0f%%). Restore AC power to your "
@@ -2327,11 +1649,7 @@
 "la CA en su equipo para evitar la pérdida de datos."
 
 #. TRANSLATORS: the device is just going to stop working
-<<<<<<< HEAD
-#: ../plugins/power/gsd-power-manager.c:1532
-=======
 #: ../plugins/power/gsd-power-manager.c:579
->>>>>>> 54b8f0f3
 #, c-format
 msgid ""
 "Wireless mouse is very low in power (%.0f%%). This device will soon stop "
@@ -2341,11 +1659,7 @@
 "dispositivo dejará de funcionar muy pronto."
 
 #. TRANSLATORS: the device is just going to stop working
-<<<<<<< HEAD
-#: ../plugins/power/gsd-power-manager.c:1540
-=======
 #: ../plugins/power/gsd-power-manager.c:587
->>>>>>> 54b8f0f3
 #, c-format
 msgid ""
 "Wireless keyboard is very low in power (%.0f%%). This device will soon stop "
@@ -2355,11 +1669,7 @@
 "dispositivo dejará de funcionar muy pronto."
 
 #. TRANSLATORS: the device is just going to stop working
-<<<<<<< HEAD
-#: ../plugins/power/gsd-power-manager.c:1549
-=======
 #: ../plugins/power/gsd-power-manager.c:596
->>>>>>> 54b8f0f3
 #, c-format
 msgid ""
 "PDA is very low in power (%.0f%%). This device will soon stop functioning if "
@@ -2369,11 +1679,7 @@
 "dejará de funcionar muy pronto."
 
 #. TRANSLATORS: the device is just going to stop working
-<<<<<<< HEAD
-#: ../plugins/power/gsd-power-manager.c:1559
-=======
 #: ../plugins/power/gsd-power-manager.c:606
->>>>>>> 54b8f0f3
 #, c-format
 msgid ""
 "Cell phone is very low in power (%.0f%%). This device will soon stop "
@@ -2383,11 +1689,7 @@
 "dispositivo dejará de funcionar muy pronto."
 
 #. TRANSLATORS: the device is just going to stop working
-<<<<<<< HEAD
-#: ../plugins/power/gsd-power-manager.c:1570
-=======
 #: ../plugins/power/gsd-power-manager.c:615
->>>>>>> 54b8f0f3
 #, c-format
 msgid ""
 "Media player is very low in power (%.0f%%). This device will soon stop "
@@ -2397,11 +1699,7 @@
 "este dispositivo dejará de funcionar muy pronto."
 
 #. TRANSLATORS: the device is just going to stop working
-<<<<<<< HEAD
-#: ../plugins/power/gsd-power-manager.c:1579
-=======
 #: ../plugins/power/gsd-power-manager.c:624
->>>>>>> 54b8f0f3
 #, c-format
 msgid ""
 "Tablet is very low in power (%.0f%%). This device will soon stop functioning "
@@ -2411,11 +1709,7 @@
 "dejará de funcionar muy pronto."
 
 #. TRANSLATORS: the device is just going to stop working
-<<<<<<< HEAD
-#: ../plugins/power/gsd-power-manager.c:1588
-=======
 #: ../plugins/power/gsd-power-manager.c:633
->>>>>>> 54b8f0f3
 #, c-format
 msgid ""
 "Attached computer is very low in power (%.0f%%). The device will soon "
@@ -2424,42 +1718,8 @@
 "El equipo conectado tiene muy poca batería (%.0f%%). Si no se carga, este "
 "dispositivo dejará de funcionar muy pronto."
 
-<<<<<<< HEAD
-#. TRANSLATORS: this is the sound description
-#: ../plugins/power/gsd-power-manager.c:1628
-#: ../plugins/power/gsd-power-manager.c:1638
-#: ../plugins/power/gsd-power-manager.c:1774
-msgid "Battery is critically low"
-msgstr "La batería está críticamente baja"
-
-#. TRANSLATORS: computer will shutdown without saving data
-#: ../plugins/power/gsd-power-manager.c:1683
-msgid ""
-"The battery is below the critical level and this computer will <b>power-off</"
-"b> when the battery becomes completely empty."
-msgstr ""
-"La batería está por debajo del nivel crítico y este equipo se <b>apagará</b> "
-"cuando la batería se agote completamente."
-
-#. TRANSLATORS: computer will suspend
-#: ../plugins/power/gsd-power-manager.c:1689
-msgid ""
-"The battery is below the critical level and this computer is about to "
-"suspend.\n"
-"<b>NOTE:</b> A small amount of power is required to keep your computer in a "
-"suspended state."
-msgstr ""
-"La batería está por debajo del nivel crítico y este equipo está a punto de "
-"suspenderse.\n"
-"<b>Nota:</b> se necesita algo de batería para mantener su equipo en el "
-"estado suspendido."
-
-#. TRANSLATORS: computer will hibernate
-#: ../plugins/power/gsd-power-manager.c:1696
-=======
 #. TRANSLATORS: computer will hibernate
 #: ../plugins/power/gsd-power-manager.c:701
->>>>>>> 54b8f0f3
 msgid ""
 "The battery is below the critical level and this computer is about to "
 "hibernate."
@@ -2468,11 +1728,7 @@
 "hibernar."
 
 #. TRANSLATORS: computer will just shutdown
-<<<<<<< HEAD
-#: ../plugins/power/gsd-power-manager.c:1701
-=======
 #: ../plugins/power/gsd-power-manager.c:706
->>>>>>> 54b8f0f3
 msgid ""
 "The battery is below the critical level and this computer is about to "
 "shutdown."
@@ -2480,22 +1736,8 @@
 "La batería está por debajo del nivel crítico y este equipo está a punto de "
 "apagarse."
 
-<<<<<<< HEAD
-#. TRANSLATORS: computer will shutdown without saving data
-#: ../plugins/power/gsd-power-manager.c:1719
-msgid ""
-"UPS is below the critical level and this computer will <b>power-off</b> when "
-"the UPS becomes completely empty."
-msgstr ""
-"El SAI está por debajo del nivel crítico y este equipo se <b>apagará</b> "
-"cuando el SAI se agote completamente."
-
-#. TRANSLATORS: computer will hibernate
-#: ../plugins/power/gsd-power-manager.c:1725
-=======
 #. TRANSLATORS: computer will hibernate
 #: ../plugins/power/gsd-power-manager.c:726
->>>>>>> 54b8f0f3
 msgid ""
 "UPS is below the critical level and this computer is about to hibernate."
 msgstr ""
@@ -2503,37 +1745,18 @@
 "hibernar."
 
 #. TRANSLATORS: computer will just shutdown
-<<<<<<< HEAD
-#: ../plugins/power/gsd-power-manager.c:1730
-=======
 #: ../plugins/power/gsd-power-manager.c:731
->>>>>>> 54b8f0f3
 msgid "UPS is below the critical level and this computer is about to shutdown."
 msgstr ""
 "El SAI está por debajo del nivel crítico y este equipo está a punto de "
 "apagarse."
 
 #. TRANSLATORS: this is the sound description
-<<<<<<< HEAD
-#: ../plugins/power/gsd-power-manager.c:2224
-=======
 #: ../plugins/power/gsd-power-manager.c:1150
->>>>>>> 54b8f0f3
 msgid "Lid has been opened"
 msgstr "La tapa se ha abierto"
 
 #. TRANSLATORS: this is the sound description
-<<<<<<< HEAD
-#: ../plugins/power/gsd-power-manager.c:2301
-msgid "Lid has been closed"
-msgstr "La tapa se ha cerrado"
-
-#. TRANSLATORS: this is the title of the power manager status icon
-#. * that is only shown in fallback mode
-#: ../plugins/power/gsd-power-manager.c:3692
-msgid "Power Manager"
-msgstr "Gestor de energía"
-=======
 #: ../plugins/power/gsd-power-manager.c:1188
 msgid "Lid has been closed"
 msgstr "La tapa se ha cerrado"
@@ -2568,7 +1791,6 @@
 #: ../plugins/power/gsd-power-manager.c:1938
 msgid "Automatic hibernation"
 msgstr "Hibernación automática"
->>>>>>> 54b8f0f3
 
 #. SECURITY:
 #. - A normal active user on the local machine does not need permission
@@ -2587,52 +1809,21 @@
 msgstr "Adaptador de corriente"
 
 #. Translators: We are configuring new printer
-<<<<<<< HEAD
-#: ../plugins/print-notifications/gsd-printer.c:908
-=======
 #: ../plugins/print-notifications/gsd-printer.c:890
->>>>>>> 54b8f0f3
 msgid "Configuring new printer"
 msgstr "Configurando la impresora nueva"
 
 #. Translators: Just wait
-<<<<<<< HEAD
-#: ../plugins/print-notifications/gsd-printer.c:910
-=======
 #: ../plugins/print-notifications/gsd-printer.c:892
->>>>>>> 54b8f0f3
 msgid "Please wait..."
 msgstr "Espere…"
 
 #. Translators: We have no driver installed for this printer
-<<<<<<< HEAD
-#: ../plugins/print-notifications/gsd-printer.c:937
-=======
 #: ../plugins/print-notifications/gsd-printer.c:919
->>>>>>> 54b8f0f3
 msgid "Missing printer driver"
 msgstr "Falta el controlador de la impresora"
 
 #. Translators: We have no driver installed for the device
-<<<<<<< HEAD
-#: ../plugins/print-notifications/gsd-printer.c:946
-#, c-format
-msgid "No printer driver for %s."
-msgstr "No existe un controlador de impresora para %s."
-
-#. Translators: We have no driver installed for this printer
-#: ../plugins/print-notifications/gsd-printer.c:951
-msgid "No driver for this printer."
-msgstr "No existe un controlador para esta impresora."
-
-#: ../plugins/print-notifications/gsd-printer.c:1049
-#: ../plugins/print-notifications/gsd-print-notifications-manager.c:221
-#: ../plugins/print-notifications/gsd-print-notifications-manager.c:646
-#: ../plugins/print-notifications/gsd-print-notifications-manager.c:735
-#: ../plugins/print-notifications/gsd-print-notifications-manager.c:778
-msgid "Printers"
-msgstr "Impresoras"
-=======
 #: ../plugins/print-notifications/gsd-printer.c:928
 #, c-format
 msgid "No printer driver for %s."
@@ -3970,7 +3161,6 @@
 
 #~ msgid "_Leave On"
 #~ msgstr "_Dejar activado"
->>>>>>> 54b8f0f3
 
 #~ msgid "_Leave Off"
 #~ msgstr "_Dejar desactivado"
@@ -4197,20 +3387,12 @@
 #~ msgid "Notify the user when the update was started."
 #~ msgstr "Avisar al usuario cuando se inicie la actualización."
 
-<<<<<<< HEAD
-#: ../plugins/wacom/org.gnome.settings-daemon.plugins.wacom.policy.in.in.h:6
-msgid "Authentication is required to modify the lit LED for a Wacom tablet"
-msgstr ""
-"Se requiere autenticación para modificar la iluminación del LED de una "
-"tableta Wacom"
-=======
 #~ msgid ""
 #~ "Automatic updates are not being installed as the computer is running on "
 #~ "battery power"
 #~ msgstr ""
 #~ "Las actualizaciones automáticas no se van a instalar porque el equipo "
 #~ "está en modo batería"
->>>>>>> 54b8f0f3
 
 #~ msgid "Updates not installed"
 #~ msgstr "Actualizaciones no instaladas"

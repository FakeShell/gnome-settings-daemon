AC_PREREQ([2.60])

AC_INIT([gnome-settings-daemon],
<<<<<<< HEAD
        [3.14.2],
=======
        [3.22.2],
>>>>>>> 239ccb03
        [http://bugzilla.gnome.org/enter_bug.cgi?product=gnome-settings-daemon])

AC_CONFIG_SRCDIR([gnome-settings-daemon/gnome-settings-manager.c])

AM_INIT_AUTOMAKE([1.9 tar-ustar dist-xz no-dist-gzip check-news])
AM_MAINTAINER_MODE([enable])

m4_ifdef([AM_SILENT_RULES],[AM_SILENT_RULES([yes])])

m4_define([gsd_api_version_major],[3])
m4_define([gsd_api_version_minor],[0])
m4_define([gsd_api_version],[gsd_api_version_major.gsd_api_version_minor])
GSD_API_VERSION="gsd_api_version"
AC_SUBST(GSD_API_VERSION)

AC_STDC_HEADERS
AC_PROG_CXX
AM_PROG_CC_C_O
AC_PROG_LIBTOOL

AC_HEADER_STDC

AC_SUBST(VERSION)

AC_CONFIG_HEADERS([config.h])

IT_PROG_INTLTOOL([0.37.1])

GETTEXT_PACKAGE=gnome-settings-daemon
AC_SUBST(GETTEXT_PACKAGE)
AC_DEFINE_UNQUOTED(GETTEXT_PACKAGE, "$GETTEXT_PACKAGE", [Name of default gettext domain])

AM_GLIB_GNU_GETTEXT

GSD_INTLTOOL_PLUGIN_RULE='%.gnome-settings-plugin:   %.gnome-settings-plugin.in   $(INTLTOOL_MERGE) $(wildcard $(top_srcdir)/po/*.po) ; LC_ALL=C $(INTLTOOL_MERGE) -d -u -c $(top_builddir)/po/.intltool-merge-cache $(top_srcdir)/po $< [$]@'
AC_SUBST([GSD_INTLTOOL_PLUGIN_RULE])

dnl ---------------------------------------------------------------------------
dnl - Dependencies
dnl ---------------------------------------------------------------------------

GLIB_REQUIRED_VERSION=2.37.7
GIO_REQUIRED_VERSION=${GLIB_REQUIRED_VERSION}
GTK_REQUIRED_VERSION=3.15.3
GCONF_REQUIRED_VERSION=2.6.1
GNOME_DESKTOP_REQUIRED_VERSION=3.11.1
LIBGWEATHER_REQUIRED_VERSION=3.9.5
LIBNOTIFY_REQUIRED_VERSION=0.7.3
PA_REQUIRED_VERSION=2.0
LIBWACOM_REQUIRED_VERSION=0.7
LIBRSVG_REQUIRED_VERSION=2.36.2
PANGO_REQUIRED_VERSION=1.20.0
POLKIT_REQUIRED_VERSION=0.103
UPOWER_REQUIRED_VERSION=0.99.0
GSETTINGS_DESKTOP_SCHEMAS_REQUIRED_VERSION=3.20.0
GEOCODE_GLIB_REQUIRED_VERSION=3.10.0
GEOCLUE_REQUIRED_VERSION=2.3.1
NM_REQUIRED_VERSION=1.0
LCMS_REQUIRED_VERSION=2.2

EXTRA_COMPILE_WARNINGS(yes)

PKG_CHECK_MODULES(SETTINGS_DAEMON,
        gtk+-3.0 >= $GTK_REQUIRED_VERSION
        gio-2.0 >= $GIO_REQUIRED_VERSION
        gmodule-2.0
        gthread-2.0
	gsettings-desktop-schemas >= $GSETTINGS_DESKTOP_SCHEMAS_REQUIRED_VERSION
)

PKG_CHECK_MODULES(SETTINGS_PLUGIN,
        gtk+-3.0 >= $GTK_REQUIRED_VERSION
        gio-2.0 >= $GIO_REQUIRED_VERSION
        libnotify >= $LIBNOTIFY_REQUIRED_VERSION
	gsettings-desktop-schemas >= $GSETTINGS_DESKTOP_SCHEMAS_REQUIRED_VERSION
        x11
)

GSD_PLUGIN_LDFLAGS="-export_dynamic -module -avoid-version -no-undefined"
case $host_os in
  darwin*)
    GSD_PLUGIN_LDFLAGS="${GSD_PLUGIN_LDFLAGS} -Wl,-bundle_loader,\$(top_builddir)/gnome-settings-daemon/gnome-settings-daemon"
    ;;
esac
AC_SUBST([GSD_PLUGIN_LDFLAGS])

AC_PATH_PROG(GLIB_GENMARSHAL, glib-genmarshal)
AC_PATH_PROG([GLIB_MKENUMS],[glib-mkenums])

dnl ================================================================
dnl GSettings stuff
dnl ================================================================

GLIB_GSETTINGS

dnl ---------------------------------------------------------------------------
dnl - Check for gnome-desktop
dnl ---------------------------------------------------------------------------
PKG_CHECK_MODULES(GNOME_DESKTOP, gnome-desktop-3.0 >= $GNOME_DESKTOP_REQUIRED_VERSION)

dnl ---------------------------------------------------------------------------
dnl - Check for libnotify
dnl ---------------------------------------------------------------------------

PKG_CHECK_MODULES(LIBNOTIFY, libnotify >= $LIBNOTIFY_REQUIRED_VERSION,
		  [have_libnotify=yes], have_libnotify=no)
if test "x$have_libnotify" = xno ; then
	AC_MSG_ERROR([libnotify is required to build gnome-settings-daemon])
fi
AC_SUBST(LIBNOTIFY_CFLAGS)
AC_SUBST(LIBNOTIFY_LIBS)

dnl ---------------------------------------------------------------------------
dnl - GUdev integration (default enabled)
dnl ---------------------------------------------------------------------------
GUDEV_PKG=""
AC_ARG_ENABLE(gudev, AS_HELP_STRING([--disable-gudev],[Disable GUdev support (not optional on Linux platforms)]), enable_gudev=$enableval)
if test x$enable_gudev != xno; then
	PKG_CHECK_MODULES(GUDEV, gudev-1.0, have_gudev="yes", have_gudev="no")
	if test "x$have_gudev" = "xyes"; then
		AC_DEFINE(HAVE_GUDEV, 1, [define if GUdev is available])
		GUDEV_PKG="gudev-1.0"
	else
		if test x$enable_gudev = xyes; then
			AC_MSG_ERROR([GUdev enabled but not found])
		fi
	fi
else
	have_gudev=no
fi
AM_CONDITIONAL(HAVE_GUDEV, test x$have_gudev = xyes)

dnl ---------------------------------------------------------------------------
dnl - ALSA integration (default enabled)
dnl ---------------------------------------------------------------------------
ALSA_PKG=""
AC_ARG_ENABLE(alsa, AS_HELP_STRING([--disable-alsa],[Disable ALSA support (not optional on Linux platforms)]), enable_alsa=$enableval)
if test x$enable_alsa != xno; then
	PKG_CHECK_MODULES(ALSA, alsa, have_alsa="yes", have_alsa="no")
	if test "x$have_alsa" = "xyes"; then
		AC_DEFINE(HAVE_ALSA, 1, [define if ALSA is available])
		ALSA_PKG="alsa"
	else
		if test x$enable_alsa = xyes; then
			AC_MSG_ERROR([ALSA enabled but not found])
		fi
	fi
else
	have_alsa=no
fi
AM_CONDITIONAL(HAVE_ALSA, test x$have_alsa = xyes)

dnl ---------------------------------------------------------------------------
dnl - Check for libwayland-client
dnl ---------------------------------------------------------------------------
AC_ARG_ENABLE(wayland,
        AC_HELP_STRING([--disable-wayland], [Disable wayland support (default: auto)]),
        enable_wayland=$enableval, enable_wayland=auto)
if test x$enable_wayland != xno; then
        PKG_CHECK_MODULES(WAYLAND, wayland-client, have_wayland=yes, have_wayland=no)
        if test x$have_wayland = xyes; then
                AC_DEFINE(HAVE_WAYLAND, 1, [Define if libwayland-client is available])
        else
                if test x$enable_wayland = xyes; then
                        AC_MSG_ERROR([Wayland enabled but not found])
                fi
        fi
fi

dnl ---------------------------------------------------------------------------
dnl - common
dnl ---------------------------------------------------------------------------

PKG_CHECK_MODULES(COMMON, x11 kbproto xi $GUDEV_PKG)

dnl ---------------------------------------------------------------------------
dnl - XTest
dnl ---------------------------------------------------------------------------

PKG_CHECK_MODULES(XTEST, x11 xtst)
AC_SUBST(XTEST_CFLAGS)
AC_SUBST(XTEST_LIBS)

dnl ---------------------------------------------------------------------------
dnl - mouse
dnl ---------------------------------------------------------------------------

PKG_CHECK_MODULES(MOUSE, x11 xi)

dnl ---------------------------------------------------------------------------
dnl - xsettings
dnl ---------------------------------------------------------------------------

PKG_CHECK_MODULES(XSETTINGS, fontconfig gnome-desktop-3.0 >= $GNOME_DESKTOP_REQUIRED_VERSION)

dnl ---------------------------------------------------------------------------
dnl - Housekeeping plugin stuff
dnl ---------------------------------------------------------------------------

PKG_CHECK_MODULES(GIOUNIX, [gio-unix-2.0])

dnl ---------------------------------------------------------------------------
dnl - media-keys plugin stuff
dnl ---------------------------------------------------------------------------

PKG_CHECK_MODULES(MEDIA_KEYS, [gio-unix-2.0 libpulse >= $PA_REQUIRED_VERSION $GUDEV_PKG libpulse-mainloop-glib >= $PA_REQUIRED_VERSION libcanberra-gtk3 upower-glib >= $UPOWER_REQUIRED_VERSION])
PKG_CHECK_MODULES(GVC, [gobject-2.0 libpulse >= $PA_REQUIRED_VERSION libpulse-mainloop-glib >= $PA_REQUIRED_VERSION $ALSA_PKG])
AM_CONDITIONAL(HAVE_INTROSPECTION, false)

dnl ---------------------------------------------------------------------------
dnl - xrandr plugin stuff
dnl ---------------------------------------------------------------------------

PKG_CHECK_MODULES(XRANDR, [gnome-desktop-3.0 >= $GNOME_DESKTOP_REQUIRED_VERSION upower-glib >= $UPOWER_REQUIRED_VERSION])

dnl ---------------------------------------------------------------------------
dnl - orientation plugin stuff
dnl ---------------------------------------------------------------------------

PKG_CHECK_MODULES(ORIENTATION, [gnome-desktop-3.0 >= $GNOME_DESKTOP_REQUIRED_VERSION])

dnl ---------------------------------------------------------------------------
dnl - sound plugin stuff
dnl ---------------------------------------------------------------------------

PKG_CHECK_MODULES(SOUND, [libpulse >= $PA_REQUIRED_VERSION $GUDEV_PKG libpulse-mainloop-glib >= $PA_REQUIRED_VERSION])

# ---------------------------------------------------------------------------
# Power
# ---------------------------------------------------------------------------
PKG_CHECK_MODULES(POWER, upower-glib >= $UPOWER_REQUIRED_VERSION gnome-desktop-3.0 >= $GNOME_DESKTOP_REQUIRED_VERSION $GUDEV_PKG libcanberra-gtk3 libnotify x11 xext xtst)

if test x$have_gudev != xno; then
	PKG_CHECK_MODULES(BACKLIGHT_HELPER,
		glib-2.0 >= $GLIB_REQUIRED_VERSION
		gudev-1.0
	)
fi

dnl ---------------------------------------------------------------------------
dnl - color
dnl ---------------------------------------------------------------------------

PKG_CHECK_MODULES(COLOR, [colord >= 1.0.2 gnome-desktop-3.0 >= $GNOME_DESKTOP_REQUIRED_VERSION libcanberra-gtk3 lcms2 >= $LCMS_REQUIRED_VERSION])

dnl ---------------------------------------------------------------------------
dnl - datetime
dnl ---------------------------------------------------------------------------

AC_CHECK_LIBM
AC_SUBST(LIBM)

PKG_CHECK_MODULES(DATETIME,
        libgeoclue-2.0 >= $GEOCLUE_REQUIRED_VERSION
	geocode-glib-1.0 >= $GEOCODE_GLIB_REQUIRED_VERSION
	gweather-3.0 >= $LIBGWEATHER_REQUIRED_VERSION
	polkit-gobject-1 >= $POLKIT_REQUIRED_VERSION
)

dnl ---------------------------------------------------------------------------
dnl - wacom (disabled for s390/s390x and non Linux platforms)
dnl ---------------------------------------------------------------------------

case $host_os in
  linux*)
    if test "$host_cpu" = s390 -o "$host_cpu" = s390x; then
      have_wacom=no
    else
      if test x$enable_gudev != xno; then
        PKG_CHECK_MODULES(LIBWACOM, [libwacom >= $LIBWACOM_REQUIRED_VERSION])
        PKG_CHECK_MODULES(WACOM, [libwacom >= $LIBWACOM_REQUIRED_VERSION x11 xi xtst gudev-1.0 gnome-desktop-3.0 >= $GNOME_DESKTOP_REQUIRED_VERSION xorg-wacom librsvg-2.0 >= $LIBRSVG_REQUIRED_VERSION libnotify >= $LIBNOTIFY_REQUIRED_VERSION pango >= $PANGO_REQUIRED_VERSION])
        PKG_CHECK_MODULES(WACOM_OLED, [gudev-1.0])
      else
        AC_MSG_ERROR([GUdev is necessary to compile Wacom support])
      fi
      AC_DEFINE_UNQUOTED(HAVE_WACOM, 1, [Define to 1 if wacom support is available])
      have_wacom=yes
    fi
    ;;
  *)
    have_wacom=no
    ;;
esac
AM_CONDITIONAL(HAVE_WACOM, test x$have_wacom = xyes)

dnl ==============================================
dnl smartcard section
dnl ==============================================
have_smartcard_support=false
AC_ARG_ENABLE(smartcard-support,
  AC_HELP_STRING([--disable-smartcard-support],
                 [turn off smartcard support]),
       [case "${enableval}" in
               yes) WANT_SMARTCARD_SUPPORT=yes ;;
               no)  WANT_SMARTCARD_SUPPORT=no ;;
               *) AC_MSG_ERROR(bad value ${enableval} for --disable-smartcard-support) ;;
       esac],
       [WANT_SMARTCARD_SUPPORT=yes])

if test x$WANT_SMARTCARD_SUPPORT = xyes ; then
       NSS_REQUIRED_VERSION=3.11.2
       PKG_CHECK_MODULES(NSS, nss >= $NSS_REQUIRED_VERSION,
             [have_smartcard_support=true
              AC_DEFINE(SMARTCARD_SUPPORT, 1, [Define if smartcard support should be enabled])],
             [have_smartcard_support=false])
fi
AM_CONDITIONAL(SMARTCARD_SUPPORT, test "x$have_smartcard_support" = "xtrue")

AC_SUBST(NSS_CFLAGS)
AC_SUBST(NSS_LIBS)

AC_ARG_WITH(nssdb,
  AC_HELP_STRING([--with-nssdb],
                 [where system NSS database is]))

NSS_DATABASE=""
if test "x$have_smartcard_support" = "xtrue"; then
        if ! test -z "$with_nssdb" ; then
                NSS_DATABASE="$with_nssdb"
        else
                NSS_DATABASE="${sysconfdir}/pki/nssdb"
        fi
else
        if ! test -z "$with_nssdb" ; then
                AC_MSG_WARN([nssdb specified when smartcard support is disabled])
        fi
fi

AC_SUBST(NSS_DATABASE)


# ---------------------------------------------------------------------------
# CUPS
# ---------------------------------------------------------------------------

AC_ARG_ENABLE(cups,
              AS_HELP_STRING([--disable-cups], [disable CUPS support (default: enabled)]),,
              enable_cups=yes)

if test x"$enable_cups" != x"no" ; then
   AC_PROG_SED

   AC_PATH_PROG(CUPS_CONFIG, cups-config)

   if test x$CUPS_CONFIG = x; then
     AC_MSG_ERROR([cups-config not found but CUPS support requested])
   fi

  CUPS_API_VERSION=`$CUPS_CONFIG --api-version`
  CUPS_API_MAJOR=`echo $ECHO_N $CUPS_API_VERSION | cut -d . -f 1`
  CUPS_API_MINOR=`echo $ECHO_N $CUPS_API_VERSION | cut -d . -f 2`

  AC_CHECK_HEADERS([cups/cups.h cups/http.h cups/ipp.h],,
                   AC_MSG_ERROR([CUPS headers not found but CUPS support requested]))

   if ! test $CUPS_API_MAJOR -gt 1 -o \
             $CUPS_API_MAJOR -eq 1 -a $CUPS_API_MINOR -ge 4 ; then
      AC_MSG_ERROR([CUPS 1.4 or newer not found, but CUPS support requested])
   fi

   # https://bugzilla.gnome.org/show_bug.cgi?id=696571
   CUPS_CPPFLAGS=""
   if test $CUPS_API_MAJOR -gt 1 -o \
           $CUPS_API_MAJOR -eq 1 -a $CUPS_API_MINOR -ge 6 ; then
      CUPS_CPPFLAGS=-D_PPD_DEPRECATED=""
   fi

   CUPS_CFLAGS=`$CUPS_CONFIG --cflags | $SED -e 's/-O\w*//g' -e 's/-m\w*//g'`
   CUPS_LIBS=`$CUPS_CONFIG --libs`
   AC_SUBST(CUPS_CPPFLAGS)
   AC_SUBST(CUPS_CFLAGS)
   AC_SUBST(CUPS_LIBS)
fi

AM_CONDITIONAL(BUILD_PRINT_NOTIFICATIONS, [test x"$enable_cups" = x"yes"])

# ---------------------------------------------------------------------------
# Rfkill
# ---------------------------------------------------------------------------

AC_ARG_ENABLE(rfkill,
              AS_HELP_STRING([--disable-rfkill], [disable rfkill support (default: enabled)]),,
              enable_rfkill=yes, enabled_rfkill=no)

if test x"$enable_rfkill" != x"no" ; then
  AC_CHECK_HEADERS([linux/rfkill.h],,
                   AC_MSG_ERROR([RFKill headers not found but rfkill support requested]))
fi

AM_CONDITIONAL(BUILD_RFKILL, [test x"$enable_rfkill" = x"yes"])

dnl ---------------------------------------------------------------------------
dnl Sharing plugin
dnl ---------------------------------------------------------------------------

AC_ARG_ENABLE(network-manager,
        AS_HELP_STRING([--disable-network-manager],
                       [Disable NetworkManager support]),
        enable_network_manager=$enableval,
        enable_network_manager=yes)

if test "x$enable_network_manager" = "xyes" ; then
        NM_MODULE="libnm >= $NM_REQUIRED_VERSION"
        AC_DEFINE(HAVE_NETWORK_MANAGER, 1, [Defined if NetworkManager support is enabled])
else
        NM_MODULE=
fi

PKG_CHECK_MODULES(SHARING, gio-2.0 $NM_MODULE)

# ---------------------------------------------------------------------------
# Enable Profiling
# ---------------------------------------------------------------------------
AC_ARG_ENABLE(profiling,
	[AC_HELP_STRING([--enable-profiling],
	[turn on profiling])],
	, enable_profiling=no)
if test "x$enable_profiling" = "xyes"; then
    AC_DEFINE(ENABLE_PROFILING,1,[enable profiling])
fi

# ---------------------------------------------------------------------------
# Plugins
# ---------------------------------------------------------------------------

plugindir='$(libdir)/gnome-settings-daemon-gsd_api_version'
AC_SUBST([plugindir])

PLUGIN_CFLAGS="-DG_LOG_DOMAIN=\"\\\"\$(plugin_name)-plugin\\\"\" -DPLUGIN_NAME=\"\\\"\$(plugin_name)\\\"\" "
AC_SUBST(PLUGIN_CFLAGS)

AC_ARG_ENABLE(man,
              [AS_HELP_STRING([--enable-man],
                              [generate man pages [default=yes]])],,
              enable_man=yes)
if test "$enable_man" != no; then
  AC_PATH_PROG([XSLTPROC], [xsltproc])
  if test -z "$XSLTPROC"; then
    AC_MSG_ERROR([xsltproc is required for --enable-man])
  fi
fi
AM_CONDITIONAL(ENABLE_MAN, test "$enable_man" != no)

dnl ---------------------------------------------------------------------------
dnl - Finish
dnl ---------------------------------------------------------------------------


# Turn on the additional warnings last, so warnings don't affect other tests.

AC_ARG_ENABLE(more-warnings,
	[AC_HELP_STRING([--enable-more-warnings],
	[Maximum compiler warnings])],
	set_more_warnings="$enableval",[
		if test -d $srcdir/.git; then
			set_more_warnings=yes
		else
			set_more_warnings=no
		fi
        ])
AC_MSG_CHECKING(for more warnings)
if test "$GCC" = "yes" -a "$set_more_warnings" != "no"; then
        AC_MSG_RESULT(yes)
        CFLAGS="\
        -Wall \
        -Wchar-subscripts -Wmissing-declarations -Wmissing-prototypes \
        -Wnested-externs -Wpointer-arith \
        -Wcast-align -Wsign-compare \
        $CFLAGS"

        for option in -Wno-strict-aliasing -Wno-sign-compare; do
                SAVE_CFLAGS="$CFLAGS"
                CFLAGS="$CFLAGS $option"
                AC_MSG_CHECKING([whether gcc understands $option])
                AC_TRY_COMPILE([], [],
                        has_option=yes,
                        has_option=no,)
                if test $has_option = no; then
                        CFLAGS="$SAVE_CFLAGS"
                fi
                AC_MSG_RESULT($has_option)
                unset has_option
                unset SAVE_CFLAGS
        done
        unset option
else
        AC_MSG_RESULT(no)
fi

#
# Enable Debug
#
AC_ARG_ENABLE(debug,
	[AC_HELP_STRING([--enable-debug],
	[turn on debugging])],
	, enable_debug=yes)
if test "$enable_debug" = "yes"; then
	DEBUG_CFLAGS="-DG_ENABLE_DEBUG"
else
	if test "x$enable_debug" = "xno"; then
		DEBUG_CFLAGS="-DG_DISABLE_ASSERT -DG_DISABLE_CHECKS"
	else
		DEBUG_CFLAGS=""
	fi
fi
AC_SUBST(DEBUG_CFLAGS)

AC_OUTPUT([
Makefile
gnome-settings-daemon/Makefile
plugins/Makefile
plugins/a11y-keyboard/Makefile
plugins/a11y-settings/Makefile
plugins/clipboard/Makefile
plugins/color/Makefile
plugins/common/Makefile
plugins/datetime/Makefile
plugins/dummy/Makefile
plugins/power/Makefile
plugins/housekeeping/Makefile
plugins/keyboard/Makefile
plugins/media-keys/Makefile
plugins/media-keys/gvc/Makefile
plugins/mouse/Makefile
plugins/orientation/Makefile
plugins/print-notifications/Makefile
plugins/rfkill/Makefile
plugins/screensaver-proxy/Makefile
plugins/sharing/Makefile
plugins/smartcard/Makefile
plugins/sound/Makefile
plugins/wacom/Makefile
plugins/xrandr/Makefile
plugins/xsettings/Makefile
data/Makefile
data/gnome-settings-daemon.pc
data/gnome-settings-daemon-uninstalled.pc
data/org.gnome.settings-daemon.plugins.gschema.xml.in
data/org.gnome.settings-daemon.plugins.xsettings.gschema.xml.in
data/org.gnome.settings-daemon.plugins.keyboard.gschema.xml.in
data/org.gnome.settings-daemon.plugins.power.gschema.xml.in
data/org.gnome.settings-daemon.plugins.color.gschema.xml.in
data/org.gnome.settings-daemon.plugins.datetime.gschema.xml.in
data/org.gnome.settings-daemon.plugins.media-keys.gschema.xml.in
data/org.gnome.settings-daemon.peripherals.gschema.xml.in
data/org.gnome.settings-daemon.plugins.housekeeping.gschema.xml.in
data/org.gnome.settings-daemon.plugins.orientation.gschema.xml.in
data/org.gnome.settings-daemon.plugins.sharing.gschema.xml.in
data/org.gnome.settings-daemon.plugins.xrandr.gschema.xml.in
data/org.gnome.settings-daemon.peripherals.wacom.gschema.xml.in
data/org.gnome.settings-daemon.plugins.print-notifications.gschema.xml.in
po/Makefile.in
man/Makefile
tests/Makefile
])

dnl ---------------------------------------------------------------------------
dnl - Show summary
dnl ---------------------------------------------------------------------------

echo "
                    gnome-settings-daemon $VERSION
                    =============================

        prefix:                   ${prefix}
        exec_prefix:              ${exec_prefix}
        libdir:                   ${libdir}
        bindir:                   ${bindir}
        sbindir:                  ${sbindir}
        sysconfdir:               ${sysconfdir}
        sysconfsubdir:            ${sysconfsubdir}
        localstatedir:            ${localstatedir}
        plugindir:                ${plugindir}
        datadir:                  ${datadir}
        source code location:     ${srcdir}
        compiler:                 ${CC}
        cflags:                   ${CFLAGS}
        Maintainer mode:          ${USE_MAINTAINER_MODE}

        NetworkManager support:   ${enable_network_manager}
        Libnotify support:        ${have_libnotify}
        Smartcard support:        ${have_smartcard_support}
        Cups support:             ${enable_cups}
        Wacom support:            ${have_wacom}
        RFKill support:           ${enable_rfkill}
${NSS_DATABASE:+\
        System nssdb:             ${NSS_DATABASE}
}\
        Profiling support:        ${enable_profiling}
"<|MERGE_RESOLUTION|>--- conflicted
+++ resolved
@@ -1,11 +1,7 @@
 AC_PREREQ([2.60])
 
 AC_INIT([gnome-settings-daemon],
-<<<<<<< HEAD
-        [3.14.2],
-=======
         [3.22.2],
->>>>>>> 239ccb03
         [http://bugzilla.gnome.org/enter_bug.cgi?product=gnome-settings-daemon])
 
 AC_CONFIG_SRCDIR([gnome-settings-daemon/gnome-settings-manager.c])

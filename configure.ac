AC_PREREQ([2.60])

AC_INIT([gnome-settings-daemon],
<<<<<<< HEAD
        [3.4.2],
=======
        [3.14.2],
>>>>>>> 54b8f0f3
        [http://bugzilla.gnome.org/enter_bug.cgi?product=gnome-settings-daemon])

AC_CONFIG_SRCDIR([gnome-settings-daemon/gnome-settings-manager.c])

AM_INIT_AUTOMAKE([1.9 tar-ustar dist-xz no-dist-gzip check-news])
AM_MAINTAINER_MODE([enable])

m4_ifdef([AM_SILENT_RULES],[AM_SILENT_RULES([yes])])

m4_define([gsd_api_version_major],[3])
m4_define([gsd_api_version_minor],[0])
m4_define([gsd_api_version],[gsd_api_version_major.gsd_api_version_minor])
GSD_API_VERSION="gsd_api_version"
AC_SUBST(GSD_API_VERSION)

AC_STDC_HEADERS
AC_PROG_CXX
AM_PROG_CC_C_O
AC_PROG_LIBTOOL

AC_HEADER_STDC

AC_SUBST(VERSION)

AC_CONFIG_HEADERS([config.h])

IT_PROG_INTLTOOL([0.37.1])

GETTEXT_PACKAGE=gnome-settings-daemon
AC_SUBST(GETTEXT_PACKAGE)
AC_DEFINE_UNQUOTED(GETTEXT_PACKAGE, "$GETTEXT_PACKAGE", [Name of default gettext domain])

AM_GLIB_GNU_GETTEXT

GSD_INTLTOOL_PLUGIN_RULE='%.gnome-settings-plugin:   %.gnome-settings-plugin.in   $(INTLTOOL_MERGE) $(wildcard $(top_srcdir)/po/*.po) ; LC_ALL=C $(INTLTOOL_MERGE) -d -u -c $(top_builddir)/po/.intltool-merge-cache $(top_srcdir)/po $< [$]@'
AC_SUBST([GSD_INTLTOOL_PLUGIN_RULE])

dnl ---------------------------------------------------------------------------
dnl - Dependencies
dnl ---------------------------------------------------------------------------

<<<<<<< HEAD
GLIB_REQUIRED_VERSION=2.31.0
GTK_REQUIRED_VERSION=3.3.18
=======
GLIB_REQUIRED_VERSION=2.37.7
GIO_REQUIRED_VERSION=${GLIB_REQUIRED_VERSION}
GTK_REQUIRED_VERSION=3.7.8
>>>>>>> 54b8f0f3
GCONF_REQUIRED_VERSION=2.6.1
GNOME_DESKTOP_REQUIRED_VERSION=3.11.1
LIBGWEATHER_REQUIRED_VERSION=3.9.5
LIBNOTIFY_REQUIRED_VERSION=0.7.3
<<<<<<< HEAD
UPOWER_GLIB_REQUIRED_VERSION=0.9.1
PA_REQUIRED_VERSION=0.9.16
LIBWACOM_REQUIRED_VERSION=0.6
UPOWER_REQUIRED_VERSION=0.9.11
=======
PA_REQUIRED_VERSION=2.0
LIBWACOM_REQUIRED_VERSION=0.7
LIBRSVG_REQUIRED_VERSION=2.36.2
PANGO_REQUIRED_VERSION=1.20.0
POLKIT_REQUIRED_VERSION=0.103
UPOWER_REQUIRED_VERSION=0.99.0
GSETTINGS_DESKTOP_SCHEMAS_REQUIRED_VERSION=3.9.91
GEOCODE_GLIB_REQUIRED_VERSION=3.10.0
GEOCLUE_REQUIRED_VERSION=2.1.2
NM_REQUIRED_VERSION=0.9.9.1
>>>>>>> 54b8f0f3

EXTRA_COMPILE_WARNINGS(yes)

PKG_CHECK_MODULES(SETTINGS_DAEMON,
        gtk+-3.0 >= $GTK_REQUIRED_VERSION
        gio-2.0 >= $GIO_REQUIRED_VERSION
        gmodule-2.0
        gthread-2.0
	gsettings-desktop-schemas >= $GSETTINGS_DESKTOP_SCHEMAS_REQUIRED_VERSION
)

PKG_CHECK_MODULES(SETTINGS_PLUGIN,
        gtk+-3.0 >= $GTK_REQUIRED_VERSION
        gio-2.0 >= $GIO_REQUIRED_VERSION
        libnotify >= $LIBNOTIFY_REQUIRED_VERSION
	gsettings-desktop-schemas >= $GSETTINGS_DESKTOP_SCHEMAS_REQUIRED_VERSION
        x11
)

GSD_PLUGIN_LDFLAGS="-export_dynamic -module -avoid-version -no-undefined"
case $host_os in
  darwin*)
    GSD_PLUGIN_LDFLAGS="${GSD_PLUGIN_LDFLAGS} -Wl,-bundle_loader,\$(top_builddir)/gnome-settings-daemon/gnome-settings-daemon"
    ;;
esac
AC_SUBST([GSD_PLUGIN_LDFLAGS])

AC_PATH_PROG(GLIB_GENMARSHAL, glib-genmarshal)
AC_PATH_PROG([GLIB_MKENUMS],[glib-mkenums])

dnl ================================================================
dnl GSettings stuff
dnl ================================================================

GLIB_GSETTINGS

dnl ---------------------------------------------------------------------------
dnl - Check for gnome-desktop
dnl ---------------------------------------------------------------------------
PKG_CHECK_MODULES(GNOME_DESKTOP, gnome-desktop-3.0 >= $GNOME_DESKTOP_REQUIRED_VERSION)

dnl ---------------------------------------------------------------------------
dnl - Check for LCMS2
dnl ---------------------------------------------------------------------------
PKG_CHECK_MODULES(LCMS, lcms2 >= 2.2, have_new_lcms=yes, have_new_lcms=no)
if test x$have_new_lcms = xyes; then
        AC_DEFINE(HAVE_NEW_LCMS,1,[Got new lcms2])
else
        PKG_CHECK_MODULES(LCMS, lcms2)
fi

dnl ---------------------------------------------------------------------------
dnl - Check for libnotify
dnl ---------------------------------------------------------------------------

PKG_CHECK_MODULES(LIBNOTIFY, libnotify >= $LIBNOTIFY_REQUIRED_VERSION,
		  [have_libnotify=yes], have_libnotify=no)
if test "x$have_libnotify" = xno ; then
	AC_MSG_ERROR([libnotify is required to build gnome-settings-daemon])
fi
AC_SUBST(LIBNOTIFY_CFLAGS)
AC_SUBST(LIBNOTIFY_LIBS)

dnl ---------------------------------------------------------------------------
dnl - GUdev integration (default enabled)
dnl ---------------------------------------------------------------------------
GUDEV_PKG=""
AC_ARG_ENABLE(gudev, AS_HELP_STRING([--disable-gudev],[Disable GUdev support (not optional on Linux platforms)]), enable_gudev=$enableval)
if test x$enable_gudev != xno; then
	PKG_CHECK_MODULES(GUDEV, gudev-1.0, have_gudev="yes", have_gudev="no")
	if test "x$have_gudev" = "xyes"; then
		AC_DEFINE(HAVE_GUDEV, 1, [define if GUdev is available])
		GUDEV_PKG="gudev-1.0"
	else
		if test x$enable_gudev = xyes; then
			AC_MSG_ERROR([GUdev enabled but not found])
		fi
	fi
else
	have_gudev=no
fi
AM_CONDITIONAL(HAVE_GUDEV, test x$have_gudev = xyes)

dnl ---------------------------------------------------------------------------
dnl - Check for libwayland-client
dnl ---------------------------------------------------------------------------
AC_ARG_ENABLE(wayland,
        AC_HELP_STRING([--disable-wayland], [Disable wayland support (default: auto)]),
        enable_wayland=$enableval, enable_wayland=auto)
if test x$enable_wayland != xno; then
        PKG_CHECK_MODULES(WAYLAND, wayland-client, have_wayland=yes, have_wayland=no)
        if test x$have_wayland = xyes; then
                AC_DEFINE(HAVE_WAYLAND, 1, [Define if libwayland-client is available])
        else
                if test x$enable_wayland = xyes; then
                        AC_MSG_ERROR([Wayland enabled but not found])
                fi
        fi
fi

dnl ---------------------------------------------------------------------------
dnl - common
dnl ---------------------------------------------------------------------------

PKG_CHECK_MODULES(COMMON, x11 kbproto xi)

dnl ---------------------------------------------------------------------------
dnl - XTest
dnl ---------------------------------------------------------------------------

PKG_CHECK_MODULES(XTEST, x11 xtst)
AC_SUBST(XTEST_CFLAGS)
AC_SUBST(XTEST_LIBS)

dnl ---------------------------------------------------------------------------
dnl - mouse
dnl ---------------------------------------------------------------------------

PKG_CHECK_MODULES(MOUSE, x11 xi)

dnl ---------------------------------------------------------------------------
dnl - cursor
dnl ---------------------------------------------------------------------------

PKG_CHECK_MODULES(CURSOR, xfixes gnome-desktop-3.0 >= $GNOME_DESKTOP_REQUIRED_VERSION)

dnl ---------------------------------------------------------------------------
dnl - xsettings
dnl ---------------------------------------------------------------------------

PKG_CHECK_MODULES(XSETTINGS, fontconfig gnome-desktop-3.0 >= $GNOME_DESKTOP_REQUIRED_VERSION)

dnl ---------------------------------------------------------------------------
dnl - Housekeeping plugin stuff
dnl ---------------------------------------------------------------------------

PKG_CHECK_MODULES(GIOUNIX, [gio-unix-2.0])

dnl ---------------------------------------------------------------------------
dnl - media-keys plugin stuff
dnl ---------------------------------------------------------------------------

PKG_CHECK_MODULES(MEDIA_KEYS, [gio-unix-2.0 libpulse >= $PA_REQUIRED_VERSION $GUDEV_PKG libpulse-mainloop-glib >= $PA_REQUIRED_VERSION libcanberra-gtk3 upower-glib >= $UPOWER_REQUIRED_VERSION])
PKG_CHECK_MODULES(GVC, [gobject-2.0 libpulse >= $PA_REQUIRED_VERSION libpulse-mainloop-glib >= $PA_REQUIRED_VERSION])
AM_CONDITIONAL(HAVE_INTROSPECTION, false)

dnl ---------------------------------------------------------------------------
dnl - xrandr plugin stuff
dnl ---------------------------------------------------------------------------

PKG_CHECK_MODULES(XRANDR, [gnome-desktop-3.0 >= $GNOME_DESKTOP_REQUIRED_VERSION upower-glib >= $UPOWER_REQUIRED_VERSION])

dnl ---------------------------------------------------------------------------
dnl - orientation plugin stuff
dnl ---------------------------------------------------------------------------

if test x$have_gudev != xno; then
	PKG_CHECK_MODULES(ORIENTATION, [gnome-desktop-3.0 >= $GNOME_DESKTOP_REQUIRED_VERSION gudev-1.0])
fi

dnl ---------------------------------------------------------------------------
dnl - sound plugin stuff
dnl ---------------------------------------------------------------------------

PKG_CHECK_MODULES(SOUND, [libpulse >= $PA_REQUIRED_VERSION $GUDEV_PKG libpulse-mainloop-glib >= $PA_REQUIRED_VERSION])

# ---------------------------------------------------------------------------
# Power
# ---------------------------------------------------------------------------
PKG_CHECK_MODULES(POWER, upower-glib >= $UPOWER_REQUIRED_VERSION gnome-desktop-3.0 >= $GNOME_DESKTOP_REQUIRED_VERSION $GUDEV_PKG libcanberra-gtk3 libnotify x11 xext xtst)

if test x$have_gudev != xno; then
	PKG_CHECK_MODULES(BACKLIGHT_HELPER,
		glib-2.0 >= $GLIB_REQUIRED_VERSION
		gudev-1.0
	)
fi

dnl ---------------------------------------------------------------------------
dnl - color
dnl ---------------------------------------------------------------------------

PKG_CHECK_MODULES(COLOR, [colord >= 1.0.2 gnome-desktop-3.0 >= $GNOME_DESKTOP_REQUIRED_VERSION libcanberra-gtk3])

dnl ---------------------------------------------------------------------------
<<<<<<< HEAD
dnl - wacom (disabled for s390/s390x and non Linux platforms)
dnl ---------------------------------------------------------------------------

case $host_os in
  linux*)
    if test "$host_cpu" = s390 -o "$host_cpu" = s390x; then
      have_wacom=no
    else
      PKG_CHECK_MODULES(WACOM, [libwacom >= $LIBWACOM_REQUIRED_VERSION x11 xi xtst $GUDEV_PKG gnome-desktop-3.0 >= $GNOME_DESKTOP_REQUIRED_VERSION xorg-wacom])
      have_wacom=yes
    fi
    ;;
  *)
    have_wacom=no
    ;;
esac
AM_CONDITIONAL(HAVE_WACOM, test x$have_wacom = xyes)
=======
dnl - datetime
dnl ---------------------------------------------------------------------------

AC_CHECK_LIBM
AC_SUBST(LIBM)
>>>>>>> 54b8f0f3

PKG_CHECK_MODULES(DATETIME,
        geoclue-2.0 >= $GEOCLUE_REQUIRED_VERSION
	geocode-glib-1.0 >= $GEOCODE_GLIB_REQUIRED_VERSION
	gweather-3.0 >= $LIBGWEATHER_REQUIRED_VERSION
	polkit-gobject-1 >= $POLKIT_REQUIRED_VERSION
)

GEOCLUE_DBUS_INTERFACE_XML=`pkg-config --variable=dbus_interface geoclue-2.0`
if test "x$GEOCLUE_DBUS_INTERFACE_XML" = "x"; then
	AC_MSG_ERROR([Cannot find dbus_interface variable in geoclue-2.0.pc])
fi
AC_SUBST(GEOCLUE_DBUS_INTERFACE_XML)

dnl ---------------------------------------------------------------------------
dnl - wacom (disabled for s390/s390x and non Linux platforms)
dnl ---------------------------------------------------------------------------

case $host_os in
  linux*)
    if test "$host_cpu" = s390 -o "$host_cpu" = s390x; then
      have_wacom=no
    else
      if test x$enable_gudev != xno; then
        PKG_CHECK_MODULES(LIBWACOM, [libwacom >= $LIBWACOM_REQUIRED_VERSION])
        PKG_CHECK_MODULES(WACOM, [libwacom >= $LIBWACOM_REQUIRED_VERSION x11 xi xtst gudev-1.0 gnome-desktop-3.0 >= $GNOME_DESKTOP_REQUIRED_VERSION xorg-wacom librsvg-2.0 >= $LIBRSVG_REQUIRED_VERSION libnotify >= $LIBNOTIFY_REQUIRED_VERSION pango >= $PANGO_REQUIRED_VERSION])
        PKG_CHECK_MODULES(WACOM_OLED, [gudev-1.0])
      else
        AC_MSG_ERROR([GUdev is necessary to compile Wacom support])
      fi
      AC_DEFINE_UNQUOTED(HAVE_WACOM, 1, [Define to 1 if wacom support is available])
      have_wacom=yes
    fi
    ;;
  *)
    have_wacom=no
    ;;
esac
AM_CONDITIONAL(HAVE_WACOM, test x$have_wacom = xyes)

dnl ==============================================
dnl smartcard section
dnl ==============================================
have_smartcard_support=false
AC_ARG_ENABLE(smartcard-support,
  AC_HELP_STRING([--disable-smartcard-support],
                 [turn off smartcard support]),
       [case "${enableval}" in
               yes) WANT_SMARTCARD_SUPPORT=yes ;;
               no)  WANT_SMARTCARD_SUPPORT=no ;;
               *) AC_MSG_ERROR(bad value ${enableval} for --disable-smartcard-support) ;;
       esac],
       [WANT_SMARTCARD_SUPPORT=yes])

if test x$WANT_SMARTCARD_SUPPORT = xyes ; then
       NSS_REQUIRED_VERSION=3.11.2
       PKG_CHECK_MODULES(NSS, nss >= $NSS_REQUIRED_VERSION,
             [have_smartcard_support=true
              AC_DEFINE(SMARTCARD_SUPPORT, 1, [Define if smartcard support should be enabled])],
             [have_smartcard_support=false])
fi
AM_CONDITIONAL(SMARTCARD_SUPPORT, test "x$have_smartcard_support" = "xtrue")

AC_SUBST(NSS_CFLAGS)
AC_SUBST(NSS_LIBS)

AC_ARG_WITH(nssdb,
  AC_HELP_STRING([--with-nssdb],
                 [where system NSS database is]))

NSS_DATABASE=""
if test "x$have_smartcard_support" = "xtrue"; then
        if ! test -z "$with_nssdb" ; then
                NSS_DATABASE="$with_nssdb"
        else
                NSS_DATABASE="${sysconfdir}/pki/nssdb"
        fi
else
        if ! test -z "$with_nssdb" ; then
                AC_MSG_WARN([nssdb specified when smartcard support is disabled])
        fi
fi

AC_SUBST(NSS_DATABASE)


# ---------------------------------------------------------------------------
# CUPS
# ---------------------------------------------------------------------------

AC_ARG_ENABLE(cups,
              AS_HELP_STRING([--disable-cups], [disable CUPS support (default: enabled)]),,
              enable_cups=yes)

if test x"$enable_cups" != x"no" ; then
   AC_PROG_SED

   AC_PATH_PROG(CUPS_CONFIG, cups-config)

   if test x$CUPS_CONFIG = x; then
     AC_MSG_ERROR([cups-config not found but CUPS support requested])
   fi

  CUPS_API_VERSION=`$CUPS_CONFIG --api-version`
  CUPS_API_MAJOR=`echo $ECHO_N $CUPS_API_VERSION | cut -d . -f 1`
  CUPS_API_MINOR=`echo $ECHO_N $CUPS_API_VERSION | cut -d . -f 2`

  AC_CHECK_HEADERS([cups/cups.h cups/http.h cups/ipp.h],,
                   AC_MSG_ERROR([CUPS headers not found but CUPS support requested]))

   if ! test $CUPS_API_MAJOR -gt 1 -o \
             $CUPS_API_MAJOR -eq 1 -a $CUPS_API_MINOR -ge 4 ; then
      AC_MSG_ERROR([CUPS 1.4 or newer not found, but CUPS support requested])
   fi

   # https://bugzilla.gnome.org/show_bug.cgi?id=696571
   CUPS_CPPFLAGS=""
   if test $CUPS_API_MAJOR -gt 1 -o \
           $CUPS_API_MAJOR -eq 1 -a $CUPS_API_MINOR -ge 6 ; then
      CUPS_CPPFLAGS=-D_PPD_DEPRECATED=""
   fi

   CUPS_CFLAGS=`$CUPS_CONFIG --cflags | $SED -e 's/-O\w*//g' -e 's/-m\w*//g'`
   CUPS_LIBS=`$CUPS_CONFIG --libs`
   AC_SUBST(CUPS_CPPFLAGS)
   AC_SUBST(CUPS_CFLAGS)
   AC_SUBST(CUPS_LIBS)
fi

AM_CONDITIONAL(BUILD_PRINT_NOTIFICATIONS, [test x"$enable_cups" = x"yes"])

# ---------------------------------------------------------------------------
# Rfkill
# ---------------------------------------------------------------------------

AC_ARG_ENABLE(rfkill,
              AS_HELP_STRING([--disable-rfkill], [disable rfkill support (default: enabled)]),,
              enable_rfkill=yes, enabled_rfkill=no)

if test x"$enable_rfkill" != x"no" ; then
  AC_CHECK_HEADERS([linux/rfkill.h],,
                   AC_MSG_ERROR([RFKill headers not found but rfkill support requested]))
fi

AM_CONDITIONAL(BUILD_RFKILL, [test x"$enable_rfkill" = x"yes"])

dnl ---------------------------------------------------------------------------
dnl Sharing plugin
dnl ---------------------------------------------------------------------------

AC_ARG_ENABLE(network-manager,
        AS_HELP_STRING([--disable-network-manager],
                       [Disable NetworkManager support]),
        enable_network_manager=$enableval,
        enable_network_manager=yes)

if test "x$enable_network_manager" = "xyes" ; then
        NM_MODULE="libnm-glib >= $NM_REQUIRED_VERSION libnm-util >= $NM_REQUIRED_VERSION"
        AC_DEFINE(HAVE_NETWORK_MANAGER, 1, [Defined if NetworkManager support is enabled])
else
        NM_MODULE=
fi

PKG_CHECK_MODULES(SHARING, gio-2.0 $NM_MODULE)

# ---------------------------------------------------------------------------
# Enable Profiling
# ---------------------------------------------------------------------------
AC_ARG_ENABLE(profiling,
	[AC_HELP_STRING([--enable-profiling],
	[turn on profiling])],
	, enable_profiling=no)
if test "x$enable_profiling" = "xyes"; then
    AC_DEFINE(ENABLE_PROFILING,1,[enable profiling])
fi

# ---------------------------------------------------------------------------
# Plugins
# ---------------------------------------------------------------------------

plugindir='$(libdir)/gnome-settings-daemon-gsd_api_version'
AC_SUBST([plugindir])

PLUGIN_CFLAGS="-DG_LOG_DOMAIN=\"\\\"\$(plugin_name)-plugin\\\"\" -DPLUGIN_NAME=\"\\\"\$(plugin_name)\\\"\" "
AC_SUBST(PLUGIN_CFLAGS)

AC_ARG_ENABLE(man,
              [AS_HELP_STRING([--enable-man],
                              [generate man pages [default=yes]])],,
              enable_man=yes)
if test "$enable_man" != no; then
  AC_PATH_PROG([XSLTPROC], [xsltproc])
  if test -z "$XSLTPROC"; then
    AC_MSG_ERROR([xsltproc is required for --enable-man])
  fi
fi
AM_CONDITIONAL(ENABLE_MAN, test "$enable_man" != no)

dnl ---------------------------------------------------------------------------
dnl - Finish
dnl ---------------------------------------------------------------------------


# Turn on the additional warnings last, so warnings don't affect other tests.

AC_ARG_ENABLE(more-warnings,
	[AC_HELP_STRING([--enable-more-warnings],
	[Maximum compiler warnings])],
	set_more_warnings="$enableval",[
		if test -d $srcdir/.git; then
			set_more_warnings=yes
		else
			set_more_warnings=no
		fi
        ])
AC_MSG_CHECKING(for more warnings)
if test "$GCC" = "yes" -a "$set_more_warnings" != "no"; then
        AC_MSG_RESULT(yes)
        CFLAGS="\
        -Wall \
        -Wchar-subscripts -Wmissing-declarations -Wmissing-prototypes \
        -Wnested-externs -Wpointer-arith \
        -Wcast-align -Wsign-compare \
        $CFLAGS"

        for option in -Wno-strict-aliasing -Wno-sign-compare; do
                SAVE_CFLAGS="$CFLAGS"
                CFLAGS="$CFLAGS $option"
                AC_MSG_CHECKING([whether gcc understands $option])
                AC_TRY_COMPILE([], [],
                        has_option=yes,
                        has_option=no,)
                if test $has_option = no; then
                        CFLAGS="$SAVE_CFLAGS"
                fi
                AC_MSG_RESULT($has_option)
                unset has_option
                unset SAVE_CFLAGS
        done
        unset option
else
        AC_MSG_RESULT(no)
fi

#
# Enable Debug
#
AC_ARG_ENABLE(debug,
	[AC_HELP_STRING([--enable-debug],
	[turn on debugging])],
	, enable_debug=yes)
if test "$enable_debug" = "yes"; then
	DEBUG_CFLAGS="-DG_ENABLE_DEBUG"
else
	if test "x$enable_debug" = "xno"; then
		DEBUG_CFLAGS="-DG_DISABLE_ASSERT -DG_DISABLE_CHECKS"
	else
		DEBUG_CFLAGS=""
	fi
fi
AC_SUBST(DEBUG_CFLAGS)

AC_OUTPUT([
Makefile
gnome-settings-daemon/Makefile
plugins/Makefile
plugins/a11y-keyboard/Makefile
plugins/a11y-settings/Makefile
plugins/clipboard/Makefile
plugins/color/Makefile
plugins/common/Makefile
plugins/cursor/Makefile
plugins/datetime/Makefile
plugins/dummy/Makefile
plugins/power/Makefile
plugins/housekeeping/Makefile
plugins/keyboard/Makefile
plugins/media-keys/Makefile
plugins/media-keys/gvc/Makefile
plugins/mouse/Makefile
plugins/orientation/Makefile
plugins/print-notifications/Makefile
plugins/rfkill/Makefile
plugins/screensaver-proxy/Makefile
plugins/sharing/Makefile
plugins/smartcard/Makefile
plugins/sound/Makefile
plugins/wacom/Makefile
plugins/xrandr/Makefile
plugins/xsettings/Makefile
data/Makefile
data/gnome-settings-daemon.pc
data/gnome-settings-daemon-uninstalled.pc
data/org.gnome.settings-daemon.plugins.gschema.xml.in
data/org.gnome.settings-daemon.plugins.xsettings.gschema.xml.in
data/org.gnome.settings-daemon.plugins.keyboard.gschema.xml.in
data/org.gnome.settings-daemon.plugins.power.gschema.xml.in
data/org.gnome.settings-daemon.plugins.color.gschema.xml.in
data/org.gnome.settings-daemon.plugins.datetime.gschema.xml.in
data/org.gnome.settings-daemon.plugins.media-keys.gschema.xml.in
data/org.gnome.settings-daemon.peripherals.gschema.xml.in
data/org.gnome.settings-daemon.plugins.housekeeping.gschema.xml.in
data/org.gnome.settings-daemon.plugins.orientation.gschema.xml.in
data/org.gnome.settings-daemon.plugins.sharing.gschema.xml.in
data/org.gnome.settings-daemon.plugins.xrandr.gschema.xml.in
data/org.gnome.settings-daemon.peripherals.wacom.gschema.xml.in
data/org.gnome.settings-daemon.plugins.print-notifications.gschema.xml.in
po/Makefile.in
man/Makefile
tests/Makefile
])

dnl ---------------------------------------------------------------------------
dnl - Show summary
dnl ---------------------------------------------------------------------------

echo "
                    gnome-settings-daemon $VERSION
                    =============================

        prefix:                   ${prefix}
        exec_prefix:              ${exec_prefix}
        libdir:                   ${libdir}
        bindir:                   ${bindir}
        sbindir:                  ${sbindir}
        sysconfdir:               ${sysconfdir}
        sysconfsubdir:            ${sysconfsubdir}
        localstatedir:            ${localstatedir}
        plugindir:                ${plugindir}
        datadir:                  ${datadir}
        source code location:     ${srcdir}
        compiler:                 ${CC}
        cflags:                   ${CFLAGS}
        Maintainer mode:          ${USE_MAINTAINER_MODE}

        LCMS DICT support:        ${have_new_lcms}
        NetworkManager support:   ${enable_network_manager}
        Libnotify support:        ${have_libnotify}
        Smartcard support:        ${have_smartcard_support}
        Cups support:             ${enable_cups}
        Wacom support:            ${have_wacom}
<<<<<<< HEAD
=======
        RFKill support:           ${enable_rfkill}
>>>>>>> 54b8f0f3
${NSS_DATABASE:+\
        System nssdb:             ${NSS_DATABASE}
}\
        Profiling support:        ${enable_profiling}
"<|MERGE_RESOLUTION|>--- conflicted
+++ resolved
@@ -1,11 +1,7 @@
 AC_PREREQ([2.60])
 
 AC_INIT([gnome-settings-daemon],
-<<<<<<< HEAD
-        [3.4.2],
-=======
         [3.14.2],
->>>>>>> 54b8f0f3
         [http://bugzilla.gnome.org/enter_bug.cgi?product=gnome-settings-daemon])
 
 AC_CONFIG_SRCDIR([gnome-settings-daemon/gnome-settings-manager.c])
@@ -47,24 +43,13 @@
 dnl - Dependencies
 dnl ---------------------------------------------------------------------------
 
-<<<<<<< HEAD
-GLIB_REQUIRED_VERSION=2.31.0
-GTK_REQUIRED_VERSION=3.3.18
-=======
 GLIB_REQUIRED_VERSION=2.37.7
 GIO_REQUIRED_VERSION=${GLIB_REQUIRED_VERSION}
 GTK_REQUIRED_VERSION=3.7.8
->>>>>>> 54b8f0f3
 GCONF_REQUIRED_VERSION=2.6.1
 GNOME_DESKTOP_REQUIRED_VERSION=3.11.1
 LIBGWEATHER_REQUIRED_VERSION=3.9.5
 LIBNOTIFY_REQUIRED_VERSION=0.7.3
-<<<<<<< HEAD
-UPOWER_GLIB_REQUIRED_VERSION=0.9.1
-PA_REQUIRED_VERSION=0.9.16
-LIBWACOM_REQUIRED_VERSION=0.6
-UPOWER_REQUIRED_VERSION=0.9.11
-=======
 PA_REQUIRED_VERSION=2.0
 LIBWACOM_REQUIRED_VERSION=0.7
 LIBRSVG_REQUIRED_VERSION=2.36.2
@@ -75,7 +60,6 @@
 GEOCODE_GLIB_REQUIRED_VERSION=3.10.0
 GEOCLUE_REQUIRED_VERSION=2.1.2
 NM_REQUIRED_VERSION=0.9.9.1
->>>>>>> 54b8f0f3
 
 EXTRA_COMPILE_WARNINGS(yes)
 
@@ -261,31 +245,11 @@
 PKG_CHECK_MODULES(COLOR, [colord >= 1.0.2 gnome-desktop-3.0 >= $GNOME_DESKTOP_REQUIRED_VERSION libcanberra-gtk3])
 
 dnl ---------------------------------------------------------------------------
-<<<<<<< HEAD
-dnl - wacom (disabled for s390/s390x and non Linux platforms)
-dnl ---------------------------------------------------------------------------
-
-case $host_os in
-  linux*)
-    if test "$host_cpu" = s390 -o "$host_cpu" = s390x; then
-      have_wacom=no
-    else
-      PKG_CHECK_MODULES(WACOM, [libwacom >= $LIBWACOM_REQUIRED_VERSION x11 xi xtst $GUDEV_PKG gnome-desktop-3.0 >= $GNOME_DESKTOP_REQUIRED_VERSION xorg-wacom])
-      have_wacom=yes
-    fi
-    ;;
-  *)
-    have_wacom=no
-    ;;
-esac
-AM_CONDITIONAL(HAVE_WACOM, test x$have_wacom = xyes)
-=======
 dnl - datetime
 dnl ---------------------------------------------------------------------------
 
 AC_CHECK_LIBM
 AC_SUBST(LIBM)
->>>>>>> 54b8f0f3
 
 PKG_CHECK_MODULES(DATETIME,
         geoclue-2.0 >= $GEOCLUE_REQUIRED_VERSION
@@ -627,10 +591,7 @@
         Smartcard support:        ${have_smartcard_support}
         Cups support:             ${enable_cups}
         Wacom support:            ${have_wacom}
-<<<<<<< HEAD
-=======
         RFKill support:           ${enable_rfkill}
->>>>>>> 54b8f0f3
 ${NSS_DATABASE:+\
         System nssdb:             ${NSS_DATABASE}
 }\

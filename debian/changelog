--- conflicted
+++ resolved
@@ -1,5 +1,3 @@
-<<<<<<< HEAD
-=======
 gnome-settings-daemon (3.0.3-1) experimental; urgency=low
 
   [ Jean Schurger ]
@@ -168,7 +166,6 @@
 
  -- Sjoerd Simons <sjoerd@debian.org>  Sat, 11 Dec 2010 16:20:56 +0000
 
->>>>>>> b2b41b8c
 gnome-settings-daemon (2.30.2-4) unstable; urgency=low
 
   * Update for libnotify 0.7. Closes: #630277

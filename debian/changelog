<<<<<<< HEAD
gnome-settings-daemon (3.4.2+git20121218.7c1322-6) unstable; urgency=low

  * gnome-settings-daemon.gsettings-override: stop installing security 
    updates without a confirmation. This just leads to an obnoxious popup 
    asking for the root password. Closes: #708548.

 -- Josselin Mouette <joss@debian.org>  Wed, 19 Jun 2013 23:28:42 +0200

gnome-settings-daemon (3.4.2+git20121218.7c1322-5) unstable; urgency=low

  [ Emilio Pozuelo Monfort ]
  * debian/patches/10_smaller_syndaemon_timeout.patch:
    + Update patch to not write out of the array bounds. Fixes a crash
      when the "Disable touchpad while typing" option is activated.
      Closes: #684998.

  [ Michael Biebl ]
  * Cherry-pick patches from upstream Git to fix build failures with CUPS 1.6.

 -- Michael Biebl <biebl@debian.org>  Wed, 05 Jun 2013 01:23:05 +0200

gnome-settings-daemon (3.4.2+git20121218.7c1322-4) unstable; urgency=low

  * Disable "-Wl,-z,defs" on mipsel in order to fix segfault.
    (Closes: #629351)

 -- Xiyue Deng <manphiz-guest@users.alioth.debian.org>  Mon, 03 Jun 2013 04:42:40 -0700

gnome-settings-daemon (3.4.2+git20121218.7c1322-3) unstable; urgency=low

  * 06_a11y_gdm_leak.patch: backported from git master. Reset keyboard
    accessibility settings when shutting down the settings daemon. This 
    avoids leaking them from the GDM session to the user’s.
    Closes: #682581.
    + 06_a11y_macro.patch: a bit of refactoring that the previous patch 
      depends on.

 -- Josselin Mouette <joss@debian.org>  Tue, 05 Feb 2013 16:34:56 +0100

gnome-settings-daemon (3.4.2+git20121218.7c1322-2) unstable; urgency=low

  * 05_sound_pkg-config.patch: backported from 3.6. Correctly link the 
    sound plugin to libpulse.

 -- Josselin Mouette <joss@debian.org>  Fri, 04 Jan 2013 19:22:32 +0100

gnome-settings-daemon (3.4.2+git20121218.7c1322-1) unstable; urgency=low

  * New upstream git snapshot from the 3.4 branch.
    + Fix a pair of crashers.
    + Better fix for the keyboard infinite loop bug.
    + Cleanup in print notifications.
    + Translation updates.
  * 11_numlock_loop.patch: dropped accordingly.

 -- Josselin Mouette <joss@debian.org>  Wed, 19 Dec 2012 23:23:04 +0100

gnome-settings-daemon (3.4.2+git20120925.a4c817-2) unstable; urgency=low

  * Pull upstream fixes for the print-notifications plugin:
    + 01_print_proxy.patch: don’t create an unused GDBusProxy.
    + 02_print_init.patch: delay CUPS initialization.
    + 03_print_async.patch: test asynchronously whether the CUPS server 
      actually works. Closes: #687978.
  * 11_numlock_loop.patch: patch from Andrew Potter to fix infinite loop 
    triggered by switching the numlock status.
  * gnome-settings-daemon.gsettings-override: dropped, NumLock saving is 
    back to work now.

 -- Josselin Mouette <joss@debian.org>  Fri, 26 Oct 2012 19:04:37 +0200
=======
gnome-settings-daemon (3.8.5-2) UNRELEASED; urgency=low

  * debian/gnome-settings-daemon.examples: Install input-device-example.sh as
    an example (Closes: #709526)

 -- Laurent Bigonville <bigon@debian.org>  Mon, 09 Sep 2013 20:57:17 +0200

gnome-settings-daemon (3.8.5-1) experimental; urgency=low

  * New upstream release.
  * debian/rules: Call dh-autoreconf with --as-needed to minimize the runtime
    dependencies
  * debian/gnome-settings-daemon.install: Install dbus service files, IBus
    support is shipping org.freedesktop.IBus.service

 -- Laurent Bigonville <bigon@debian.org>  Mon, 09 Sep 2013 20:14:29 +0200

gnome-settings-daemon (3.8.4-2) experimental; urgency=low

  * debian/control.in, debian/rules: Re-enable ibus support (Closes: #720489)
  * debian/control.in: Bump Standards-Version to 3.9.4 (no further changes)
  * debian/rules: Drop removed --enable-pulse configure flag

 -- Laurent Bigonville <bigon@debian.org>  Sat, 24 Aug 2013 14:25:09 +0200

gnome-settings-daemon (3.8.4-1) experimental; urgency=low

  [ Thomas Bechtold ]
  * New upstream release.
  * Bump Standards-Version to 3.9.4.

 -- Andreas Henriksson <andreas@fatal.se>  Fri, 16 Aug 2013 20:06:53 +0200

gnome-settings-daemon (3.8.3-1) experimental; urgency=low

  [ Deng Xiyue ]
  * Disable "-Wl,-z,defs" on mipsel in order to fix segfault.
    (Closes: #629351)

  [ Emilio Pozuelo Monfort ]
  * New upstream release.

 -- Emilio Pozuelo Monfort <pochu@debian.org>  Sat, 08 Jun 2013 18:48:22 +0200

gnome-settings-daemon (3.8.2-2) experimental; urgency=low

  * debian/gnome-settings-daemon.maintscript:
    + Properly set the version so that users who upgraded to a package
      that had already stopped shipping the conffile also get it removed.
      Really closes: #704184.

 -- Emilio Pozuelo Monfort <pochu@debian.org>  Sun, 26 May 2013 19:49:26 +0200

gnome-settings-daemon (3.8.2-1) experimental; urgency=low

  [ Emilio Pozuelo Monfort ]
  * debian/gnome-settings-daemon.maintscript:
    + Remove obsolete conffile. Closes: #704184.

  [ Andreas Henriksson ]
  * New upstream release.
  * Drop patches merged upstream:
    - 08-Fix-build-on-non-Linux-platforms.patch
    - 12-cursor-set-an-error-if-we-can-t-create-a-monitor.patch
    - 13-cursor-set-error-if-we-don-t-have-the-necessary-X-su.patch
  * Drop 11-cursor-add-error-quark.patch, not needed.

 -- Andreas Henriksson <andreas@fatal.se>  Sat, 25 May 2013 17:18:18 +0200

gnome-settings-daemon (3.8.0-2) experimental; urgency=low

  * debian/control.in:
    + Bump libgnome-desktop-3-dev build dependency to get a .symbols
      file with Build-Depends-Package, to ensure a proper runtime
      dependency.

 -- Emilio Pozuelo Monfort <pochu@debian.org>  Thu, 28 Mar 2013 12:59:02 +0100

gnome-settings-daemon (3.8.0-1) experimental; urgency=low

  * debian/patches/08-Fix-build-on-non-Linux-platforms.patch:
    + Fix the build on kfreebsd and hurd by including stdlib.h
      before using NULL.
  * New upstream release.
    + debian/control.in:
      - Bump libgnome-desktop3-dev requirement for the cursor fix.
    + debian/patches/05_disable_cursor_manager.patch:
      - Dropped, fixed upstream in a different way.
    + d/p/11-cursor-add-error-quark.patch
      d/p/12-cursor-set-an-error-if-we-can-t-create-a-monitor.patch
      d/p/13-cursor-set-error-if-we-don-t-have-the-necessary-X-su.patch:
      - New patches. The upstream fix to disable the cursor with
        Xorg < 1.14 was incomplete. With these patches we gracefully
        fail with Xorg < 1.14 and the cursor plugin will be enabled with
        Xorg >= 1.14.

 -- Emilio Pozuelo Monfort <pochu@debian.org>  Wed, 27 Mar 2013 16:48:21 +0100

gnome-settings-daemon (3.7.92-1) experimental; urgency=low

  [ Andreas Henriksson ]
  * New upstream release
  * Bump the following build-dependencies according to configure.ac
    - libglib2.0-dev, libgtk-3-dev, gsettings-desktop-schemas-dev,
      libgnome-desktop-3-dev, libpulse-dev, libwacom-dev
  * Add build-dependency on librsvg2-dev (>= 2.36.2)
  * Add a runtime dependency on systemd (except on hurd and kfreebsd)
    as needed by the power plugin.
  * Drop debian/patches/power-check-null-devices.patch, fixed upstream.
  * Drop debian/patches/power-ignore-bad-dbus-requests.patch, fixed upstream.
  * Remaining patches refreshed to apply cleanly.

  [ Sjoerd Simons ]
  * debian/patches/revert_git_datetime_dropping.patch:
    - Dropped. Control center uses datetime directly now
  * debian/control.in: Break gnome-control-center (<< 3.7) as the DateTime
    mechanism is now dropped.
  * debian/control.in: Remove gstreamer build-depends, no longer needed
  * New upstream release (3.7.92)
  * debian/patches/05_disable_cursor_manager.patch
    + Added. Disable the cursor manager, causes crashes with Xorg 1.12. Remove
    once Xorg 1.14 is available or when bgo#696118 is fixed upstream

 -- Sjoerd Simons <sjoerd@debian.org>  Sat, 23 Mar 2013 16:34:51 +0100

gnome-settings-daemon (3.6.4-1) experimental; urgency=low

  [ Frederic Peters ]
  * debian/control.in: bump {build-,}dependency on gsettings-desktop-schemas.

  [ Aron Xu ]
  * debian/control.in debian/rules: disable ibus integration (Closes: #694301).

  [ Sjoerd Simons ]
  * New upstream release

 -- Sjoerd Simons <sjoerd@debian.org>  Fri, 15 Feb 2013 22:12:34 +0100

gnome-settings-daemon (3.6.1-1) experimental; urgency=low

  * New upstream release
  * debian/patches/10_smaller_syndaemon_timeout.patch:
    + Dropped, fixed upstream
  * debian/patches/22_backlight_optional.patch:
    + Dropped, fixed upstream
  * debian/control: Update build-depends
  * debian/patches/*: refreshed

 -- Sjoerd Simons <sjoerd@debian.org>  Sun, 14 Oct 2012 21:16:55 +0200
>>>>>>> bd3bfdb2

gnome-settings-daemon (3.4.2+git20120925.a4c817-1) unstable; urgency=low

  * debian/g-s-d.gsettings-override: disable remember-numlock-state, 
    because of the infamous https://bugzilla.gnome.org/679151
  * New upstream git snapshot from the stable branch (which will not be 
    released despite the amount of useful bug fixes).
  * 10_smaller_syndaemon_timeout.patch: refreshed.
  * Drop merged patches: power-update-fallback-status-icon.patch,
    20_disable-wacom-support-on-s390-s390x.patch, 
    21_disable-wacom-on-non-Linux-platforms.patch,
    24-common-Try-XI-2.2-if-XI-2.0-fails.patch.
  * Bump libwacom dependency.

 -- Josselin Mouette <joss@debian.org>  Sat, 29 Sep 2012 12:17:15 +0200

gnome-settings-daemon (3.4.2-5) unstable; urgency=low

  * debian/patches/power-update-fallback-status-icon.patch: Update battery
    status icon in fallback mode when switching between battery and AC power.
    Patch cherry-picked from upstream Git. (Closes: #678352)

 -- Michael Biebl <biebl@debian.org>  Thu, 30 Aug 2012 23:36:38 +0200

gnome-settings-daemon (3.4.2-4) unstable; urgency=low

  * debian/patches/24-common-Try-XI-2.2-if-XI-2.0-fails.patch:
    * Added: Fix keybindings for newer libxi2 (Closes: #678250) (From
      upstream git)

 -- Sjoerd Simons <sjoerd@debian.org>  Fri, 27 Jul 2012 16:06:28 +0200

gnome-settings-daemon (3.4.2-3) unstable; urgency=low

  [ Jeremy Bicha ]
  * debian/control.in: Stop depending on libgnome2-common

  [ Michael Biebl ]
  * Upload to unstable.
  * Drop obsolete --enable-gconf-bridge configure switch and Build-Depends on
    libgconf2-dev.
  * Remove obsolete Breaks.
  * Add Breaks against gnome-shell (<< 3.4) for the incompatible changes in
    the Power D-Bus API. Closes: #675130

 -- Michael Biebl <biebl@debian.org>  Wed, 30 May 2012 12:43:11 +0200

gnome-settings-daemon (3.4.2-2) experimental; urgency=low

  * debian/patches/22_backlight_optional.patch: Don't enable backlight helper
    if GUdev is not available.

 -- Michael Biebl <biebl@debian.org>  Sun, 20 May 2012 06:19:23 +0200

gnome-settings-daemon (3.4.2-1) experimental; urgency=low

  [ Sjoerd Simons ]
  * New upstream release
  * debian/patches/01-xrandr-correct-the-type-of-the-rotation-parameter.patch:
    + Removed, fixed upstream
  * debian/patches/02-lock-screensaver-on-lid-close.patch:
    + Removed, fixed upstream
  * debian/patches/04_superP.patch: Refreshed
  * Sync with Ubuntu:
    + Update build-depend versions of various items
    + Add build-depend on libnss3-dev for smartcard support
    + Add build-depend on libwacom-dev, xserver-xorg-input-wacom and
      libxtst-dev for wacom support
    + debian/patches/10_smaller_syndaemon_timeout.patch:
      - Added: Only disable touchpach clicks, not mouse movements (bgo: #673055)
    + debian/patches/power-check-null-devices.patch:
      - Added: Fix crash when up_client_get_devices returns NULL (bgo: #674827)
    + debian/patches/power-ignore-bad-dbus-requests.patch:
      - Added: If we get a DBus request while the manager isn't active, ignore
        it (bgo: #674829)
    + debian/patches/revert_git_datetime_dropping.patch
      - Added: Don't switch to systemd for datetime functionality just yet

  [ Michael Biebl ]
  * Refresh patches.
  * Drop dependency on hwdata. This is no longer necessary and handled via
    libgnome-desktop now.
  * Cherry-pick two upstream patches which disable wacom support on s390,
    s390x and non-Linux plattforms as xserver-xorg-input-wacom is not available
    there. Mark the xserver-xorg-input-wacom and libwacom-dev Build-Depends
    accordingly.
  * Bump Standards-Version to 3.9.3.
  * Remove libdbus-glib-1-dev dependency from gnome-settings-daemon-dev, no
    longer required.

 -- Michael Biebl <biebl@debian.org>  Sat, 19 May 2012 23:36:19 +0200

gnome-settings-daemon (3.2.2-3) unstable; urgency=low

  * Correctly lock the screensaver on lid-close when lid-close action is set
    to blank and lock is enabled. Patch cherry-picked from upstream Git.
    Closes: #662747

 -- Michael Biebl <biebl@debian.org>  Fri, 16 Mar 2012 14:46:08 +0100

gnome-settings-daemon (3.2.2-2) unstable; urgency=low

  [ Sjoerd Simons ]
  * debian/patches/01-xrandr-correct-the-type-of-the-rotation-parameter.patch:
    + Added, fix handling of XF86RotateWindows (bgo#664363)

  [ Michael Biebl ]
  * Upload to unstable.

 -- Michael Biebl <biebl@debian.org>  Sat, 17 Dec 2011 00:12:47 +0100

gnome-settings-daemon (3.2.2-1) experimental; urgency=low

  [ Sjoerd Simons ]
  * New upstream release (3.2.2-1)
  * debian/control.in: Add liblcms2-dev to the build-depends for display color
    management
  * debian/gnome-settings-daemon.install: Also install the helper service files

  [ Josselin Mouette ]
  * Disable -z defs on ia64. This should really be avoided because it
    can cause runtime errors, but since binutils won’t be fixed it
    causes runtime errors anyway. Closes: #537572.

  [ Sjoerd Simons ]
  * Set -z,defs *before* setting --warn-unresolved-symbols in the linker flags
    otherwise the build will fail with unresolved symbol *errors*

 -- Sjoerd Simons <sjoerd@debian.org>  Sun, 13 Nov 2011 16:25:33 +0100

gnome-settings-daemon (3.2.1-1) experimental; urgency=low

  [ Michael Biebl ]
  * Use the new maintscript facility in dh_installdeb to remove the obsolete
    conffiles:
    - Bump Build-Depends on debhelper to (>= 8.1.0~).
    - Add Pre-Depends: ${misc:Pre-Depends}.
    - Replace preinst/postinst/postrm scripts with a
      gnome-settings-daemon.maintscript file.

  [ Josselin Mouette ]
  * 04_superP.patch: new patch. Allow to reconfigure the Super-P 
    shortcut which is otherwise hardcoded to VIDEO_OUT.

  [ Sjoerd Simons ]
  * New upstream release (3.2.1)
  * debian/patches/01_medias_keys_dont_go_up_to_11.patch:
    + Removed, merged upsteram
  * debian/patches/02_missing_format.patch:
    + Removed, fixed upstream
  * debian/patches/03_deal_with_absence_of_gnome-session.patch:
    + Removed, merged upstream
  * debian/patches/04_superP.patch: Refreshed
  * debian/control.in: Update build-depends
  * debian/control.in: Add hwdata and libcolord-dev build-depends
  * debian/control.in: make gnome-settings-daemon recommend hwdata
  * debian/control.in: Make the gsettings-desktop-schemas depend more precise

 -- Sjoerd Simons <sjoerd@debian.org>  Wed, 26 Oct 2011 14:01:21 +0200

gnome-settings-daemon (3.0.3-3) unstable; urgency=low

  * debian/patches/03_deal_with_absence_of_gnome-session.patch:
    - Deal with absence of gnome-session gracefully and don't crash if
      gnome-session is not running. Patch cherry-picked from upstream Git.
      Closes: #645429
  * Remove obsolete conffiles in /etc/gnome/config on upgrades.
    Closes: #645443

 -- Michael Biebl <biebl@debian.org>  Mon, 17 Oct 2011 18:07:27 +0200

gnome-settings-daemon (3.0.3-2) unstable; urgency=low

  * debian/control.in:
    - Make libgudev-1.0-dev linux-any.

 -- Michael Biebl <biebl@debian.org>  Fri, 14 Oct 2011 16:14:37 +0200

gnome-settings-daemon (3.0.3-1) unstable; urgency=low

  [ Jean Schurger ]
  * New upstream release.
  * Removed 01_numlock.patch (b-g-o #631989 is fixed)
  * Added 01_medias_keys_dont_go_up_to_11.patch
  * Added 02_missing_format.patch
  * debian/control.in
    - Standards-Version is 3.9.2, no changes needed.
    - Added dependencied to enable the update plugin (packagekit)
    - Bumped pulseaudio dependency according to the volume patch

  [ Josselin Mouette ]
  * Move g-s-d-dev to libdevel. Closes: #640125.

  [ Jordi Mallach ]
  * Update Vcs-* fields to new URLs.

  [ Michael Biebl ]
  * Upload to unstable.
  * debian/watch:
    - Switch to version 3.
    - Track .xz tarballs.
  * Bump debhelper compatibility level to 8.
    - Update Build-Depends on debhelper.
    - Strip debian/tmp/ from .install files.

 -- Michael Biebl <biebl@debian.org>  Fri, 14 Oct 2011 13:17:13 +0200

gnome-settings-daemon (3.0.2-1) experimental; urgency=low

  [ Guido Günther ]
  * Bump build-dependency on libgnome-desktop-3-dev (Closes: #622689)

  [ Josselin Mouette ]
  * Break gdm3 < version with GSettings support.
  * New upstream release.
  * 01_numlock.patch: new patch. Work around the lack of support for 
    per-host NumLock status by providing at least a global setting. It 
    can turn wrong in multi-host environments, but it’s better than 
    nothing in the general case.

 -- Josselin Mouette <joss@debian.org>  Sat, 04 Jun 2011 18:33:11 +0200

gnome-settings-daemon (3.0.0.1-1) experimental; urgency=low

  * New upstream release.

 -- Frederic Peters <fpeters@debian.org>  Mon, 28 Mar 2011 11:37:24 +0530

gnome-settings-daemon (2.91.93-1) experimental; urgency=low

  * New upstream release.

 -- Frederic Peters <fpeters@debian.org>  Sun, 27 Mar 2011 19:15:59 +0530

gnome-settings-daemon (2.91.92-1) experimental; urgency=low

  * New upstream release.

 -- Frederic Peters <fpeters@debian.org>  Wed, 23 Mar 2011 19:24:48 +0100

gnome-settings-daemon (2.91.91-1) experimental; urgency=low

  [Frederic Peters]
  * New upstream release.

  [Emilio Pozuelo Monfort]
  * debian/control.in:
    + Re-add build dependency on libxklavier-dev, since configure.ac
      actually requires it.

 -- Frederic Peters <fpeters@debian.org>  Tue, 08 Mar 2011 19:17:09 +0100

gnome-settings-daemon (2.91.90-2) experimental; urgency=low

  * debian/control.in:
    * Add build-dep on recent libgnomekbd-dev
    * Remove direct build-depend on libxklavier-dev, libgnomekbd-dev will pull
      in the right version

 -- Sjoerd Simons <sjoerd@debian.org>  Sat, 26 Feb 2011 21:26:07 +0000

gnome-settings-daemon (2.91.90-1) experimental; urgency=low

  * New upstream release.
    - gnome-settings-daemon.install: keybindings for accessibility tools
      have been moved to the gnome-control-center module.

 -- Frederic Peters <fpeters@debian.org>  Tue, 22 Feb 2011 22:49:26 +0100

gnome-settings-daemon (2.91.9-1) experimental; urgency=low

  [ Sebastien Bacher ]
  * debian/gnome-settings-daemon.install:
    - install the polkit files there
  * debian/control.in:
    - build-depends on libpolkit-gobject-1-dev
    - drop the build-depends on libxrandr-dev and libxrender-dev, the 
      configure doesn't use those in the new version
    - recommends pulseaudio since it's used for the multimedia keys
    (Close: #611198)

  [ Emilio Pozuelo Monfort ]
  * debian/patches/02_missing_libs.patch:
    + Removed. This was fixed upstream in a different way a long time
      ago. The patch was also disabled on 2.91.5.1-1 without any bad
      consequences.
  * New upstream release.
    + d/patches/0001-Ensure-the-volume-doesn-t-underflow-and-wrap-around.patch,
      d/patches/13_monitor_kfreebsd.patch:
      - Removed, fixed upstream.
    + debian/control.in:
      - Updated build dependencies.
      - Update the gtk+ 3 build dependency for the new package name.

 -- Emilio Pozuelo Monfort <pochu@debian.org>  Sat, 19 Feb 2011 14:28:40 +0000

gnome-settings-daemon (2.91.8-1) experimental; urgency=low

  [ Sjoerd Simons ]
  * Enable pulseaudio support
  * Enable the settings d-conf <-> gconf bridge
  * d/p/0001-Ensure-the-volume-doesn-t-underflow-and-wrap-around.patch
    + Added. Fix a bug where it was possible to lower the volume below zero,
      causing it to wrap-around to MAXUINT.

  [ Emilio Pozuelo Monfort ]
  * New upstream release.
    + debian/control.in:
      - Update build dependencies.
  * debian/rules:
    - Remove duplicated list-missing target and utils.mk include.
    - Include autoreconf.mk before debhelper.mk to not leave cruft when
      running clean.
  * debian/control.in:
    - Standards-Version is 3.9.1, no changes needed.
    - Drop old Replaces.

 -- Emilio Pozuelo Monfort <pochu@debian.org>  Wed, 12 Jan 2011 22:48:04 +0000

gnome-settings-daemon (2.91.5.1-2) experimental; urgency=low

  * Make the nautilus-data depend versioned

 -- Sjoerd Simons <sjoerd@debian.org>  Sun, 12 Dec 2010 14:32:07 +0000

gnome-settings-daemon (2.91.5.1-1) experimental; urgency=low

  * New upstream release
  * debian/control.in: Update build-depends to gnome 3.0 versions
  * debian/patches/01_xrdb.patch
    - Removed. g-s-d no longer manages xrdb
  * debian/patches/03_maintainer_mode.patch
    - Removed. Fixed upstream
  * debian/patches/10_clipboard_crash.patch
    - Removed. Fixed upstream.
  * debian/patches/12_monitor_network_fs.patch
    - Removed. Fixed upstream
  * debian/patches/13_monitor_kfreebsd.patch
    - Updated
  * debian/patches/20_gstreamer.patch
    - Removed. Time to move to pulseaudio by default...
  * debian/patches/30_pkgconfig-path.patch:
    - Removed. Fixed upstream
  * debian/patches/70_relibtoolize.patch
    - Removed, moving to dh_autoreconf
  * debian/patches/99_ltmain_as-needed.patch
    - Removed, moving to dh_autoreconf
  * debian/gnome-settings-daemon.install
    - Updated
  * Switch to dh_autoreconf and trigger list-missing
  * Make gnome-settings-daemon depends on gsettings-desktop-schemas and
    nautilus-data to pull in the necessary schema files.

 -- Sjoerd Simons <sjoerd@debian.org>  Sat, 11 Dec 2010 16:20:56 +0000

gnome-settings-daemon (2.30.2-4) unstable; urgency=low

  * Update for libnotify 0.7. Closes: #630277
    - Bump Build-Depends on libnotify-dev to (>= 0.7.0).
    - Add debian/patches/14_libnotify_0.7.patch.

 -- Michael Biebl <biebl@debian.org>  Tue, 02 Aug 2011 05:14:40 +0200

gnome-settings-daemon (2.30.2-3) unstable; urgency=low

  * 11_retry-startup.patch: when starting the Xsettings manager, try 
    again several times because there is a race condition on the X side.
    Closes: #614682.

 -- Josselin Mouette <joss@debian.org>  Sat, 09 Apr 2011 12:29:30 +0200

gnome-settings-daemon (2.30.2-2) unstable; urgency=low

  * 13_monitor_kfreebsd.patch: new patch. Don’t monitor fdescfs.
    Closes: #594891.
  * 10_clipboard_crash.patch: stolen from upstream git. Fixes a crash in 
    the clipboard manager. Closes: #588308.

 -- Josselin Mouette <joss@debian.org>  Wed, 20 Oct 2010 01:29:10 +0200

gnome-settings-daemon (2.30.2-1) unstable; urgency=low

  * New upstream stable release.
  * Switch to source format 3.0 (quilt).
    - Add debian/source/format.
    - Drop Build-Depends on quilt.
    - Remove /usr/share/cdbs/1/rules/patchsys-quilt.mk from debian/rules.
  * Refresh patches for new upstream release.
  * debian/control.in
    - Drop Build-Depends on dpkg-dev (>= 1.13.19) as even oldstable has a more
      recent version.
    - Add Vcs-Browser and Vcs-Svn fields.
    - Bump Standards-Version to 3.9.0.
    - Use Breaks as recommended by the new policy.

 -- Michael Biebl <biebl@debian.org>  Fri, 23 Jul 2010 01:34:51 +0200

gnome-settings-daemon (2.30.1-1) unstable; urgency=low

  * New upstream release.
  * Bump build-dependencies.
  * 11_sleepkey.patch, 40_xklavier_5.0.patch: dropped, obsolete.
  * 20_gstreamer.patch, 30_pkgconfig-path.patch, 70_relibtoolize.patch: 
    updated for the new version.

 -- Josselin Mouette <joss@debian.org>  Tue, 27 Apr 2010 20:00:27 +0200

gnome-settings-daemon (2.28.1-3) unstable; urgency=low

  * Depend on libgnome2-common for the GConf schemas.
  * 40_xklavier_5.0.patch: new patch. Get 2.28 version to work with 
    libxklavier 5.0.
  * Require said version to build.

 -- Josselin Mouette <joss@debian.org>  Fri, 09 Apr 2010 00:17:00 +0200

gnome-settings-daemon (2.28.1-2) unstable; urgency=low

  * Drop libxxf86misc-dev build-dependency. This extension is only used 
    as a fallback to XKB. Closes: #559690.
  * 12_monitor_network_fs.patch: new patch. Don’t monitor remote 
    filesystems for their free size. Closes: #563592.

 -- Josselin Mouette <joss@debian.org>  Sat, 09 Jan 2010 10:59:14 +0100

gnome-settings-daemon (2.28.1-1) unstable; urgency=low

  * New upstream release.
    - debian/patches/70_relibtoolize.patch:
      + Updated.
  * debian/rules: remove check-dist.mk to upload to unstable.

 -- Emilio Pozuelo Monfort <pochu@debian.org>  Thu, 22 Oct 2009 06:08:36 +0200

gnome-settings-daemon (2.28.0-1) experimental; urgency=low

  * Add a watch file.
  * Add a manpage for gnome-settings-daemon, thanks Joshua Cummings!
    Closes: #494370.
  * debian/control.in: remove trailing whitespaces.
  * Standards-Version is 3.8.2, no changes needed.
  * New upstream release.
    - debian/control.in:
      + Bump libgtk2.0-dev and libgnome-desktop-dev build dependencies.
      + Remove libglade2-dev build dependency, no longer needed.
      + Build depend on libxklavier-dev >= 4.0 instead of libxklavier12-dev.
      + Break gnome-screensaver << 2.28 since g-s-d doesn't start it anymore,
        relaying on the autostart file in g-s 2.28.
    - debian/patches/20_gstreamer.patch,
      debian/patches/70_relibtoolize.patch:
      + Updated to apply again.
    - debian/gnome-settings-daemon.install:
      + Install *.ui rather than *.glade.
      + Don't install *.png, the icon is not shipped anymore.
  * Standards-Version is 3.8.3, no changes needed.
  * debian/rules:
    - Don't touch every file anymore, it was done because of a broken tarball.
    - Include check-dist.mk to avoid uploads to unstable.

 -- Emilio Pozuelo Monfort <pochu@debian.org>  Fri, 09 Oct 2009 17:26:43 +0200

gnome-settings-daemon (2.26.1-2) unstable; urgency=low

  * 03_maintainer_mode.patch: new patch, add AM_MAINTAINER_MODE. Fixes 
    FTBFS.
  * Regenerate 70_relibtoolize.patch.

 -- Josselin Mouette <joss@debian.org>  Fri, 29 May 2009 16:19:52 +0200

gnome-settings-daemon (2.26.1-1) unstable; urgency=low

  * New upstream release.
    + 20_gstreamer.patch: install the plugin although pulse is disabled. 
    + Refresh 70_relibtoolize.patch.
  * Move the autostart file to /usr/share/gnome/autostart.
  * gnome-settings-daemon.postinst:
    + Remove the old autostart file if needed.
    + Only remove the xrdb stuff upon upgrades from pre-2.24.1.

 -- Josselin Mouette <joss@debian.org>  Fri, 29 May 2009 11:25:35 +0200

gnome-settings-daemon (2.26.0-2) experimental; urgency=low

  * 20_gstreamer.patch: Initialize Gerror * variables to NULL before
    usage. Fixes a crasher when using media keys (Closes: #524165)

 -- Sjoerd Simons <sjoerd@debian.org>  Sat, 18 Apr 2009 11:00:25 +0100

gnome-settings-daemon (2.26.0-1) experimental; urgency=low

  * New upstream release.
  * Update build-dependencies.
  * Install the autostart file and the keybindings XML file.
    + Break gnome-session < 2.24 which would attempt to start it twice 
      with the autostart file.
  * 11_sleepkey.patch: updated for the new version.
  * 20_gstreamer.patch: new patch from Romain Périer, adds back support 
    for GStreamer with a selection at compile time.
  * 70_relibtoolize.patch: regenerated.
  * Refresh other patches.
  * Pass --disable-pulse to configure, to use the GStreamer code 
    instead.

 -- Josselin Mouette <joss@debian.org>  Sat, 11 Apr 2009 11:31:52 +0200

gnome-settings-daemon (2.24.1-2) unstable; urgency=low

  [ Josselin Mouette ]
  * Improve package descriptions. Mention XSETTINGS. Closes: #511905.
  * Upload to unstable.

  [ Loic Minier ]
  * Suggest x11-xserver-utils as gnome-settings-daemon attempts to run xrdb by
    default and logs a warning when that fails.
  * Suggest gnome-screensaver as gnome-settings-daemon attempts to start it by
    default and logs a warning when that fails.
  * Suggest metacity | x-window-manager as gnome-settings-daemon attemts to
    start a window manager and logs a warning when that fails.

 -- Josselin Mouette <joss@debian.org>  Tue, 07 Apr 2009 08:48:36 +0200

gnome-settings-daemon (2.24.1-1) experimental; urgency=low

  * New upstream release.
    + Cleans up thumbnail cache automatically. Closes: #235067.
  * Update build-dependencies and -dev dependencies.
  * Standards version is 3.8.0.
  * Switch to quilt for patch management; build-depend on quilt.
  * 02_missing_libs.patch: explicitly add X11 libraries to 
    SETTINGS_PLUGINS since plugins are actually relying on them being 
    available.
  * 70_relibtoolize.patch: new patch, relibtoolize the source.
  * 99_ltmain_as-needed.patch: new patch, make --as-needed work.
  * Pass -O1 -z defs --as-needed to the linker.
    + Only warn on undefined symbols as plugins need a symbol from the 
      daemon.
  * Add some comments in the patches.
  * Pass --no-act to dh_makeshlibs.
  * gnome-settings-daemon.postinst: remove /etc/gnome/config/xrdb.
  * Install .ad files in /etc/gnome/config to replace the ones from 
    capplets-data which are still used.
  * Do not install the autostart file since we still use gnome-session 
    2.22 which will start g-s-d by hand.

 -- Josselin Mouette <joss@debian.org>  Sat, 27 Dec 2008 11:29:41 +0100

gnome-settings-daemon (2.22.2.1-2) unstable; urgency=low

  * 08_extra_touchpad_options.patch: removed broken patch from Ubuntu. 
    Closes: #481191.
  * 11_sleepkey.patch: use gnome-power-cmd to suspend the computer 
    instead of the nonexistent gdm-signal.

 -- Josselin Mouette <joss@debian.org>  Tue, 11 Nov 2008 16:08:08 +0100

gnome-settings-daemon (2.22.2.1-1) unstable; urgency=low

  [ Josselin Mouette ]
  * Fix priority.

  [ Sebastian Dröge ]
  * New upstream bugfix release:
    + debian/rules:
      - Run touch on every file to fix up timestamps.

 -- Sebastian Dröge <slomo@debian.org>  Thu, 29 May 2008 10:31:39 +0200

gnome-settings-daemon (2.22.1-2) unstable; urgency=high

  * Conflict against gnome-control-center < 2.21.5. Closes: #476802.

 -- Josselin Mouette <joss@debian.org>  Sat, 19 Apr 2008 22:17:49 +0200

gnome-settings-daemon (2.22.1-1) unstable; urgency=low

  * New upstream bugfix release:
    + debian/patches/09_locate_pointer.patch:
      - Dropped, fixed upstream.

 -- Sebastian Dröge <slomo@debian.org>  Mon, 07 Apr 2008 14:44:12 +0200

gnome-settings-daemon (2.22.0-4) unstable; urgency=low

  * debian/control.in:
    + Also conflict with totem (<< 2.22.0) for the same reason.
  * debian/gnome-settings-daemon.install:
    + Install xrdb files into /etc/gnome/config again.

 -- Sebastian Dröge <slomo@debian.org>  Sat, 22 Mar 2008 14:56:12 +0100

gnome-settings-daemon (2.22.0-3) unstable; urgency=low

  * Upload to unstable.
  * debian/control.in:
    + Add conflicts with rhythmbox (<< 0.11.5) and banshee (<< 0.13.2+dfsg-7)
      as the multimedia keys DBus interface changed.

 -- Sebastian Dröge <slomo@debian.org>  Wed, 19 Mar 2008 01:47:15 +0100

gnome-settings-daemon (2.22.0-2) experimental; urgency=low

  * debian/rules:
    + Don't install the dbus service file. This is not meant to be autostarted
      but should be started by gnome-session.

 -- Sebastian Dröge <slomo@debian.org>  Sun, 16 Mar 2008 17:39:52 +0100

gnome-settings-daemon (2.22.0-1) experimental; urgency=low

  * New package, based on the Ubuntu packaging.

 -- Sebastian Dröge <slomo@debian.org>  Wed, 12 Mar 2008 15:17:19 +0100
<|MERGE_RESOLUTION|>--- conflicted
+++ resolved
@@ -1,75 +1,3 @@
-<<<<<<< HEAD
-gnome-settings-daemon (3.4.2+git20121218.7c1322-6) unstable; urgency=low
-
-  * gnome-settings-daemon.gsettings-override: stop installing security 
-    updates without a confirmation. This just leads to an obnoxious popup 
-    asking for the root password. Closes: #708548.
-
- -- Josselin Mouette <joss@debian.org>  Wed, 19 Jun 2013 23:28:42 +0200
-
-gnome-settings-daemon (3.4.2+git20121218.7c1322-5) unstable; urgency=low
-
-  [ Emilio Pozuelo Monfort ]
-  * debian/patches/10_smaller_syndaemon_timeout.patch:
-    + Update patch to not write out of the array bounds. Fixes a crash
-      when the "Disable touchpad while typing" option is activated.
-      Closes: #684998.
-
-  [ Michael Biebl ]
-  * Cherry-pick patches from upstream Git to fix build failures with CUPS 1.6.
-
- -- Michael Biebl <biebl@debian.org>  Wed, 05 Jun 2013 01:23:05 +0200
-
-gnome-settings-daemon (3.4.2+git20121218.7c1322-4) unstable; urgency=low
-
-  * Disable "-Wl,-z,defs" on mipsel in order to fix segfault.
-    (Closes: #629351)
-
- -- Xiyue Deng <manphiz-guest@users.alioth.debian.org>  Mon, 03 Jun 2013 04:42:40 -0700
-
-gnome-settings-daemon (3.4.2+git20121218.7c1322-3) unstable; urgency=low
-
-  * 06_a11y_gdm_leak.patch: backported from git master. Reset keyboard
-    accessibility settings when shutting down the settings daemon. This 
-    avoids leaking them from the GDM session to the user’s.
-    Closes: #682581.
-    + 06_a11y_macro.patch: a bit of refactoring that the previous patch 
-      depends on.
-
- -- Josselin Mouette <joss@debian.org>  Tue, 05 Feb 2013 16:34:56 +0100
-
-gnome-settings-daemon (3.4.2+git20121218.7c1322-2) unstable; urgency=low
-
-  * 05_sound_pkg-config.patch: backported from 3.6. Correctly link the 
-    sound plugin to libpulse.
-
- -- Josselin Mouette <joss@debian.org>  Fri, 04 Jan 2013 19:22:32 +0100
-
-gnome-settings-daemon (3.4.2+git20121218.7c1322-1) unstable; urgency=low
-
-  * New upstream git snapshot from the 3.4 branch.
-    + Fix a pair of crashers.
-    + Better fix for the keyboard infinite loop bug.
-    + Cleanup in print notifications.
-    + Translation updates.
-  * 11_numlock_loop.patch: dropped accordingly.
-
- -- Josselin Mouette <joss@debian.org>  Wed, 19 Dec 2012 23:23:04 +0100
-
-gnome-settings-daemon (3.4.2+git20120925.a4c817-2) unstable; urgency=low
-
-  * Pull upstream fixes for the print-notifications plugin:
-    + 01_print_proxy.patch: don’t create an unused GDBusProxy.
-    + 02_print_init.patch: delay CUPS initialization.
-    + 03_print_async.patch: test asynchronously whether the CUPS server 
-      actually works. Closes: #687978.
-  * 11_numlock_loop.patch: patch from Andrew Potter to fix infinite loop 
-    triggered by switching the numlock status.
-  * gnome-settings-daemon.gsettings-override: dropped, NumLock saving is 
-    back to work now.
-
- -- Josselin Mouette <joss@debian.org>  Fri, 26 Oct 2012 19:04:37 +0200
-=======
 gnome-settings-daemon (3.8.5-2) UNRELEASED; urgency=low
 
   * debian/gnome-settings-daemon.examples: Install input-device-example.sh as
@@ -219,7 +147,6 @@
   * debian/patches/*: refreshed
 
  -- Sjoerd Simons <sjoerd@debian.org>  Sun, 14 Oct 2012 21:16:55 +0200
->>>>>>> bd3bfdb2
 
 gnome-settings-daemon (3.4.2+git20120925.a4c817-1) unstable; urgency=low
 

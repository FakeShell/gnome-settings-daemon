<<<<<<< HEAD
gnome-settings-daemon (3.4.2-3) UNRELEASED; urgency=low

  * debian/control.in: Stop depending on libgnome2-common

 -- Jeremy Bicha <jbicha@ubuntu.com>  Sun, 20 May 2012 02:19:24 -0400
=======
gnome-settings-daemon (3.4.2+git20120925.a4c817-1) unstable; urgency=low

  * debian/g-s-d.gsettings-override: disable remember-numlock-state, 
    because of the infamous https://bugzilla.gnome.org/679151
  * New upstream git snapshot from the stable branch (which will not be 
    released despite the amount of useful bug fixes).
  * 10_smaller_syndaemon_timeout.patch: refreshed.
  * Drop merged patches: power-update-fallback-status-icon.patch,
    20_disable-wacom-support-on-s390-s390x.patch, 
    21_disable-wacom-on-non-Linux-platforms.patch,
    24-common-Try-XI-2.2-if-XI-2.0-fails.patch.
  * Bump libwacom dependency.

 -- Josselin Mouette <joss@debian.org>  Sat, 29 Sep 2012 12:17:15 +0200

gnome-settings-daemon (3.4.2-5) unstable; urgency=low

  * debian/patches/power-update-fallback-status-icon.patch: Update battery
    status icon in fallback mode when switching between battery and AC power.
    Patch cherry-picked from upstream Git. (Closes: #678352)

 -- Michael Biebl <biebl@debian.org>  Thu, 30 Aug 2012 23:36:38 +0200

gnome-settings-daemon (3.4.2-4) unstable; urgency=low

  * debian/patches/24-common-Try-XI-2.2-if-XI-2.0-fails.patch:
    * Added: Fix keybindings for newer libxi2 (Closes: #678250) (From
      upstream git)

 -- Sjoerd Simons <sjoerd@debian.org>  Fri, 27 Jul 2012 16:06:28 +0200

gnome-settings-daemon (3.4.2-3) unstable; urgency=low

  [ Jeremy Bicha ]
  * debian/control.in: Stop depending on libgnome2-common

  [ Michael Biebl ]
  * Upload to unstable.
  * Drop obsolete --enable-gconf-bridge configure switch and Build-Depends on
    libgconf2-dev.
  * Remove obsolete Breaks.
  * Add Breaks against gnome-shell (<< 3.4) for the incompatible changes in
    the Power D-Bus API. Closes: #675130

 -- Michael Biebl <biebl@debian.org>  Wed, 30 May 2012 12:43:11 +0200
>>>>>>> 143c851a

gnome-settings-daemon (3.4.2-2) experimental; urgency=low

  * debian/patches/22_backlight_optional.patch: Don't enable backlight helper
    if GUdev is not available.

 -- Michael Biebl <biebl@debian.org>  Sun, 20 May 2012 06:19:23 +0200

gnome-settings-daemon (3.4.2-1) experimental; urgency=low

  [ Sjoerd Simons ]
  * New upstream release
  * debian/patches/01-xrandr-correct-the-type-of-the-rotation-parameter.patch:
    + Removed, fixed upstream
  * debian/patches/02-lock-screensaver-on-lid-close.patch:
    + Removed, fixed upstream
  * debian/patches/04_superP.patch: Refreshed
  * Sync with Ubuntu:
    + Update build-depend versions of various items
    + Add build-depend on libnss3-dev for smartcard support
    + Add build-depend on libwacom-dev, xserver-xorg-input-wacom and
      libxtst-dev for wacom support
    + debian/patches/10_smaller_syndaemon_timeout.patch:
      - Added: Only disable touchpach clicks, not mouse movements (bgo: #673055)
    + debian/patches/power-check-null-devices.patch:
      - Added: Fix crash when up_client_get_devices returns NULL (bgo: #674827)
    + debian/patches/power-ignore-bad-dbus-requests.patch:
      - Added: If we get a DBus request while the manager isn't active, ignore
        it (bgo: #674829)
    + debian/patches/revert_git_datetime_dropping.patch
      - Added: Don't switch to systemd for datetime functionality just yet

  [ Michael Biebl ]
  * Refresh patches.
  * Drop dependency on hwdata. This is no longer necessary and handled via
    libgnome-desktop now.
  * Cherry-pick two upstream patches which disable wacom support on s390,
    s390x and non-Linux plattforms as xserver-xorg-input-wacom is not available
    there. Mark the xserver-xorg-input-wacom and libwacom-dev Build-Depends
    accordingly.
  * Bump Standards-Version to 3.9.3.
  * Remove libdbus-glib-1-dev dependency from gnome-settings-daemon-dev, no
    longer required.

 -- Michael Biebl <biebl@debian.org>  Sat, 19 May 2012 23:36:19 +0200

gnome-settings-daemon (3.2.2-3) unstable; urgency=low

  * Correctly lock the screensaver on lid-close when lid-close action is set
    to blank and lock is enabled. Patch cherry-picked from upstream Git.
    Closes: #662747

 -- Michael Biebl <biebl@debian.org>  Fri, 16 Mar 2012 14:46:08 +0100

gnome-settings-daemon (3.2.2-2) unstable; urgency=low

  [ Sjoerd Simons ]
  * debian/patches/01-xrandr-correct-the-type-of-the-rotation-parameter.patch:
    + Added, fix handling of XF86RotateWindows (bgo#664363)

  [ Michael Biebl ]
  * Upload to unstable.

 -- Michael Biebl <biebl@debian.org>  Sat, 17 Dec 2011 00:12:47 +0100

gnome-settings-daemon (3.2.2-1) experimental; urgency=low

  [ Sjoerd Simons ]
  * New upstream release (3.2.2-1)
  * debian/control.in: Add liblcms2-dev to the build-depends for display color
    management
  * debian/gnome-settings-daemon.install: Also install the helper service files

  [ Josselin Mouette ]
  * Disable -z defs on ia64. This should really be avoided because it
    can cause runtime errors, but since binutils won’t be fixed it
    causes runtime errors anyway. Closes: #537572.

  [ Sjoerd Simons ]
  * Set -z,defs *before* setting --warn-unresolved-symbols in the linker flags
    otherwise the build will fail with unresolved symbol *errors*

 -- Sjoerd Simons <sjoerd@debian.org>  Sun, 13 Nov 2011 16:25:33 +0100

gnome-settings-daemon (3.2.1-1) experimental; urgency=low

  [ Michael Biebl ]
  * Use the new maintscript facility in dh_installdeb to remove the obsolete
    conffiles:
    - Bump Build-Depends on debhelper to (>= 8.1.0~).
    - Add Pre-Depends: ${misc:Pre-Depends}.
    - Replace preinst/postinst/postrm scripts with a
      gnome-settings-daemon.maintscript file.

  [ Josselin Mouette ]
  * 04_superP.patch: new patch. Allow to reconfigure the Super-P 
    shortcut which is otherwise hardcoded to VIDEO_OUT.

  [ Sjoerd Simons ]
  * New upstream release (3.2.1)
  * debian/patches/01_medias_keys_dont_go_up_to_11.patch:
    + Removed, merged upsteram
  * debian/patches/02_missing_format.patch:
    + Removed, fixed upstream
  * debian/patches/03_deal_with_absence_of_gnome-session.patch:
    + Removed, merged upstream
  * debian/patches/04_superP.patch: Refreshed
  * debian/control.in: Update build-depends
  * debian/control.in: Add hwdata and libcolord-dev build-depends
  * debian/control.in: make gnome-settings-daemon recommend hwdata
  * debian/control.in: Make the gsettings-desktop-schemas depend more precise

 -- Sjoerd Simons <sjoerd@debian.org>  Wed, 26 Oct 2011 14:01:21 +0200

gnome-settings-daemon (3.0.3-3) unstable; urgency=low

  * debian/patches/03_deal_with_absence_of_gnome-session.patch:
    - Deal with absence of gnome-session gracefully and don't crash if
      gnome-session is not running. Patch cherry-picked from upstream Git.
      Closes: #645429
  * Remove obsolete conffiles in /etc/gnome/config on upgrades.
    Closes: #645443

 -- Michael Biebl <biebl@debian.org>  Mon, 17 Oct 2011 18:07:27 +0200

gnome-settings-daemon (3.0.3-2) unstable; urgency=low

  * debian/control.in:
    - Make libgudev-1.0-dev linux-any.

 -- Michael Biebl <biebl@debian.org>  Fri, 14 Oct 2011 16:14:37 +0200

gnome-settings-daemon (3.0.3-1) unstable; urgency=low

  [ Jean Schurger ]
  * New upstream release.
  * Removed 01_numlock.patch (b-g-o #631989 is fixed)
  * Added 01_medias_keys_dont_go_up_to_11.patch
  * Added 02_missing_format.patch
  * debian/control.in
    - Standards-Version is 3.9.2, no changes needed.
    - Added dependencied to enable the update plugin (packagekit)
    - Bumped pulseaudio dependency according to the volume patch

  [ Josselin Mouette ]
  * Move g-s-d-dev to libdevel. Closes: #640125.

  [ Jordi Mallach ]
  * Update Vcs-* fields to new URLs.

  [ Michael Biebl ]
  * Upload to unstable.
  * debian/watch:
    - Switch to version 3.
    - Track .xz tarballs.
  * Bump debhelper compatibility level to 8.
    - Update Build-Depends on debhelper.
    - Strip debian/tmp/ from .install files.

 -- Michael Biebl <biebl@debian.org>  Fri, 14 Oct 2011 13:17:13 +0200

gnome-settings-daemon (3.0.2-1) experimental; urgency=low

  [ Guido Günther ]
  * Bump build-dependency on libgnome-desktop-3-dev (Closes: #622689)

  [ Josselin Mouette ]
  * Break gdm3 < version with GSettings support.
  * New upstream release.
  * 01_numlock.patch: new patch. Work around the lack of support for 
    per-host NumLock status by providing at least a global setting. It 
    can turn wrong in multi-host environments, but it’s better than 
    nothing in the general case.

 -- Josselin Mouette <joss@debian.org>  Sat, 04 Jun 2011 18:33:11 +0200

gnome-settings-daemon (3.0.0.1-1) experimental; urgency=low

  * New upstream release.

 -- Frederic Peters <fpeters@debian.org>  Mon, 28 Mar 2011 11:37:24 +0530

gnome-settings-daemon (2.91.93-1) experimental; urgency=low

  * New upstream release.

 -- Frederic Peters <fpeters@debian.org>  Sun, 27 Mar 2011 19:15:59 +0530

gnome-settings-daemon (2.91.92-1) experimental; urgency=low

  * New upstream release.

 -- Frederic Peters <fpeters@debian.org>  Wed, 23 Mar 2011 19:24:48 +0100

gnome-settings-daemon (2.91.91-1) experimental; urgency=low

  [Frederic Peters]
  * New upstream release.

  [Emilio Pozuelo Monfort]
  * debian/control.in:
    + Re-add build dependency on libxklavier-dev, since configure.ac
      actually requires it.

 -- Frederic Peters <fpeters@debian.org>  Tue, 08 Mar 2011 19:17:09 +0100

gnome-settings-daemon (2.91.90-2) experimental; urgency=low

  * debian/control.in:
    * Add build-dep on recent libgnomekbd-dev
    * Remove direct build-depend on libxklavier-dev, libgnomekbd-dev will pull
      in the right version

 -- Sjoerd Simons <sjoerd@debian.org>  Sat, 26 Feb 2011 21:26:07 +0000

gnome-settings-daemon (2.91.90-1) experimental; urgency=low

  * New upstream release.
    - gnome-settings-daemon.install: keybindings for accessibility tools
      have been moved to the gnome-control-center module.

 -- Frederic Peters <fpeters@debian.org>  Tue, 22 Feb 2011 22:49:26 +0100

gnome-settings-daemon (2.91.9-1) experimental; urgency=low

  [ Sebastien Bacher ]
  * debian/gnome-settings-daemon.install:
    - install the polkit files there
  * debian/control.in:
    - build-depends on libpolkit-gobject-1-dev
    - drop the build-depends on libxrandr-dev and libxrender-dev, the 
      configure doesn't use those in the new version
    - recommends pulseaudio since it's used for the multimedia keys
    (Close: #611198)

  [ Emilio Pozuelo Monfort ]
  * debian/patches/02_missing_libs.patch:
    + Removed. This was fixed upstream in a different way a long time
      ago. The patch was also disabled on 2.91.5.1-1 without any bad
      consequences.
  * New upstream release.
    + d/patches/0001-Ensure-the-volume-doesn-t-underflow-and-wrap-around.patch,
      d/patches/13_monitor_kfreebsd.patch:
      - Removed, fixed upstream.
    + debian/control.in:
      - Updated build dependencies.
      - Update the gtk+ 3 build dependency for the new package name.

 -- Emilio Pozuelo Monfort <pochu@debian.org>  Sat, 19 Feb 2011 14:28:40 +0000

gnome-settings-daemon (2.91.8-1) experimental; urgency=low

  [ Sjoerd Simons ]
  * Enable pulseaudio support
  * Enable the settings d-conf <-> gconf bridge
  * d/p/0001-Ensure-the-volume-doesn-t-underflow-and-wrap-around.patch
    + Added. Fix a bug where it was possible to lower the volume below zero,
      causing it to wrap-around to MAXUINT.

  [ Emilio Pozuelo Monfort ]
  * New upstream release.
    + debian/control.in:
      - Update build dependencies.
  * debian/rules:
    - Remove duplicated list-missing target and utils.mk include.
    - Include autoreconf.mk before debhelper.mk to not leave cruft when
      running clean.
  * debian/control.in:
    - Standards-Version is 3.9.1, no changes needed.
    - Drop old Replaces.

 -- Emilio Pozuelo Monfort <pochu@debian.org>  Wed, 12 Jan 2011 22:48:04 +0000

gnome-settings-daemon (2.91.5.1-2) experimental; urgency=low

  * Make the nautilus-data depend versioned

 -- Sjoerd Simons <sjoerd@debian.org>  Sun, 12 Dec 2010 14:32:07 +0000

gnome-settings-daemon (2.91.5.1-1) experimental; urgency=low

  * New upstream release
  * debian/control.in: Update build-depends to gnome 3.0 versions
  * debian/patches/01_xrdb.patch
    - Removed. g-s-d no longer manages xrdb
  * debian/patches/03_maintainer_mode.patch
    - Removed. Fixed upstream
  * debian/patches/10_clipboard_crash.patch
    - Removed. Fixed upstream.
  * debian/patches/12_monitor_network_fs.patch
    - Removed. Fixed upstream
  * debian/patches/13_monitor_kfreebsd.patch
    - Updated
  * debian/patches/20_gstreamer.patch
    - Removed. Time to move to pulseaudio by default...
  * debian/patches/30_pkgconfig-path.patch:
    - Removed. Fixed upstream
  * debian/patches/70_relibtoolize.patch
    - Removed, moving to dh_autoreconf
  * debian/patches/99_ltmain_as-needed.patch
    - Removed, moving to dh_autoreconf
  * debian/gnome-settings-daemon.install
    - Updated
  * Switch to dh_autoreconf and trigger list-missing
  * Make gnome-settings-daemon depends on gsettings-desktop-schemas and
    nautilus-data to pull in the necessary schema files.

 -- Sjoerd Simons <sjoerd@debian.org>  Sat, 11 Dec 2010 16:20:56 +0000

gnome-settings-daemon (2.30.2-4) unstable; urgency=low

  * Update for libnotify 0.7. Closes: #630277
    - Bump Build-Depends on libnotify-dev to (>= 0.7.0).
    - Add debian/patches/14_libnotify_0.7.patch.

 -- Michael Biebl <biebl@debian.org>  Tue, 02 Aug 2011 05:14:40 +0200

gnome-settings-daemon (2.30.2-3) unstable; urgency=low

  * 11_retry-startup.patch: when starting the Xsettings manager, try 
    again several times because there is a race condition on the X side.
    Closes: #614682.

 -- Josselin Mouette <joss@debian.org>  Sat, 09 Apr 2011 12:29:30 +0200

gnome-settings-daemon (2.30.2-2) unstable; urgency=low

  * 13_monitor_kfreebsd.patch: new patch. Don’t monitor fdescfs.
    Closes: #594891.
  * 10_clipboard_crash.patch: stolen from upstream git. Fixes a crash in 
    the clipboard manager. Closes: #588308.

 -- Josselin Mouette <joss@debian.org>  Wed, 20 Oct 2010 01:29:10 +0200

gnome-settings-daemon (2.30.2-1) unstable; urgency=low

  * New upstream stable release.
  * Switch to source format 3.0 (quilt).
    - Add debian/source/format.
    - Drop Build-Depends on quilt.
    - Remove /usr/share/cdbs/1/rules/patchsys-quilt.mk from debian/rules.
  * Refresh patches for new upstream release.
  * debian/control.in
    - Drop Build-Depends on dpkg-dev (>= 1.13.19) as even oldstable has a more
      recent version.
    - Add Vcs-Browser and Vcs-Svn fields.
    - Bump Standards-Version to 3.9.0.
    - Use Breaks as recommended by the new policy.

 -- Michael Biebl <biebl@debian.org>  Fri, 23 Jul 2010 01:34:51 +0200

gnome-settings-daemon (2.30.1-1) unstable; urgency=low

  * New upstream release.
  * Bump build-dependencies.
  * 11_sleepkey.patch, 40_xklavier_5.0.patch: dropped, obsolete.
  * 20_gstreamer.patch, 30_pkgconfig-path.patch, 70_relibtoolize.patch: 
    updated for the new version.

 -- Josselin Mouette <joss@debian.org>  Tue, 27 Apr 2010 20:00:27 +0200

gnome-settings-daemon (2.28.1-3) unstable; urgency=low

  * Depend on libgnome2-common for the GConf schemas.
  * 40_xklavier_5.0.patch: new patch. Get 2.28 version to work with 
    libxklavier 5.0.
  * Require said version to build.

 -- Josselin Mouette <joss@debian.org>  Fri, 09 Apr 2010 00:17:00 +0200

gnome-settings-daemon (2.28.1-2) unstable; urgency=low

  * Drop libxxf86misc-dev build-dependency. This extension is only used 
    as a fallback to XKB. Closes: #559690.
  * 12_monitor_network_fs.patch: new patch. Don’t monitor remote 
    filesystems for their free size. Closes: #563592.

 -- Josselin Mouette <joss@debian.org>  Sat, 09 Jan 2010 10:59:14 +0100

gnome-settings-daemon (2.28.1-1) unstable; urgency=low

  * New upstream release.
    - debian/patches/70_relibtoolize.patch:
      + Updated.
  * debian/rules: remove check-dist.mk to upload to unstable.

 -- Emilio Pozuelo Monfort <pochu@debian.org>  Thu, 22 Oct 2009 06:08:36 +0200

gnome-settings-daemon (2.28.0-1) experimental; urgency=low

  * Add a watch file.
  * Add a manpage for gnome-settings-daemon, thanks Joshua Cummings!
    Closes: #494370.
  * debian/control.in: remove trailing whitespaces.
  * Standards-Version is 3.8.2, no changes needed.
  * New upstream release.
    - debian/control.in:
      + Bump libgtk2.0-dev and libgnome-desktop-dev build dependencies.
      + Remove libglade2-dev build dependency, no longer needed.
      + Build depend on libxklavier-dev >= 4.0 instead of libxklavier12-dev.
      + Break gnome-screensaver << 2.28 since g-s-d doesn't start it anymore,
        relaying on the autostart file in g-s 2.28.
    - debian/patches/20_gstreamer.patch,
      debian/patches/70_relibtoolize.patch:
      + Updated to apply again.
    - debian/gnome-settings-daemon.install:
      + Install *.ui rather than *.glade.
      + Don't install *.png, the icon is not shipped anymore.
  * Standards-Version is 3.8.3, no changes needed.
  * debian/rules:
    - Don't touch every file anymore, it was done because of a broken tarball.
    - Include check-dist.mk to avoid uploads to unstable.

 -- Emilio Pozuelo Monfort <pochu@debian.org>  Fri, 09 Oct 2009 17:26:43 +0200

gnome-settings-daemon (2.26.1-2) unstable; urgency=low

  * 03_maintainer_mode.patch: new patch, add AM_MAINTAINER_MODE. Fixes 
    FTBFS.
  * Regenerate 70_relibtoolize.patch.

 -- Josselin Mouette <joss@debian.org>  Fri, 29 May 2009 16:19:52 +0200

gnome-settings-daemon (2.26.1-1) unstable; urgency=low

  * New upstream release.
    + 20_gstreamer.patch: install the plugin although pulse is disabled. 
    + Refresh 70_relibtoolize.patch.
  * Move the autostart file to /usr/share/gnome/autostart.
  * gnome-settings-daemon.postinst:
    + Remove the old autostart file if needed.
    + Only remove the xrdb stuff upon upgrades from pre-2.24.1.

 -- Josselin Mouette <joss@debian.org>  Fri, 29 May 2009 11:25:35 +0200

gnome-settings-daemon (2.26.0-2) experimental; urgency=low

  * 20_gstreamer.patch: Initialize Gerror * variables to NULL before
    usage. Fixes a crasher when using media keys (Closes: #524165)

 -- Sjoerd Simons <sjoerd@debian.org>  Sat, 18 Apr 2009 11:00:25 +0100

gnome-settings-daemon (2.26.0-1) experimental; urgency=low

  * New upstream release.
  * Update build-dependencies.
  * Install the autostart file and the keybindings XML file.
    + Break gnome-session < 2.24 which would attempt to start it twice 
      with the autostart file.
  * 11_sleepkey.patch: updated for the new version.
  * 20_gstreamer.patch: new patch from Romain Périer, adds back support 
    for GStreamer with a selection at compile time.
  * 70_relibtoolize.patch: regenerated.
  * Refresh other patches.
  * Pass --disable-pulse to configure, to use the GStreamer code 
    instead.

 -- Josselin Mouette <joss@debian.org>  Sat, 11 Apr 2009 11:31:52 +0200

gnome-settings-daemon (2.24.1-2) unstable; urgency=low

  [ Josselin Mouette ]
  * Improve package descriptions. Mention XSETTINGS. Closes: #511905.
  * Upload to unstable.

  [ Loic Minier ]
  * Suggest x11-xserver-utils as gnome-settings-daemon attempts to run xrdb by
    default and logs a warning when that fails.
  * Suggest gnome-screensaver as gnome-settings-daemon attempts to start it by
    default and logs a warning when that fails.
  * Suggest metacity | x-window-manager as gnome-settings-daemon attemts to
    start a window manager and logs a warning when that fails.

 -- Josselin Mouette <joss@debian.org>  Tue, 07 Apr 2009 08:48:36 +0200

gnome-settings-daemon (2.24.1-1) experimental; urgency=low

  * New upstream release.
    + Cleans up thumbnail cache automatically. Closes: #235067.
  * Update build-dependencies and -dev dependencies.
  * Standards version is 3.8.0.
  * Switch to quilt for patch management; build-depend on quilt.
  * 02_missing_libs.patch: explicitly add X11 libraries to 
    SETTINGS_PLUGINS since plugins are actually relying on them being 
    available.
  * 70_relibtoolize.patch: new patch, relibtoolize the source.
  * 99_ltmain_as-needed.patch: new patch, make --as-needed work.
  * Pass -O1 -z defs --as-needed to the linker.
    + Only warn on undefined symbols as plugins need a symbol from the 
      daemon.
  * Add some comments in the patches.
  * Pass --no-act to dh_makeshlibs.
  * gnome-settings-daemon.postinst: remove /etc/gnome/config/xrdb.
  * Install .ad files in /etc/gnome/config to replace the ones from 
    capplets-data which are still used.
  * Do not install the autostart file since we still use gnome-session 
    2.22 which will start g-s-d by hand.

 -- Josselin Mouette <joss@debian.org>  Sat, 27 Dec 2008 11:29:41 +0100

gnome-settings-daemon (2.22.2.1-2) unstable; urgency=low

  * 08_extra_touchpad_options.patch: removed broken patch from Ubuntu. 
    Closes: #481191.
  * 11_sleepkey.patch: use gnome-power-cmd to suspend the computer 
    instead of the nonexistent gdm-signal.

 -- Josselin Mouette <joss@debian.org>  Tue, 11 Nov 2008 16:08:08 +0100

gnome-settings-daemon (2.22.2.1-1) unstable; urgency=low

  [ Josselin Mouette ]
  * Fix priority.

  [ Sebastian Dröge ]
  * New upstream bugfix release:
    + debian/rules:
      - Run touch on every file to fix up timestamps.

 -- Sebastian Dröge <slomo@debian.org>  Thu, 29 May 2008 10:31:39 +0200

gnome-settings-daemon (2.22.1-2) unstable; urgency=high

  * Conflict against gnome-control-center < 2.21.5. Closes: #476802.

 -- Josselin Mouette <joss@debian.org>  Sat, 19 Apr 2008 22:17:49 +0200

gnome-settings-daemon (2.22.1-1) unstable; urgency=low

  * New upstream bugfix release:
    + debian/patches/09_locate_pointer.patch:
      - Dropped, fixed upstream.

 -- Sebastian Dröge <slomo@debian.org>  Mon, 07 Apr 2008 14:44:12 +0200

gnome-settings-daemon (2.22.0-4) unstable; urgency=low

  * debian/control.in:
    + Also conflict with totem (<< 2.22.0) for the same reason.
  * debian/gnome-settings-daemon.install:
    + Install xrdb files into /etc/gnome/config again.

 -- Sebastian Dröge <slomo@debian.org>  Sat, 22 Mar 2008 14:56:12 +0100

gnome-settings-daemon (2.22.0-3) unstable; urgency=low

  * Upload to unstable.
  * debian/control.in:
    + Add conflicts with rhythmbox (<< 0.11.5) and banshee (<< 0.13.2+dfsg-7)
      as the multimedia keys DBus interface changed.

 -- Sebastian Dröge <slomo@debian.org>  Wed, 19 Mar 2008 01:47:15 +0100

gnome-settings-daemon (2.22.0-2) experimental; urgency=low

  * debian/rules:
    + Don't install the dbus service file. This is not meant to be autostarted
      but should be started by gnome-session.

 -- Sebastian Dröge <slomo@debian.org>  Sun, 16 Mar 2008 17:39:52 +0100

gnome-settings-daemon (2.22.0-1) experimental; urgency=low

  * New package, based on the Ubuntu packaging.

 -- Sebastian Dröge <slomo@debian.org>  Wed, 12 Mar 2008 15:17:19 +0100
<|MERGE_RESOLUTION|>--- conflicted
+++ resolved
@@ -1,10 +1,3 @@
-<<<<<<< HEAD
-gnome-settings-daemon (3.4.2-3) UNRELEASED; urgency=low
-
-  * debian/control.in: Stop depending on libgnome2-common
-
- -- Jeremy Bicha <jbicha@ubuntu.com>  Sun, 20 May 2012 02:19:24 -0400
-=======
 gnome-settings-daemon (3.4.2+git20120925.a4c817-1) unstable; urgency=low
 
   * debian/g-s-d.gsettings-override: disable remember-numlock-state, 
@@ -50,7 +43,6 @@
     the Power D-Bus API. Closes: #675130
 
  -- Michael Biebl <biebl@debian.org>  Wed, 30 May 2012 12:43:11 +0200
->>>>>>> 143c851a
 
 gnome-settings-daemon (3.4.2-2) experimental; urgency=low
 

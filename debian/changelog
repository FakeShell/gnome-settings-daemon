--- conflicted
+++ resolved
@@ -1,5 +1,3 @@
-<<<<<<< HEAD
-=======
 gnome-settings-daemon (2.22.2.1-2) unstable; urgency=low
 
   * 08_extra_touchpad_options.patch: removed broken patch from Ubuntu. 
@@ -53,7 +51,6 @@
 
  -- Sebastian Dröge <slomo@debian.org>  Wed, 19 Mar 2008 01:47:15 +0100
 
->>>>>>> d1fad078
 gnome-settings-daemon (2.22.0-2) experimental; urgency=low
 
   * debian/rules:

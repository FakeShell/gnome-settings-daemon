--- conflicted
+++ resolved
@@ -1,5 +1,3 @@
-<<<<<<< HEAD
-=======
 gnome-settings-daemon (3.14.2-3) unstable; urgency=medium
 
   * Team upload
@@ -45,7 +43,6 @@
 
  -- Laurent Bigonville <bigon@debian.org>  Sun, 05 Oct 2014 04:23:11 +0200
 
->>>>>>> 204c4f1e
 gnome-settings-daemon (3.14.0-1) unstable; urgency=medium
 
   * New upstream release.

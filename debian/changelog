--- conflicted
+++ resolved
@@ -1,13 +1,3 @@
-<<<<<<< HEAD
-gnome-settings-daemon (3.22.2-5) unstable; urgency=medium
-
-  * d/p/keyboard-Only-add-the-us-layout-if-the-system-config.patch:
-    Do not add the "US" keyboard layout by default for new users, for some
-    reasons, this keyboard was prefered over the system configured one on the
-    first login. (Closes: #859268)
-
- -- Laurent Bigonville <bigon@debian.org>  Fri, 14 Jul 2017 14:26:41 +0200
-=======
 gnome-settings-daemon (3.24.3-1) UNRELEASED; urgency=medium
 
   * New upstream release
@@ -43,7 +33,6 @@
     dh_install call
 
  -- Laurent Bigonville <bigon@debian.org>  Wed, 05 Jul 2017 21:56:07 +0200
->>>>>>> da91e234
 
 gnome-settings-daemon (3.22.2-4) unstable; urgency=medium
 

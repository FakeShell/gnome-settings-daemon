--- conflicted
+++ resolved
@@ -1,7 +1,3 @@
-<<<<<<< HEAD
-gnome-settings-daemon (3.24.3-1) UNRELEASED; urgency=medium
-
-=======
 gnome-settings-daemon (3.24.3-2) UNRELEASED; urgency=medium
 
   * debian/rules: Make tests failures fatal on s390x again, the tests were
@@ -21,7 +17,6 @@
     - Applied in new release
 
   [ Laurent Bigonville ]
->>>>>>> c51a02a1
   * New upstream release
     - Do not add the "US" keyboard layout by default for new users. For some
       reason, this keyboard was preferred over the system configured one on
@@ -29,11 +24,7 @@
   * debian/rules: Make the tests non fatal on s390x and non-linux
     architectures
 
-<<<<<<< HEAD
- -- Laurent Bigonville <bigon@debian.org>  Sat, 15 Jul 2017 11:15:47 +0200
-=======
  -- Jeremy Bicha <jbicha@ubuntu.com>  Sun, 06 Aug 2017 17:33:40 -0400
->>>>>>> c51a02a1
 
 gnome-settings-daemon (3.24.2-2) experimental; urgency=medium
 

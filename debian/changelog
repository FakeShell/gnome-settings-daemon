--- conflicted
+++ resolved
@@ -1,7 +1,3 @@
-<<<<<<< HEAD
-gnome-settings-daemon (3.26.1-1) experimental; urgency=medium
-
-=======
 gnome-settings-daemon (3.26.2-1) unstable; urgency=medium
 
   [ Michael Biebl ]
@@ -21,7 +17,6 @@
 
 gnome-settings-daemon (3.26.1-1) experimental; urgency=medium
 
->>>>>>> 9cb6c26e
   * New upstream release
     - Fix a regression in HiDPI support for Xorg session (LP: #1720150)
   * Bump Standards-Version to 4.1.1

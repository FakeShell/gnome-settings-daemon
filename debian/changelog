--- conflicted
+++ resolved
@@ -1,12 +1,3 @@
-<<<<<<< HEAD
-gnome-settings-daemon (2.24.1-3) unstable; urgency=low
-
-  * 03_gnomedesktop_api.patch: patch to cope with the API changes in 
-    GnomeRR 2.26. Closes: #524253.
-  * Bump build-dependency on gnome-desktop to 2.26.
-
- -- Josselin Mouette <joss@debian.org>  Thu, 16 Apr 2009 10:15:45 +0200
-=======
 gnome-settings-daemon (2.26.0-2) experimental; urgency=low
 
   * 20_gstreamer.patch: Initialize Gerror * variables to NULL before
@@ -30,7 +21,6 @@
     instead.
 
  -- Josselin Mouette <joss@debian.org>  Sat, 11 Apr 2009 11:31:52 +0200
->>>>>>> 3bf376cb
 
 gnome-settings-daemon (2.24.1-2) unstable; urgency=low
 

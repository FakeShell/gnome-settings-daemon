--- conflicted
+++ resolved
@@ -1,5 +1,3 @@
-<<<<<<< HEAD
-=======
 gnome-settings-daemon (3.16.3-1) unstable; urgency=medium
 
   * New upstream release.
@@ -21,7 +19,6 @@
 
  -- Emilio Pozuelo Monfort <pochu@debian.org>  Sun, 14 Jun 2015 13:44:42 +0200
 
->>>>>>> 2b5b3f5b
 gnome-settings-daemon (3.16.2-2) experimental; urgency=medium
 
   * Bump Breaks: gnome-control-center to << 1:3.15.4 for the

Source: gnome-settings-daemon
Section: gnome
Priority: optional
Maintainer: Debian GNOME Maintainers <pkg-gnome-maintainers@lists.alioth.debian.org>
Uploaders: Josselin Mouette <joss@debian.org>, Sebastian Dröge <slomo@debian.org>
Build-Depends: cdbs,
               quilt,
               debhelper (>= 5),
               dpkg-dev (>= 1.13.19),
               autotools-dev,
               intltool (>= 0.37.1),
               libdbus-glib-1-dev (>= 0.74),
               libglib2.0-dev (>= 2.17.3),
               libgtk2.0-dev (>= 2.10.0),
               libgconf2-dev (>= 2.6.1),
               libgnome2-dev,
               libgnomeui-dev,
               libgnome-desktop-dev (>= 2.23.90),
               libnotify-dev (>= 0.4.3),
               libglade2-dev,
               libxt-dev,
               libxi-dev,
               libxrandr-dev,
               libxrender-dev,
               libfontconfig1-dev,
               libxxf86misc-dev,
               libxext-dev,
               libx11-dev,
<<<<<<< HEAD
               libgnomekbd-dev (>= 2.24),
=======
               libgnomekbd-dev (>= 2.21.4),
>>>>>>> 498f2a3a
               libxklavier12-dev (>= 3.3),
               libesd0-dev (>= 0.2.28),
               libgstreamer0.10-dev (>= 0.10.1.2),
               libgstreamer-plugins-base0.10-dev (>= 0.10.1.2),
               gnome-pkg-tools
Standards-Version: 3.8.0

Package: gnome-settings-daemon
Architecture: any
Depends: ${shlibs:Depends},
         ${misc:Depends}
Replaces: capplets-data (<< 1:2.21.5),
          gnome-control-center (<< 1:2.21.5)
Conflicts: rhythmbox (<< 0.11.5),
           banshee (<< 0.13.2+dfsg-7),
           totem (<< 2.22.0),
           gnome-control-center (<< 1:2.21.5)
<<<<<<< HEAD
=======
Suggests: x11-xserver-utils,
          gnome-screensaver,
          metacity | x-window-manager
>>>>>>> 498f2a3a
Description: daemon handling the GNOME session settings
 This package contains the daemon which is responsible for setting the 
 various parameters of a GNOME session and the applications that run 
 under it. It handles the following kinds of settings:
 .
  * Keyboard: layout, accessibility options, shortcuts, media keys
  * Clipboard management
  * Theming: background, icons, GTK+ applications
  * Cleanup of unused files
  * Mouse: cursors, speed, accessibility options
  * Startup of other daemons: screensaver, sound daemon
  * Typing break
 .
 It also sets various application settings through X resources and 
 freedesktop.org XSETTINGS.

Package: gnome-settings-daemon-dev
Architecture: any
Depends: ${shlibs:Depends},
         ${misc:Depends},
         libdbus-glib-1-dev (>= 0.74),
         libglib2.0-dev (>= 2.17.3)
Replaces: libgnome-settings-daemon-dev
Description: Headers for building applications communicating with gnome-settings-daemon
 This package contains header files required to build applications that 
 communicate with the GNOME settings daemon over D-Bus.<|MERGE_RESOLUTION|>--- conflicted
+++ resolved
@@ -26,11 +26,7 @@
                libxxf86misc-dev,
                libxext-dev,
                libx11-dev,
-<<<<<<< HEAD
-               libgnomekbd-dev (>= 2.24),
-=======
                libgnomekbd-dev (>= 2.21.4),
->>>>>>> 498f2a3a
                libxklavier12-dev (>= 3.3),
                libesd0-dev (>= 0.2.28),
                libgstreamer0.10-dev (>= 0.10.1.2),
@@ -48,12 +44,9 @@
            banshee (<< 0.13.2+dfsg-7),
            totem (<< 2.22.0),
            gnome-control-center (<< 1:2.21.5)
-<<<<<<< HEAD
-=======
 Suggests: x11-xserver-utils,
           gnome-screensaver,
           metacity | x-window-manager
->>>>>>> 498f2a3a
 Description: daemon handling the GNOME session settings
  This package contains the daemon which is responsible for setting the 
  various parameters of a GNOME session and the applications that run 

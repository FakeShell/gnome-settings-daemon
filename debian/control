Source: gnome-settings-daemon
Section: gnome
Priority: optional
Maintainer: Debian GNOME Maintainers <pkg-gnome-maintainers@lists.alioth.debian.org>
<<<<<<< HEAD
Uploaders: Josselin Mouette <joss@debian.org>, Sebastian Dröge <slomo@debian.org>, Sjoerd Simons <sjoerd@debian.org>
=======
Uploaders: Emilio Pozuelo Monfort <pochu@ubuntu.com>, Josselin Mouette <joss@debian.org>, Sebastian Dröge <slomo@debian.org>, Sjoerd Simons <sjoerd@debian.org>
>>>>>>> a2466cf4
Build-Depends: cdbs,
               quilt,
               debhelper (>= 5),
               dpkg-dev (>= 1.13.19),
               autotools-dev,
               intltool (>= 0.37.1),
               libdbus-glib-1-dev (>= 0.74),
               libglib2.0-dev (>= 2.17.3),
               libgtk2.0-dev (>= 2.13.1),
               libgconf2-dev (>= 2.6.1),
               libgnome-desktop-dev (>= 2.25.6),
               libnotify-dev (>= 0.4.3),
               libglade2-dev,
               libxt-dev,
               libxi-dev,
               libxrandr-dev,
               libxrender-dev,
               libfontconfig1-dev,
               libxxf86misc-dev,
               libxext-dev,
               libx11-dev,
               libgnomekbd-dev (>= 2.21.4),
               libxklavier12-dev (>= 3.8),
               libgstreamer0.10-dev (>= 0.10.1.2),
               libgstreamer-plugins-base0.10-dev (>= 0.10.1.2),
               gnome-pkg-tools
<<<<<<< HEAD
Standards-Version: 3.8.1
=======
Standards-Version: 3.8.2
>>>>>>> a2466cf4

Package: gnome-settings-daemon
Architecture: any
Depends: ${shlibs:Depends},
         ${misc:Depends}
Replaces: capplets-data (<< 1:2.21.5),
          gnome-control-center (<< 1:2.21.5)
Conflicts: rhythmbox (<< 0.11.5),
           banshee (<< 0.13.2+dfsg-7),
           totem (<< 2.22.0),
           gnome-control-center (<< 1:2.21.5)
Breaks: gnome-session (<< 2.24)
Suggests: x11-xserver-utils,
          gnome-screensaver,
          metacity | x-window-manager
Description: daemon handling the GNOME session settings
 This package contains the daemon which is responsible for setting the
 various parameters of a GNOME session and the applications that run
 under it. It handles the following kinds of settings:
 .
  * Keyboard: layout, accessibility options, shortcuts, media keys
  * Clipboard management
  * Theming: background, icons, GTK+ applications
  * Cleanup of unused files
  * Mouse: cursors, speed, accessibility options
  * Startup of other daemons: screensaver, sound daemon
  * Typing break
 .
 It also sets various application settings through X resources and
 freedesktop.org XSETTINGS.

Package: gnome-settings-daemon-dev
Architecture: any
Depends: ${shlibs:Depends},
         ${misc:Depends},
         libdbus-glib-1-dev (>= 0.74),
         libglib2.0-dev (>= 2.17.3)
Replaces: libgnome-settings-daemon-dev
Description: Headers for building applications communicating with gnome-settings-daemon
 This package contains header files required to build applications that
 communicate with the GNOME settings daemon over D-Bus.<|MERGE_RESOLUTION|>--- conflicted
+++ resolved
@@ -2,11 +2,7 @@
 Section: gnome
 Priority: optional
 Maintainer: Debian GNOME Maintainers <pkg-gnome-maintainers@lists.alioth.debian.org>
-<<<<<<< HEAD
-Uploaders: Josselin Mouette <joss@debian.org>, Sebastian Dröge <slomo@debian.org>, Sjoerd Simons <sjoerd@debian.org>
-=======
 Uploaders: Emilio Pozuelo Monfort <pochu@ubuntu.com>, Josselin Mouette <joss@debian.org>, Sebastian Dröge <slomo@debian.org>, Sjoerd Simons <sjoerd@debian.org>
->>>>>>> a2466cf4
 Build-Depends: cdbs,
                quilt,
                debhelper (>= 5),
@@ -33,11 +29,7 @@
                libgstreamer0.10-dev (>= 0.10.1.2),
                libgstreamer-plugins-base0.10-dev (>= 0.10.1.2),
                gnome-pkg-tools
-<<<<<<< HEAD
-Standards-Version: 3.8.1
-=======
 Standards-Version: 3.8.2
->>>>>>> a2466cf4
 
 Package: gnome-settings-daemon
 Architecture: any

--- conflicted
+++ resolved
@@ -29,13 +29,9 @@
 	dh_install --fail-missing
 
 override_dh_auto_test:
-<<<<<<< HEAD
-ifeq (,$(filter $(DEB_HOST_ARCH), s390x hurd-i386 kfreebsd-i386 kfreebsd-amd64))
-=======
 # The tests are not fatal on non-linux architectures
 # See: https://bugzilla.gnome.org/show_bug.cgi?id=770684#c2
 ifeq (,$(filter $(DEB_HOST_ARCH), hurd-i386 kfreebsd-i386 kfreebsd-amd64))
->>>>>>> c51a02a1
 	xvfb-run dh_auto_test
 else
 	xvfb-run dh_auto_test || true

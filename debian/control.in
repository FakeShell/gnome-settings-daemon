--- conflicted
+++ resolved
@@ -13,10 +13,6 @@
                libglib2.0-dev (>= 2.26.0),
                libgtk-3-dev (>= 3.0.0),
                libgconf2-dev (>= 2.6.1),
-<<<<<<< HEAD
-               libgnome-desktop-dev (>= 2.29.92),
-=======
->>>>>>> b2b41b8c
                libnotify-dev (>= 0.7.0),
                libxt-dev,
                libxi-dev,

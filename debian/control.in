--- conflicted
+++ resolved
@@ -22,11 +22,7 @@
                libxext-dev,
                libx11-dev,
                libibus-1.0-dev (>= 1.5.2),
-<<<<<<< HEAD
-               gsettings-desktop-schemas-dev (>= 3.19.3),
-=======
                gsettings-desktop-schemas-dev (>= 3.20),
->>>>>>> ce78d6ef
                libgnome-desktop-3-dev (>= 3.11.1),
                libpulse-dev (>= 2.0),
                libcanberra-gtk3-dev,

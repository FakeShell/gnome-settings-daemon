Source: gnome-settings-daemon
Section: gnome
Priority: optional
Maintainer: Debian GNOME Maintainers <pkg-gnome-maintainers@lists.alioth.debian.org>
Uploaders: @GNOME_TEAM@
Build-Depends: debhelper (>= 10),
               gnome-pkg-tools,
               gtk-doc-tools,
               dh-exec,
               intltool (>= 0.37.1),
               libasound2-dev [linux-any],
               libglib2.0-dev (>= 2.44.0),
               libgtk-3-dev (>= 3.16),
               libnm-dev (>= 1.0) [linux-any],
               libnotify-dev (>= 0.7.3),
               libxt-dev,
               libxi-dev,
               libxtst-dev,
               libfontconfig1-dev,
               libxext-dev,
               libx11-dev,
               libibus-1.0-dev (>= 1.5.2),
               gsettings-desktop-schemas-dev (>= 3.23.3),
               libgnome-desktop-3-dev (>= 3.11.1),
               libpulse-dev (>= 2.0),
               libcanberra-gtk3-dev,
               libcups2-dev,
               libpolkit-gobject-1-dev,
               libpackagekit-glib2-dev (>= 0.8.1),
               libupower-glib-dev (>= 0.99.0),
               libgudev-1.0-dev [linux-any],
               libcolord-dev (>= 1.0.2),
               liblcms2-dev,
               libnss3-dev,
               libwacom-dev (>= 0.7) [!hurd-any !kfreebsd-any !s390 !s390x],
               xserver-xorg-input-wacom [!hurd-any !kfreebsd-any !s390 !s390x],
               librsvg2-dev (>= 2.36.2),
               libgweather-3-dev (>= 3.9.5),
               libgeocode-glib-dev (>= 3.10.0),
               libgeoclue-2-dev (>= 2.3.1),
               python-dbusmock <!nocheck>,
               python-gi <!nocheck>,
               udev [linux-any] <!nocheck>,
               xauth <!nocheck>,
               xvfb <!nocheck>,
               xkb-data
Standards-Version: 4.0.0
Vcs-Browser: https://anonscm.debian.org/viewvc/pkg-gnome/desktop/unstable/gnome-settings-daemon/
Vcs-Svn: svn://anonscm.debian.org/pkg-gnome/desktop/unstable/gnome-settings-daemon/

Package: gnome-settings-daemon
Architecture: any
Pre-Depends: ${misc:Pre-Depends}
Depends: ${shlibs:Depends},
         ${misc:Depends},
         libpam-systemd [!hurd-any !kfreebsd-any],
         gsettings-desktop-schemas (>= 3.23.3),
         nautilus-data (>= 2.91.3-1)
Recommends: pulseaudio,
            iio-sensor-proxy
<<<<<<< HEAD
Breaks: gnome-session (<< 3.24),
        gnome-shell ( << 3.13.92),
        gnome-control-center (<< 1:3.15.4)
=======
Breaks: afterstep (<< 2.2.12-10.1~),
        budgie-core (<< 10.3.1-4~),
        cairo-dock (<< 3.4.1-1.1~),
        gdm3 (<< 3.24),
        gnome-control-center (<< 1:3.15.4),
        gnome-initial-setup (<< 3.24),
        gnome-session (<< 3.24),
        gnome-session-flashback (<< 3.24),
        gnome-shell (<< 3.13.92),
        gnome-shell-extensions (<< 3.22.2-2~),
        openbox-gnome-session (<< 3.6.1-4.1~),
        xmonad (<< 0.13-5~)
>>>>>>> c51a02a1
Description: daemon handling the GNOME session settings
 This package contains the daemon which is responsible for setting the
 various parameters of a GNOME session and the applications that run
 under it. It handles the following kinds of settings:
 .
  * Keyboard: layout, accessibility options, shortcuts, media keys
  * Clipboard management
  * Theming: background, icons, GTK+ applications
  * Cleanup of unused files
  * Mouse: cursors, speed, accessibility options
  * Startup of other daemons: screensaver, sound daemon
 .
 It also sets various application settings through X resources and
 freedesktop.org XSETTINGS.

Package: gnome-settings-daemon-dev
Section: libdevel
Architecture: any
Depends: ${shlibs:Depends},
         ${misc:Depends},
         libglib2.0-dev
Description: Headers for building applications communicating with gnome-settings-daemon
 This package contains header files required to build applications that
 communicate with the GNOME settings daemon over D-Bus.<|MERGE_RESOLUTION|>--- conflicted
+++ resolved
@@ -58,11 +58,6 @@
          nautilus-data (>= 2.91.3-1)
 Recommends: pulseaudio,
             iio-sensor-proxy
-<<<<<<< HEAD
-Breaks: gnome-session (<< 3.24),
-        gnome-shell ( << 3.13.92),
-        gnome-control-center (<< 1:3.15.4)
-=======
 Breaks: afterstep (<< 2.2.12-10.1~),
         budgie-core (<< 10.3.1-4~),
         cairo-dock (<< 3.4.1-1.1~),
@@ -75,7 +70,6 @@
         gnome-shell-extensions (<< 3.22.2-2~),
         openbox-gnome-session (<< 3.6.1-4.1~),
         xmonad (<< 0.13-5~)
->>>>>>> c51a02a1
 Description: daemon handling the GNOME session settings
  This package contains the daemon which is responsible for setting the
  various parameters of a GNOME session and the applications that run

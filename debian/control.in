Source: gnome-settings-daemon
Section: gnome
Priority: optional
Maintainer: Debian GNOME Maintainers <pkg-gnome-maintainers@lists.alioth.debian.org>
Uploaders: @GNOME_TEAM@
Build-Depends: cdbs,
               debhelper (>= 9),
               gnome-pkg-tools,
               gtk-doc-tools,
               dh-autoreconf,
               autotools-dev,
               intltool (>= 0.37.1),
               libglib2.0-dev (>= 2.37.7),
               libgtk-3-dev (>= 3.7.8),
<<<<<<< HEAD
               libnm-glib-dev (>= 0.9.9.1),
=======
               libnm-glib-dev (>= 0.9.9.1) [linux-any],
               libnm-util-dev (>= 0.9.9.1) [linux-any],
>>>>>>> 204c4f1e
               libnotify-dev (>= 0.7.3),
               libxt-dev,
               libxi-dev,
               libxtst-dev,
               libfontconfig1-dev,
               libxext-dev,
               libx11-dev,
               libibus-1.0-dev (>= 1.5.2),
               gsettings-desktop-schemas-dev (>= 3.9.91),
               libgnome-desktop-3-dev (>= 3.11.1),
               libpulse-dev (>= 2.0),
               libcanberra-gtk3-dev,
               libcups2-dev,
               libpolkit-gobject-1-dev,
               libpackagekit-glib2-dev (>= 0.8.1),
               libupower-glib-dev (>= 0.99.0),
               libgudev-1.0-dev [linux-any],
               libcolord-dev (>= 1.0.2),
               liblcms2-dev,
               libnss3-dev,
               libwacom-dev (>= 0.7) [!hurd-any !kfreebsd-any !s390 !s390x],
               xserver-xorg-input-wacom [!hurd-any !kfreebsd-any !s390 !s390x],
               librsvg2-dev (>= 2.36.2),
               libgweather-3-dev (>= 3.9.5),
               libgeocode-glib-dev (>= 3.10.0),
               geoclue-2.0 (>= 2.1.2),
               xkb-data
Standards-Version: 3.9.6
Vcs-Browser: http://anonscm.debian.org/viewvc/pkg-gnome/desktop/unstable/gnome-settings-daemon/
Vcs-Svn: svn://anonscm.debian.org/pkg-gnome/desktop/unstable/gnome-settings-daemon/

Package: gnome-settings-daemon
Architecture: any
Pre-Depends: ${misc:Pre-Depends}
Depends: ${shlibs:Depends},
         ${misc:Depends},
         libpam-systemd [!hurd-any !kfreebsd-any],
         gsettings-desktop-schemas (>= 3.10.0),
         nautilus-data (>= 2.91.3-1)
Recommends: pulseaudio
Breaks: gnome-session (<< 2.24),
        gnome-screensaver (<< 2.28.0),
        gnome-color-manager (<< 3.0),
        gnome-shell ( << 3.13.92),
        gnome-control-center ( << 3.7),
        gdm3 (<< 3.0)
Suggests: x11-xserver-utils,
          gnome-screensaver,
          metacity | x-window-manager
Description: daemon handling the GNOME session settings
 This package contains the daemon which is responsible for setting the
 various parameters of a GNOME session and the applications that run
 under it. It handles the following kinds of settings:
 .
  * Keyboard: layout, accessibility options, shortcuts, media keys
  * Clipboard management
  * Theming: background, icons, GTK+ applications
  * Cleanup of unused files
  * Mouse: cursors, speed, accessibility options
  * Startup of other daemons: screensaver, sound daemon
  * Typing break
 .
 It also sets various application settings through X resources and
 freedesktop.org XSETTINGS.

Package: gnome-settings-daemon-dev
Section: libdevel
Architecture: any
Depends: ${shlibs:Depends},
         ${misc:Depends},
         libglib2.0-dev (>= 2.31.0)
Description: Headers for building applications communicating with gnome-settings-daemon
 This package contains header files required to build applications that
 communicate with the GNOME settings daemon over D-Bus.<|MERGE_RESOLUTION|>--- conflicted
+++ resolved
@@ -12,12 +12,8 @@
                intltool (>= 0.37.1),
                libglib2.0-dev (>= 2.37.7),
                libgtk-3-dev (>= 3.7.8),
-<<<<<<< HEAD
-               libnm-glib-dev (>= 0.9.9.1),
-=======
                libnm-glib-dev (>= 0.9.9.1) [linux-any],
                libnm-util-dev (>= 0.9.9.1) [linux-any],
->>>>>>> 204c4f1e
                libnotify-dev (>= 0.7.3),
                libxt-dev,
                libxi-dev,

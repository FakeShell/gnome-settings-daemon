project(
  'gnome-settings-daemon', 'c',
<<<<<<< HEAD
  version: '3.28.1',
=======
  version: '3.29.0',
>>>>>>> 068785ab
  license: [ 'GPL2+', 'LGPLv2+' ],
  meson_version: '>= 0.44.0'
)

gsd_version = meson.project_version()
version_array = gsd_version.split('.')
gsd_major_version = version_array[0].to_int()

gsd_api_version_minor = 0
gsd_api_version = '@0@.@1@'.format(gsd_major_version, gsd_api_version_minor)
gsd_api_name = '@0@-@1@'.format(meson.project_name(), gsd_api_version)

gsd_prefix = get_option('prefix')
gsd_bindir = join_paths(gsd_prefix, get_option('bindir'))
gsd_datadir = join_paths(gsd_prefix, get_option('datadir'))
gsd_includedir = join_paths(gsd_prefix, get_option('includedir'))
gsd_libdir = join_paths(gsd_prefix, get_option('libdir'))
gsd_libexecdir = join_paths(gsd_prefix, get_option('libexecdir'))
gsd_localedir = join_paths(gsd_prefix, get_option('localedir'))
gsd_sysconfdir = join_paths(gsd_prefix, get_option('sysconfdir'))

gsd_pkgdatadir = join_paths(gsd_datadir, meson.project_name())
gsd_pkgincludedir = join_paths(gsd_includedir, gsd_api_name)
gsd_pkglibdir = join_paths(gsd_libdir, gsd_api_name)

gsd_schemadir = join_paths(gsd_datadir, 'glib-2.0', 'schemas')

gsd_xdg_autostart = join_paths(gsd_sysconfdir, 'xdg', 'autostart')

gsd_buildtype = get_option('buildtype')

host_is_darwin = host_machine.system().contains('darwin')
host_is_linux = host_machine.system().contains('linux')
host_is_linux_not_s390 = host_is_linux and not host_machine.cpu().contains('s390')

cc = meson.get_compiler('c')

config_h = configuration_data()

# defines
set_defines = [
  ['PACKAGE_NAME', meson.project_name()],
  ['PACKAGE_VERSION', gsd_version],
  # i18n
  ['GETTEXT_PACKAGE', meson.project_name()]
]

foreach define: set_defines
  config_h.set_quoted(define[0], define[1])
endforeach

# compiler flags
common_flags = ['-DHAVE_CONFIG_H']
compiler_flags = []

if gsd_buildtype.contains('debug')
  common_flags += ['-DG_ENABLE_DEBUG']

  test_cflags = [
    '-Wcast-align',
    '-Wmissing-declarations',
    '-Wmissing-prototypes',
    '-Wnested-externs',
    '-Wno-strict-aliasing',
    '-Wno-sign-compare',
    '-Wpointer-arith'
  ]

  compiler_flags = cc.get_supported_arguments(test_cflags)
elif gsd_buildtype.contains('release')
  common_flags += ['-DG_DISABLE_CAST_CHECKS']
endif

# Workaround for meson's bug
# https://github.com/mesonbuild/meson/pull/1896
if get_option('b_ndebug') == true
  common_flags += ['-DG_DISABLE_ASSERT']
endif

add_project_arguments(common_flags + compiler_flags, language: 'c')

colord_dep = dependency('colord', version: '>= 1.0.2')
geocode_glib_dep = dependency('geocode-glib-1.0', version: '>= 3.10.0')
gio_dep = dependency('gio-2.0', version: '>= 2.53.0')
gio_unix_dep = dependency('gio-unix-2.0')
gnome_desktop_dep = dependency('gnome-desktop-3.0', version: '>= 3.11.1')
gsettings_desktop_dep = dependency('gsettings-desktop-schemas', version: '>= 3.23.3')
gtk_dep = dependency('gtk+-3.0', version: '>= 3.15.3')
gtk_x11_dep = dependency('gtk+-x11-3.0')
gweather_dep = dependency('gweather-3.0', version: '>= 3.9.5')
lcms_dep = dependency('lcms2', version: '>= 2.2')
libcanberra_gtk_dep = dependency('libcanberra-gtk3')
libgeoclue_dep = dependency('libgeoclue-2.0', version: '>= 2.3.1')
libnotify_dep = dependency('libnotify', version: '>= 0.7.3')
libpulse_mainloop_glib_dep = dependency('libpulse-mainloop-glib', version: '>= 2.0')
pango_dep = dependency('pango', version: '>= 1.20.0')
polkit_gobject_dep = dependency('polkit-gobject-1', version: '>= 0.103')
upower_glib_dep = dependency('upower-glib', version: '>= 0.99.0')
x11_dep = dependency('x11')
xtst_dep = dependency('xtst')

m_dep = cc.find_library('m')

# ALSA integration (default enabled)
enable_alsa = get_option('alsa')
assert(enable_alsa or not host_is_linux, 'ALSA is not optional on Linux platforms')

libgvc = subproject(
  'gvc',
  default_options: [
    'static=true',
    'alsa=' + enable_alsa.to_string()
  ]
)
libgvc_dep = libgvc.get_variable('libgvc_dep')

# GUdev integration (default enabled)
enable_gudev = get_option('gudev')
if enable_gudev
  assert(enable_gudev, 'GUdev is not optional on Linux platforms')
  gudev_dep = dependency('gudev-1.0')
endif
config_h.set('HAVE_GUDEV', enable_gudev)

# Check for libwayland-client
enable_wayland = get_option('wayland')
if enable_wayland
  assert(enable_gudev, 'GUDev support is required for wayland support.')
  wayland_client_dep = dependency('wayland-client')
endif
config_h.set10('HAVE_WAYLAND', enable_wayland)

# wacom (disabled for s390/s390x and non Linux platforms)
enable_wacom = host_is_linux_not_s390
if enable_wacom
  assert(enable_gudev, 'GUDev support is required for wacom support.')
  libwacom_dep = dependency('libwacom', version: '>= 0.7')
endif
config_h.set10('HAVE_WACOM', enable_wacom)

# smartcard section
enable_smartcard = get_option('smartcard')
if enable_smartcard
  nss_dep = dependency('nss', version: '>= 3.11.2')

  system_nssdb_dir = get_option('nssdb_dir')
  if system_nssdb_dir == ''
    system_nssdb_dir = join_paths(gsd_sysconfdir, 'pki', 'nssdb')
  endif
endif

# CUPS
enable_cups = get_option('cups')
if enable_cups
  cups_dep = dependency('cups', version : '>= 1.4', required: false)
  assert(cups_dep.found(), 'CUPS 1.4 or newer not found')

  # FIXME: 1.6 cflags generate a lot of errors
  '''
  cups_cflags = []
  if cups_dep.version().version_compare('>= 1.6')
    cups_cflags += '-D_PPD_DEPRECATED=""'
  endif

  cups_dep = declare_dependency(
    dependencies: cups_dep,
    compile_args: cups_cflags
  )
  '''
endif

# Rfkill
enable_rfkill = get_option('rfkill')
assert(enable_rfkill or not host_is_linux, 'rfkill is not optional on Linux platforms')
if enable_rfkill
  assert(cc.has_header('linux/rfkill.h'), 'rfkill support requested but RFKill headers not found')

  udev_dir = get_option('udev_dir')
  if udev_dir == ''
    udev_dir = dependency('udev').get_pkgconfig_variable('udevdir')
  endif
endif

# Sharing plugin
enable_network_manager = get_option('network_manager')
assert(enable_network_manager or not host_is_linux, 'NetworkManager support is not optional on Linux platforms')
if enable_network_manager
  # network manager
  libnm_dep = dependency('libnm', version: '>= 1.0')
endif
config_h.set('HAVE_NETWORK_MANAGER', enable_network_manager)

gnome = import('gnome')
i18n = import('i18n')
pkg = import('pkgconfig')

po_dir = join_paths(meson.source_root(), 'po')

top_inc = include_directories('.')

subdir('gnome-settings-daemon')
subdir('data')
subdir('plugins')
subdir('po')

configure_file(
  output: 'config.h',
  configuration: config_h
)

meson.add_install_script(
  'meson_post_install.py',
  gsd_datadir
)

output = '\n        ' + meson.project_name() + ' ' + meson.project_version() +'\n'
output += '        =============================\n\n'
output += '        prefix:                   ' + gsd_prefix + '\n'
output += '        exec_prefix:              ' + gsd_prefix + '\n'
output += '        libdir:                   ' + gsd_libdir + '\n'
output += '        libexecdir:               ' + gsd_libexecdir + '\n'
output += '        bindir:                   ' + gsd_bindir + '\n'
output += '        sysconfdir:               ' + gsd_sysconfdir + '\n'
output += '        datadir:                  ' + gsd_datadir + '\n\n'
output += '        source code location:     ' + meson.source_root() + '\n'
output += '        compiler:                 ' + cc.get_id() + '\n'
output += '        cflags:                   ' + ' '.join(compiler_flags) + '\n\n'
output += '        ALSA support:             ' + enable_alsa.to_string() + '\n'
output += '        NetworkManager support:   ' + enable_network_manager.to_string() + '\n'
output += '        Smartcard support:        ' + enable_smartcard.to_string() + '\n'
output += '        Cups support:             ' + enable_cups.to_string() + '\n'
output += '        Wayland support:          ' + enable_wayland.to_string() + '\n'
output += '        Wacom support:            ' + enable_wacom.to_string() + '\n'
output += '        RFKill support:           ' + enable_rfkill.to_string() + '\n'
if enable_smartcard
  output += '        System nssdb:             ' + system_nssdb_dir + '\n'
endif
if enable_rfkill
  output += '        udev dir:                 ' + udev_dir + '\n'
endif
message(output)<|MERGE_RESOLUTION|>--- conflicted
+++ resolved
@@ -1,10 +1,6 @@
 project(
   'gnome-settings-daemon', 'c',
-<<<<<<< HEAD
-  version: '3.28.1',
-=======
   version: '3.29.0',
->>>>>>> 068785ab
   license: [ 'GPL2+', 'LGPLv2+' ],
   meson_version: '>= 0.44.0'
 )

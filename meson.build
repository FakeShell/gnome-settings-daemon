--- conflicted
+++ resolved
@@ -1,10 +1,6 @@
 project(
   'gnome-settings-daemon', 'c',
-<<<<<<< HEAD
-  version: '3.38.2',
-=======
   version: '40.0.1',
->>>>>>> a5dde04d
   license: [ 'GPL2+', 'LGPLv2+' ],
   meson_version: '>= 0.47.0'
 )

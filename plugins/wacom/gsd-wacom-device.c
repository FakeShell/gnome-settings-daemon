--- conflicted
+++ resolved
@@ -500,18 +500,11 @@
                                  device, prop, 0, 1, False,
                                  XA_ATOM, &realtype, &realformat, &nitems,
                                  &bytes_after, &data);
-<<<<<<< HEAD
-        XCloseDevice (GDK_DISPLAY_XDISPLAY (gdk_display_get_default ()), device);
 
         if (gdk_error_trap_pop () || rc != Success || realtype == None)
                 ret = WACOM_TYPE_INVALID;
-=======
-
-        if (gdk_error_trap_pop () || rc != Success || realtype == None)
-                ret = WACOM_TYPE_INVALID;
 
         xdevice_close (device);
->>>>>>> 54b8f0f3
 
         XFree (data);
 
@@ -609,11 +602,7 @@
 	GSettings *tablet;
 	GVariant *display;
 	const gchar **edid;
-<<<<<<< HEAD
-	GnomeRROutputInfo *ret;
-=======
 	GnomeRROutput *ret;
->>>>>>> 54b8f0f3
 
 	if (device == NULL)
 		return NULL;
@@ -628,18 +617,6 @@
 		goto out;
 	}
 
-<<<<<<< HEAD
-	if (strlen(edid[0]) == 0 || strlen(edid[1]) == 0 || strlen(edid[2]) == 0)
-		goto out;
-
-	ret = find_output_by_edid (edid[0], edid[1], edid[2]);
-
-out:
-	g_free (edid);
-	g_variant_unref (display);
-
-	return ret;
-=======
 	if (strlen (edid[0]) == 0 || strlen (edid[1]) == 0 || strlen (edid[2]) == 0)
 		goto out;
 
@@ -661,7 +638,6 @@
 	if (!crtc)
 		return FALSE;
 	return gnome_rr_crtc_get_current_mode (crtc) != NULL;
->>>>>>> 54b8f0f3
 }
 
 static GnomeRROutput *
@@ -1081,23 +1057,6 @@
 
 	if ((direction & WACOM_BUTTON_POSITION_LEFT) && libwacom_has_ring (wacom_device)) {
 		num_modes = libwacom_get_ring_num_modes (wacom_device);
-<<<<<<< HEAD
-		for (i = 1; i <= num_modes; i++) {
-			name = g_strdup_printf (_("Left Ring Mode #%d"), i);
-			id = g_strdup_printf ("left-ring-mode-%d", i);
-			l = g_list_append (l, gsd_wacom_tablet_button_new (name, id, settings_path, WACOM_TABLET_BUTTON_TYPE_ELEVATOR, flags_to_group (WACOM_BUTTON_RING_MODESWITCH), i - 1));
-			g_free (name);
-			g_free (id);
-		}
-	} else if ((direction & WACOM_BUTTON_POSITION_RIGHT) && libwacom_has_ring2 (wacom_device)) {
-		num_modes = libwacom_get_ring2_num_modes (wacom_device);
-		for (i = 1; i <= num_modes; i++) {
-			name = g_strdup_printf (_("Right Ring Mode #%d"), i);
-			id = g_strdup_printf ("right-ring-mode-%d", i);
-			l = g_list_append (l, gsd_wacom_tablet_button_new (name, id, settings_path, WACOM_TABLET_BUTTON_TYPE_ELEVATOR, flags_to_group (WACOM_BUTTON_RING2_MODESWITCH), i - 1));
-			g_free (name);
-			g_free (id);
-=======
 		group = flags_to_group (WACOM_BUTTON_RING_MODESWITCH);
 		if (num_modes == 0) {
 			/* If no mode is available, we use "left-ring-mode-1" for backward compat */
@@ -1157,7 +1116,6 @@
 				g_free (name);
 				g_free (id);
 			}
->>>>>>> 54b8f0f3
 		}
 	}
 
@@ -1183,23 +1141,6 @@
 
 	if ((direction & WACOM_BUTTON_POSITION_LEFT) && num_strips >= 1) {
 		num_modes = libwacom_get_strips_num_modes (wacom_device);
-<<<<<<< HEAD
-		for (i = 1; i <= num_modes; i++) {
-			name = g_strdup_printf (_("Left Touchstrip Mode #%d"), i);
-			id = g_strdup_printf ("left-strip-mode-%d", i);
-			l = g_list_append (l, gsd_wacom_tablet_button_new (name, id, settings_path, WACOM_TABLET_BUTTON_TYPE_ELEVATOR, flags_to_group (WACOM_BUTTON_TOUCHSTRIP_MODESWITCH), i - 1));
-			g_free (name);
-			g_free (id);
-		}
-	} else if ((direction & WACOM_BUTTON_POSITION_RIGHT) && num_strips >= 2) {
-		num_modes = libwacom_get_strips_num_modes (wacom_device);
-		for (i = 1; i <= num_modes; i++) {
-			name = g_strdup_printf (_("Right Touchstrip Mode #%d"), i);
-			id = g_strdup_printf ("right-strip-mode-%d", i);
-			l = g_list_append (l, gsd_wacom_tablet_button_new (name, id, settings_path, WACOM_TABLET_BUTTON_TYPE_ELEVATOR, flags_to_group (WACOM_BUTTON_TOUCHSTRIP2_MODESWITCH), i - 1));
-			g_free (name);
-			g_free (id);
-=======
 		group = flags_to_group (WACOM_BUTTON_TOUCHSTRIP_MODESWITCH);
 		if (num_modes == 0) {
 			/* If no mode is available, we use "left-strip-mode-1" for backward compat */
@@ -1259,7 +1200,6 @@
 				g_free (name);
 				g_free (id);
 			}
->>>>>>> 54b8f0f3
 		}
 	}
 

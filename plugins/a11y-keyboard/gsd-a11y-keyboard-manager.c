--- conflicted
+++ resolved
@@ -348,37 +348,6 @@
                 }
 
                 set_server_from_gsettings (manager);
-<<<<<<< HEAD
-                break;
-
-        case GTK_RESPONSE_HELP:
-                if (!parent)
-                        screen = gdk_screen_get_default ();
-                else
-                        screen = gtk_widget_get_screen (GTK_WIDGET (parent));
-
-                err = NULL;
-                if (!gtk_show_uri (screen,
-                                   "help:gnome-help/a11y",
-                                   gtk_get_current_event_time(),
-                                   &err)) {
-                        GtkWidget *error_dialog = gtk_message_dialog_new (parent,
-                                                                          0,
-                                                                          GTK_MESSAGE_ERROR,
-                                                                          GTK_BUTTONS_CLOSE,
-                                                                          _("There was an error displaying help: %s"),
-                                                                          err->message);
-                        g_signal_connect (error_dialog, "response",
-                                          G_CALLBACK (gtk_widget_destroy), NULL);
-                        gtk_window_set_resizable (GTK_WINDOW (error_dialog), FALSE);
-                        gtk_widget_show (error_dialog);
-                        g_error_free (err);
-                }
-                return FALSE;
-        default:
-                break;
-=======
->>>>>>> 54b8f0f3
         }
 }
 

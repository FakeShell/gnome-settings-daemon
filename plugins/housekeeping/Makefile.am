--- conflicted
+++ resolved
@@ -62,10 +62,6 @@
 
 EXTRA_DIST = $(desktop_in_files)
 
-<<<<<<< HEAD
-DISTCLEANFILES = $(plugin_DATA)
-=======
 CLEANFILES = $(desktop_DATA)
->>>>>>> b4a1b1ab
 
 DISTCLEANFILES = $(desktop_DATA)
--- conflicted
+++ resolved
@@ -935,30 +935,6 @@
                 g_warning ("no systemd support");
                 return;
         }
-<<<<<<< HEAD
-
-#if USE_SUSPEND_THEN_HIBERNATE
-        retval = g_dbus_proxy_call_sync (manager->priv->logind_proxy,
-                                         "CanSuspendThenHibernate",
-                                         NULL,
-                                         G_DBUS_CALL_FLAGS_NONE,
-                                         -1,
-                                         manager->priv->cancellable,
-                                         &error);
-        if (retval == NULL) {
-                g_warning ("Failed to query CanSuspendThenHibernate: %s", error->message);
-        } else {
-                const gchar *s2h = NULL;
-
-                g_variant_get (retval, "(s)", &s2h);
-                if (g_strcmp0 (s2h, "yes") == 0)
-                        action = "SuspendThenHibernate";
-        }
-#endif /* USE_SUSPEND_THEN_HIBERNATE */
-        g_debug ("Choosing suspend action: %s", action);
-
-=======
->>>>>>> 25edfa45
         g_dbus_proxy_call (manager->priv->logind_proxy,
                            "Suspend",
                            g_variant_new ("(b)", FALSE),

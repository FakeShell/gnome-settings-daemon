--- conflicted
+++ resolved
@@ -35,15 +35,11 @@
 	gsm-presence-flag.h				\
 	gsm-manager-logout-mode.h			\
 	gsd-power-constants.h				\
-<<<<<<< HEAD
-	test-power.c
-=======
 	main.c
 
 gsd_power_CFLAGS =					\
 	$(PLUGIN_CFLAGS)				\
 	$(POWER_CFLAGS)
->>>>>>> b4a1b1ab
 
 gsd_power_CPPFLAGS =					\
 	-I$(top_srcdir)/data/				\

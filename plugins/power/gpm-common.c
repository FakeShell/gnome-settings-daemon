/* -*- Mode: C; tab-width: 8; indent-tabs-mode: nil; c-basic-offset: 8 -*-
 *
 * Copyright (C) 2005-2011 Richard Hughes <richard@hughsie.com>
 *
 * Licensed under the GNU General Public License Version 2
 *
 * This program is free software; you can redistribute it and/or modify
 * it under the terms of the GNU General Public License as published by
 * the Free Software Foundation; either version 2 of the License, or
 * (at your option) any later version.
 *
 * This program is distributed in the hope that it will be useful,
 * but WITHOUT ANY WARRANTY; without even the implied warranty of
 * MERCHANTABILITY or FITNESS FOR A PARTICULAR PURPOSE.  See the
 * GNU General Public License for more details.
 *
 * You should have received a copy of the GNU General Public License
 * along with this program; if not, write to the Free Software
 * Foundation, Inc., 51 Franklin Street, Fifth Floor, Boston, MA 02110-1301 USA.
 */

#include "config.h"

#include <stdlib.h>
#include <stdio.h>
#include <sys/wait.h>
#include <math.h>
#include <glib.h>
#include <glib/gi18n.h>
#include <gdk/gdkx.h>
#include <X11/extensions/XTest.h>
#include <X11/extensions/dpms.h>
#include <canberra-gtk.h>

#define GNOME_DESKTOP_USE_UNSTABLE_API
#include <libgnome-desktop/gnome-rr.h>

#include "gpm-common.h"
#include "gsd-power-constants.h"
#include "gsd-power-manager.h"
#include "gsd-backlight-linux.h"

#define XSCREENSAVER_WATCHDOG_TIMEOUT           120 /* seconds */
#define UPS_SOUND_LOOP_ID                        99
#define GSD_POWER_MANAGER_CRITICAL_ALERT_TIMEOUT  5 /* seconds */

/* take a discrete value with offset and convert to percentage */
int
gsd_power_backlight_abs_to_percentage (int min, int max, int value)
{
        g_return_val_if_fail (max > min, -1);
        g_return_val_if_fail (value >= min, -1);
        g_return_val_if_fail (value <= max, -1);
        return (((value - min) * 100) / (max - min));
}

#define GPM_UP_TIME_PRECISION                   5*60
#define GPM_UP_TEXT_MIN_TIME                    120

/**
 * Return value: The time string, e.g. "2 hours 3 minutes"
 **/
gchar *
gpm_get_timestring (guint time_secs)
{
        char* timestring = NULL;
        gint  hours;
        gint  minutes;

        /* Add 0.5 to do rounding */
        minutes = (int) ( ( time_secs / 60.0 ) + 0.5 );

        if (minutes == 0) {
                timestring = g_strdup (_("Unknown time"));
                return timestring;
        }

        if (minutes < 60) {
                timestring = g_strdup_printf (ngettext ("%i minute",
                                                        "%i minutes",
                                                        minutes), minutes);
                return timestring;
        }

        hours = minutes / 60;
        minutes = minutes % 60;
        if (minutes == 0)
                timestring = g_strdup_printf (ngettext (
                                "%i hour",
                                "%i hours",
                                hours), hours);
        else
                /* TRANSLATOR: "%i %s %i %s" are "%i hours %i minutes"
                 * Swap order with "%2$s %2$i %1$s %1$i if needed */
                timestring = g_strdup_printf (_("%i %s %i %s"),
                                hours, ngettext ("hour", "hours", hours),
                                minutes, ngettext ("minute", "minutes", minutes));
        return timestring;
}

static gboolean
parse_vm_kernel_cmdline (gboolean *is_virtual_machine)
{
        gboolean ret = FALSE;
        GRegex *regex;
        GMatchInfo *match;
        char *contents;
        char *word;
        const char *arg;

        if (!g_file_get_contents ("/proc/cmdline", &contents, NULL, NULL))
                return ret;

        regex = g_regex_new ("gnome.is_vm=(\\S+)", 0, G_REGEX_MATCH_NOTEMPTY, NULL);
        if (!g_regex_match (regex, contents, G_REGEX_MATCH_NOTEMPTY, &match))
                goto out;

        word = g_match_info_fetch (match, 0);
        g_debug ("Found command-line match '%s'", word);
        arg = word + strlen ("gnome.is_vm=");
        if (*arg != '0' && *arg != '1') {
                g_warning ("Invalid value '%s' for gnome.is_vm passed in kernel command line.\n", arg);
        } else {
                *is_virtual_machine = atoi (arg);
                ret = TRUE;
        }
        g_free (word);

out:
        g_match_info_free (match);
        g_regex_unref (regex);
        g_free (contents);

        if (ret)
                g_debug ("Kernel command-line parsed to %d", *is_virtual_machine);

        return ret;
}

gboolean
gsd_power_is_hardware_a_vm (void)
{
        const gchar *str;
        gboolean ret = FALSE;
        GError *error = NULL;
        GVariant *inner;
        GVariant *variant = NULL;
        GDBusConnection *connection;

        if (parse_vm_kernel_cmdline (&ret))
                return ret;

        connection = g_bus_get_sync (G_BUS_TYPE_SYSTEM,
                                     NULL,
                                     &error);
        if (connection == NULL) {
                g_warning ("system bus not available: %s", error->message);
                g_error_free (error);
                goto out;
        }
        variant = g_dbus_connection_call_sync (connection,
                                               "org.freedesktop.systemd1",
                                               "/org/freedesktop/systemd1",
                                               "org.freedesktop.DBus.Properties",
                                               "Get",
                                               g_variant_new ("(ss)",
                                                              "org.freedesktop.systemd1.Manager",
                                                              "Virtualization"),
                                               NULL,
                                               G_DBUS_CALL_FLAGS_NONE,
                                               -1,
                                               NULL,
                                               &error);
        if (variant == NULL) {
                g_debug ("Failed to get property '%s': %s", "Virtualization", error->message);
                g_error_free (error);
                goto out;
        }

        /* on bare-metal hardware this is the empty string,
         * otherwise an identifier such as "kvm", "vmware", etc. */
        g_variant_get (variant, "(v)", &inner);
        str = g_variant_get_string (inner, NULL);
        if (str != NULL && str[0] != '\0')
                ret = TRUE;
out:
        if (connection != NULL)
                g_object_unref (connection);
        if (variant != NULL)
                g_variant_unref (variant);
        return ret;
}

/* This timer goes off every few minutes, whether the user is idle or not,
   to try and clean up anything that has gone wrong.

   It calls disable_builtin_screensaver() so that if xset has been used,
   or some other program (like xlock) has messed with the XSetScreenSaver()
   settings, they will be set back to sensible values (if a server extension
   is in use, messing with xlock can cause the screensaver to never get a wakeup
   event, and could cause monitor power-saving to occur, and all manner of
   heinousness.)

   This code was originally part of gnome-screensaver, see
   http://git.gnome.org/browse/gnome-screensaver/tree/src/gs-watcher-x11.c?id=fec00b12ec46c86334cfd36b37771cc4632f0d4d#n530
 */
static gboolean
disable_builtin_screensaver (gpointer unused)
{
        int current_server_timeout, current_server_interval;
        int current_prefer_blank,   current_allow_exp;
        int desired_server_timeout, desired_server_interval;
        int desired_prefer_blank,   desired_allow_exp;

        XGetScreenSaver (GDK_DISPLAY_XDISPLAY (gdk_display_get_default ()),
                         &current_server_timeout,
                         &current_server_interval,
                         &current_prefer_blank,
                         &current_allow_exp);

        desired_server_timeout  = current_server_timeout;
        desired_server_interval = current_server_interval;
        desired_prefer_blank    = current_prefer_blank;
        desired_allow_exp       = current_allow_exp;

        desired_server_interval = 0;

        /* I suspect (but am not sure) that DontAllowExposures might have
           something to do with powering off the monitor as well, at least
           on some systems that don't support XDPMS?  Who know... */
        desired_allow_exp = AllowExposures;

        /* When we're not using an extension, set the server-side timeout to 0,
           so that the server never gets involved with screen blanking, and we
           do it all ourselves.  (However, when we *are* using an extension,
           we tell the server when to notify us, and rather than blanking the
           screen, the server will send us an X event telling us to blank.)
        */
        desired_server_timeout = 0;

        if (desired_server_timeout     != current_server_timeout
            || desired_server_interval != current_server_interval
            || desired_prefer_blank    != current_prefer_blank
            || desired_allow_exp       != current_allow_exp) {

                g_debug ("disabling server builtin screensaver:"
                         " (xset s %d %d; xset s %s; xset s %s)",
                         desired_server_timeout,
                         desired_server_interval,
                         (desired_prefer_blank ? "blank" : "noblank"),
                         (desired_allow_exp ? "expose" : "noexpose"));

                XSetScreenSaver (GDK_DISPLAY_XDISPLAY (gdk_display_get_default ()),
                                 desired_server_timeout,
                                 desired_server_interval,
                                 desired_prefer_blank,
                                 desired_allow_exp);

                XSync (GDK_DISPLAY_XDISPLAY (gdk_display_get_default ()), FALSE);
        }

        return TRUE;
}

guint
gsd_power_enable_screensaver_watchdog (void)
{
        int dummy;
        guint id;

        /* Make sure that Xorg's DPMS extension never gets in our
         * way. The defaults are now applied in Fedora 20 from
         * being "0" by default to being "600" by default */
        gdk_error_trap_push ();
        if (DPMSQueryExtension(GDK_DISPLAY_XDISPLAY (gdk_display_get_default ()), &dummy, &dummy))
                DPMSSetTimeouts (GDK_DISPLAY_XDISPLAY (gdk_display_get_default ()), 0, 0, 0);
        gdk_error_trap_pop_ignored ();
        id = g_timeout_add_seconds (XSCREENSAVER_WATCHDOG_TIMEOUT,
                                    disable_builtin_screensaver,
                                    NULL);
        g_source_set_name_by_id (id, "[gnome-settings-daemon] disable_builtin_screensaver");
        return id;
}

static GnomeRROutput *
get_primary_output (GnomeRRScreen *rr_screen)
{
        GnomeRROutput *output = NULL;
        GnomeRROutput **outputs;
        guint i;

        /* search all X11 outputs for the device id */
        outputs = gnome_rr_screen_list_outputs (rr_screen);
        if (outputs == NULL)
                goto out;

        for (i = 0; outputs[i] != NULL; i++) {
                if (gnome_rr_output_is_builtin_display (outputs[i]) &&
                    gnome_rr_output_get_backlight (outputs[i]) >= 0) {
                        output = outputs[i];
                        break;
                }
        }
out:
        return output;
}

#ifdef GSD_MOCK
static void
backlight_set_mock_value (gint value)
{
	const char *filename;
	char *contents;
	GError *error = NULL;

	g_debug ("Setting mock brightness: %d", value);

	filename = "GSD_MOCK_brightness";
	contents = g_strdup_printf ("%d", value);
	if (!g_file_set_contents (filename, contents, -1, NULL))
		g_warning ("Setting mock brightness failed: %s", error->message);
	g_clear_error (&error);
	g_free (contents);
}

static gint64
backlight_get_mock_value (const char *argument)
{
	char *contents;
	gint64 ret;

	if (g_str_equal (argument, "get-max-brightness")) {
		g_debug ("Returning max mock brightness: %d", GSD_MOCK_MAX_BRIGHTNESS);
		return GSD_MOCK_MAX_BRIGHTNESS;
	}

	g_assert (g_str_equal (argument, "get-brightness"));

	if (g_file_get_contents ("GSD_MOCK_brightness", &contents, NULL, NULL)) {
		ret = g_ascii_strtoll (contents, NULL, 0);
		g_free (contents);
		g_debug ("Returning mock brightness: %"G_GINT64_FORMAT, ret);
	} else {
		ret = GSD_MOCK_DEFAULT_BRIGHTNESS;
		backlight_set_mock_value (GSD_MOCK_DEFAULT_BRIGHTNESS);
		g_debug ("Returning default mock brightness: %"G_GINT64_FORMAT, ret);
	}

	return ret;
}
#endif /* GSD_MOCK */

gboolean
backlight_available (GnomeRRScreen *rr_screen)
{
        char *path;

#ifdef GSD_MOCK
	return TRUE;
#endif
        if (get_primary_output (rr_screen) != NULL)
                return TRUE;
        path = gsd_backlight_helper_get_best_backlight ();
        if (path == NULL)
                return FALSE;

        g_free (path);
        return TRUE;
}

/**
 * backlight_helper_get_value:
 *
 * Gets a brightness value from the PolicyKit helper.
 *
 * Return value: the signed integer value from the helper, or -1
 * for failure. If -1 then @error is set.
 **/
static gint64
backlight_helper_get_value (const gchar *argument, GError **error)
{
        gboolean ret;
        gchar *stdout_data = NULL;
        gint exit_status = 0;
        gint64 value = -1;
        gchar *command = NULL;
        gchar *endptr = NULL;

#ifdef GSD_MOCK
        return backlight_get_mock_value (argument);
#endif

#ifndef __linux__
        /* non-Linux platforms won't have /sys/class/backlight */
        g_set_error_literal (error,
                             GSD_POWER_MANAGER_ERROR,
                             GSD_POWER_MANAGER_ERROR_FAILED,
                             "The sysfs backlight helper is only for Linux");
        goto out;
#endif

        /* get the data */
        command = g_strdup_printf (LIBEXECDIR "/gsd-backlight-helper --%s",
                                   argument);
        ret = g_spawn_command_line_sync (command,
                                         &stdout_data,
                                         NULL,
                                         &exit_status,
                                         error);
        g_debug ("executed %s retval: %i", command, exit_status);

        if (!ret)
                goto out;

        if (WEXITSTATUS (exit_status) != 0) {
                 g_set_error (error,
                             GSD_POWER_MANAGER_ERROR,
                             GSD_POWER_MANAGER_ERROR_FAILED,
                             "gsd-backlight-helper failed: %s",
                             stdout_data ? stdout_data : "No reason");
                goto out;
        }

        /* parse */
        value = g_ascii_strtoll (stdout_data, &endptr, 10);

        /* parsing error */
        if (endptr == stdout_data) {
                value = -1;
                g_set_error (error,
                             GSD_POWER_MANAGER_ERROR,
                             GSD_POWER_MANAGER_ERROR_FAILED,
                             "failed to parse value: %s",
                             stdout_data);
                goto out;
        }

        /* out of range */
        if (value > G_MAXINT) {
                value = -1;
                g_set_error (error,
                             GSD_POWER_MANAGER_ERROR,
                             GSD_POWER_MANAGER_ERROR_FAILED,
                             "value out of range: %s",
                             stdout_data);
                goto out;
        }

        /* Fetching the value failed, for some other reason */
        if (value < 0) {
                g_set_error (error,
                             GSD_POWER_MANAGER_ERROR,
                             GSD_POWER_MANAGER_ERROR_FAILED,
                             "value negative, but helper did not fail: %s",
                             stdout_data);
                goto out;
        }

out:
        g_free (command);
        g_free (stdout_data);
        return value;
}

/**
 * backlight_helper_set_value:
 *
 * Sets a brightness value using the PolicyKit helper.
 *
 * Return value: Success. If FALSE then @error is set.
 **/
static gboolean
backlight_helper_set_value (const gchar *argument,
                            gint value,
                            GError **error)
{
        gboolean ret = FALSE;
        gint exit_status = 0;
        gchar *command = NULL;

#ifdef GSD_MOCK
	backlight_set_mock_value (value);
	return TRUE;
#endif

#ifndef __linux__
        /* non-Linux platforms won't have /sys/class/backlight */
        g_set_error_literal (error,
                             GSD_POWER_MANAGER_ERROR,
                             GSD_POWER_MANAGER_ERROR_FAILED,
                             "The sysfs backlight helper is only for Linux");
        goto out;
#endif

        /* get the data */
        command = g_strdup_printf ("pkexec " LIBEXECDIR "/gsd-backlight-helper --%s %i",
                                   argument, value);
        ret = g_spawn_command_line_sync (command,
                                         NULL,
                                         NULL,
                                         &exit_status,
                                         error);

        g_debug ("executed %s retval: %i", command, exit_status);

        if (!ret || WEXITSTATUS (exit_status) != 0)
                goto out;

out:
        g_free (command);
        return ret;
}

int
backlight_get_abs (GnomeRRScreen *rr_screen, GError **error)
{
        GnomeRROutput *output;

        /* prefer xbacklight */
        output = get_primary_output (rr_screen);
        if (output != NULL) {
                return gnome_rr_output_get_backlight (output);
        }

        /* fall back to the polkit helper */
        return backlight_helper_get_value ("get-brightness", error);
}

int
backlight_get_percentage (GnomeRRScreen *rr_screen, GError **error)
{
        GnomeRROutput *output;
        gint now;
        gint value = -1;
        gint max;

        /* prefer xbacklight */
        output = get_primary_output (rr_screen);
        if (output != NULL) {
                now = gnome_rr_output_get_backlight (output);
                if (now < 0)
                        goto out;
                value = ABS_TO_PERCENTAGE (0, 100, now);
                goto out;
        }

        /* fall back to the polkit helper */
        max = backlight_helper_get_value ("get-max-brightness", error);
        if (max < 0)
                goto out;
        now = backlight_helper_get_value ("get-brightness", error);
        if (now < 0)
                goto out;
        value = ABS_TO_PERCENTAGE (0, max, now);
out:
        return value;
}

int
backlight_get_min (GnomeRRScreen *rr_screen)
{
        return 0;
}

int
backlight_get_max (GnomeRRScreen *rr_screen, GError **error)
{
<<<<<<< HEAD
        UpDeviceState state;
        UpDeviceKind kind;
        gboolean present;

        /* get device parameters */
        g_object_get (device,
                      "is-present", &present,
                      "kind", &kind,
                      "state", &state,
                      NULL);

        /* laptop battery */
        if (kind == UP_DEVICE_KIND_BATTERY) {

                if (!present) {
                        /* TRANSLATORS: device not present */
                        return _("Laptop battery not present");
                }
                if (state == UP_DEVICE_STATE_CHARGING) {
                        /* TRANSLATORS: battery state */
                        return _("Laptop battery is charging");
                }
                if (state == UP_DEVICE_STATE_DISCHARGING) {
                        /* TRANSLATORS: battery state */
                        return _("Laptop battery is discharging");
                }
                if (state == UP_DEVICE_STATE_EMPTY) {
                        /* TRANSLATORS: battery state */
                        return _("Laptop battery is empty");
                }
                if (state == UP_DEVICE_STATE_FULLY_CHARGED) {
                        /* TRANSLATORS: battery state */
                        return _("Laptop battery is charged");
                }
                if (state == UP_DEVICE_STATE_PENDING_CHARGE) {
                        /* TRANSLATORS: battery state */
                        return _("Laptop battery is waiting to charge");
                }
                if (state == UP_DEVICE_STATE_PENDING_DISCHARGE) {
                        /* TRANSLATORS: battery state */
                        return _("Laptop battery is waiting to discharge");
                }
        }
=======
        GnomeRROutput *output;
>>>>>>> 54b8f0f3

        /* prefer xbacklight */
        output = get_primary_output (rr_screen);
        if (output != NULL)
                return 100;

<<<<<<< HEAD
                if (state == UP_DEVICE_STATE_CHARGING) {
                        /* TRANSLATORS: battery state */
                        return _("UPS is charging");
                }
                if (state == UP_DEVICE_STATE_DISCHARGING) {
                        /* TRANSLATORS: battery state */
                        return _("UPS is discharging");
                }
                if (state == UP_DEVICE_STATE_EMPTY) {
                        /* TRANSLATORS: battery state */
                        return _("UPS is empty");
                }
                if (state == UP_DEVICE_STATE_FULLY_CHARGED) {
                        /* TRANSLATORS: battery state */
                        return _("UPS is charged");
                }
        }
=======
        /* fall back to the polkit helper */
        return  backlight_helper_get_value ("get-max-brightness", error);
}

gboolean
backlight_set_percentage (GnomeRRScreen *rr_screen,
                          gint *value,
                          GError **error)
{
        GnomeRROutput *output;
        gboolean ret = FALSE;
        gint max;
        guint discrete;

        /* prefer xbacklight */
        output = get_primary_output (rr_screen);
        if (output != NULL) {
                if (!gnome_rr_output_set_backlight (output, *value, error))
                        return ret;
                *value = gnome_rr_output_get_backlight (output);
                return TRUE;
        }

        /* fall back to the polkit helper */
        max = backlight_helper_get_value ("get-max-brightness", error);
        if (max < 0)
                return ret;
        discrete = PERCENTAGE_TO_ABS (0, max, *value);
        ret = backlight_helper_set_value ("set-brightness",
                                          discrete,
                                          error);
        if (ret)
                *value = ABS_TO_PERCENTAGE (0, max, discrete);

        return ret;
}

int
backlight_step_up (GnomeRRScreen *rr_screen, GError **error)
{
        GnomeRROutput *output;
        gboolean ret = FALSE;
        gint percentage_value = -1;
        gint max;
        gint now;
        gint step;
        guint discrete;
        GnomeRRCrtc *crtc;

        /* prefer xbacklight */
        output = get_primary_output (rr_screen);
        if (output != NULL) {

                crtc = gnome_rr_output_get_crtc (output);
                if (crtc == NULL) {
                        g_set_error (error,
                                     GSD_POWER_MANAGER_ERROR,
                                     GSD_POWER_MANAGER_ERROR_FAILED,
                                     "no crtc for %s",
                                     gnome_rr_output_get_name (output));
                        return percentage_value;
                }
                max = 100;
                now = gnome_rr_output_get_backlight (output);
                if (now < 0)
                       return percentage_value;
                step = MAX(gnome_rr_output_get_min_backlight_step (output), BRIGHTNESS_STEP_AMOUNT(max + 1));
                discrete = MIN (now + step, max);
                ret = gnome_rr_output_set_backlight (output,
                                                     discrete,
                                                     error);
                if (ret)
                        percentage_value = ABS_TO_PERCENTAGE (0, max, discrete);
                return percentage_value;
        }

        /* fall back to the polkit helper */
        now = backlight_helper_get_value ("get-brightness", error);
        if (now < 0)
                return percentage_value;
        max = backlight_helper_get_value ("get-max-brightness", error);
        if (max < 0)
                return percentage_value;
        step = BRIGHTNESS_STEP_AMOUNT (max + 1);
        discrete = MIN (now + step, max);
        ret = backlight_helper_set_value ("set-brightness",
                                          discrete,
                                          error);
        if (ret)
                percentage_value = ABS_TO_PERCENTAGE (0, max, discrete);

        return percentage_value;
}

int
backlight_step_down (GnomeRRScreen *rr_screen, GError **error)
{
        GnomeRROutput *output;
        gboolean ret = FALSE;
        gint percentage_value = -1;
        gint max;
        gint now;
        gint step;
        guint discrete;
        GnomeRRCrtc *crtc;

        /* prefer xbacklight */
        output = get_primary_output (rr_screen);
        if (output != NULL) {

                crtc = gnome_rr_output_get_crtc (output);
                if (crtc == NULL) {
                        g_set_error (error,
                                     GSD_POWER_MANAGER_ERROR,
                                     GSD_POWER_MANAGER_ERROR_FAILED,
                                     "no crtc for %s",
                                     gnome_rr_output_get_name (output));
                        return percentage_value;
                }
                max = 100;
                now = gnome_rr_output_get_backlight (output);
                if (now < 0)
                       return percentage_value;
                step = MAX (gnome_rr_output_get_min_backlight_step (output), BRIGHTNESS_STEP_AMOUNT (max + 1));
                discrete = MAX (now - step, 0);
                ret = gnome_rr_output_set_backlight (output,
                                                     discrete,
                                                     error);
                if (ret)
                        percentage_value = ABS_TO_PERCENTAGE (0, max, discrete);
                return percentage_value;
        }

        /* fall back to the polkit helper */
        now = backlight_helper_get_value ("get-brightness", error);
        if (now < 0)
                return percentage_value;
        max = backlight_helper_get_value ("get-max-brightness", error);
        if (max < 0)
                return percentage_value;
        step = BRIGHTNESS_STEP_AMOUNT (max + 1);
        discrete = MAX (now - step, 0);
        ret = backlight_helper_set_value ("set-brightness",
                                          discrete,
                                          error);
        if (ret)
                percentage_value = ABS_TO_PERCENTAGE (0, max, discrete);

        return percentage_value;
}
>>>>>>> 54b8f0f3

int
backlight_set_abs (GnomeRRScreen *rr_screen,
                   guint value,
                   GError **error)
{
        GnomeRROutput *output;
        gboolean ret = FALSE;

<<<<<<< HEAD
                if (state == UP_DEVICE_STATE_CHARGING) {
                        /* TRANSLATORS: battery state */
                        return _("Mouse is charging");
                }
                if (state == UP_DEVICE_STATE_DISCHARGING) {
                        /* TRANSLATORS: battery state */
                        return _("Mouse is discharging");
                }
                if (state == UP_DEVICE_STATE_EMPTY) {
                        /* TRANSLATORS: battery state */
                        return _("Mouse is empty");
                }
                if (state == UP_DEVICE_STATE_FULLY_CHARGED) {
                        /* TRANSLATORS: battery state */
                        return _("Mouse is charged");
                }
        }
=======
        /* prefer xbacklight */
        output = get_primary_output (rr_screen);
        if (output != NULL)
                return gnome_rr_output_set_backlight (output, value, error);

        /* fall back to the polkit helper */
        ret = backlight_helper_set_value ("set-brightness",
                                          value,
                                          error);
>>>>>>> 54b8f0f3

        return ret;
}

<<<<<<< HEAD
                if (state == UP_DEVICE_STATE_CHARGING) {
                        /* TRANSLATORS: battery state */
                        return _("Keyboard is charging");
                }
                if (state == UP_DEVICE_STATE_DISCHARGING) {
                        /* TRANSLATORS: battery state */
                        return _("Keyboard is discharging");
                }
                if (state == UP_DEVICE_STATE_EMPTY) {
                        /* TRANSLATORS: battery state */
                        return _("Keyboard is empty");
                }
                if (state == UP_DEVICE_STATE_FULLY_CHARGED) {
                        /* TRANSLATORS: battery state */
                        return _("Keyboard is charged");
                }
        }

        /* PDA */
        if (kind == UP_DEVICE_KIND_PDA) {

                if (state == UP_DEVICE_STATE_CHARGING) {
                        /* TRANSLATORS: battery state */
                        return _("PDA is charging");
                }
                if (state == UP_DEVICE_STATE_DISCHARGING) {
                        /* TRANSLATORS: battery state */
                        return _("PDA is discharging");
                }
                if (state == UP_DEVICE_STATE_EMPTY) {
                        /* TRANSLATORS: battery state */
                        return _("PDA is empty");
                }
                if (state == UP_DEVICE_STATE_FULLY_CHARGED) {
                        /* TRANSLATORS: battery state */
                        return _("PDA is charged");
                }
        }
=======
void
reset_idletime (void)
{
        static KeyCode keycode;

        if (keycode == 0) {
                keycode = XKeysymToKeycode (GDK_DISPLAY_XDISPLAY (gdk_display_get_default ()), GDK_KEY_WakeUp);
                if (keycode == 0)
                        keycode = XKeysymToKeycode (GDK_DISPLAY_XDISPLAY (gdk_display_get_default ()), GDK_KEY_Alt_L);
        }

        gdk_error_trap_push ();
        /* send a wakeup or left alt key; first press, then release */
        XTestFakeKeyEvent (GDK_DISPLAY_XDISPLAY (gdk_display_get_default ()), keycode, True, CurrentTime);
        XTestFakeKeyEvent (GDK_DISPLAY_XDISPLAY (gdk_display_get_default ()), keycode, False, CurrentTime);
        gdk_error_trap_pop_ignored ();
}
>>>>>>> 54b8f0f3

static gboolean
randr_output_is_on (GnomeRROutput *output)
{
        GnomeRRCrtc *crtc;

<<<<<<< HEAD
                if (state == UP_DEVICE_STATE_CHARGING) {
                        /* TRANSLATORS: battery state */
                        return _("Cell phone is charging");
                }
                if (state == UP_DEVICE_STATE_DISCHARGING) {
                        /* TRANSLATORS: battery state */
                        return _("Cell phone is discharging");
                }
                if (state == UP_DEVICE_STATE_EMPTY) {
                        /* TRANSLATORS: battery state */
                        return _("Cell phone is empty");
                }
                if (state == UP_DEVICE_STATE_FULLY_CHARGED) {
                        /* TRANSLATORS: battery state */
                        return _("Cell phone is charged");
                }
        }
#if UP_CHECK_VERSION(0,9,5)
=======
        crtc = gnome_rr_output_get_crtc (output);
        if (!crtc)
                return FALSE;
        return gnome_rr_crtc_get_current_mode (crtc) != NULL;
}

#ifdef GSD_MOCK
static void
mock_monitor_changed (GFileMonitor     *monitor,
		      GFile            *file,
		      GFile            *other_file,
		      GFileMonitorEvent event_type,
		      gpointer          user_data)
{
	GnomeRRScreen *screen = (GnomeRRScreen *) user_data;
>>>>>>> 54b8f0f3

	g_debug ("Mock screen configuration changed");
	g_signal_emit_by_name (G_OBJECT (screen), "changed");
}

<<<<<<< HEAD
                if (state == UP_DEVICE_STATE_CHARGING) {
                        /* TRANSLATORS: battery state */
                        return _("Media player is charging");
                }
                if (state == UP_DEVICE_STATE_DISCHARGING) {
                        /* TRANSLATORS: battery state */
                        return _("Media player is discharging");
                }
                if (state == UP_DEVICE_STATE_EMPTY) {
                        /* TRANSLATORS: battery state */
                        return _("Media player is empty");
                }
                if (state == UP_DEVICE_STATE_FULLY_CHARGED) {
                        /* TRANSLATORS: battery state */
                        return _("Media player is charged");
                }
        }
=======
static void
screen_destroyed (gpointer  user_data,
		  GObject  *where_the_object_was)
{
	g_object_unref (G_OBJECT (user_data));
}
#endif /* GSD_MOCK */

void
watch_external_monitor (GnomeRRScreen *screen)
{
#ifdef GSD_MOCK
	GFile *file;
	GFileMonitor *monitor;

	file = g_file_new_for_commandline_arg ("GSD_MOCK_EXTERNAL_MONITOR");
	monitor = g_file_monitor (file, G_FILE_MONITOR_NONE, NULL, NULL);
	g_object_unref (file);
	g_signal_connect (monitor, "changed",
			  G_CALLBACK (mock_monitor_changed), screen);
	g_object_weak_ref (G_OBJECT (screen), screen_destroyed, monitor);
#endif /* GSD_MOCK */
}
>>>>>>> 54b8f0f3

gboolean
external_monitor_is_connected (GnomeRRScreen *screen)
{
        GnomeRROutput **outputs;
        guint i;

#ifdef GSD_MOCK
	char *mock_external_monitor_contents;

	if (g_file_get_contents ("GSD_MOCK_EXTERNAL_MONITOR", &mock_external_monitor_contents, NULL, NULL)) {
		if (mock_external_monitor_contents[0] == '1') {
			g_free (mock_external_monitor_contents);
			g_debug ("Mock external monitor is on");
			return TRUE;
		} else if (mock_external_monitor_contents[0] == '0') {
			g_free (mock_external_monitor_contents);
			g_debug ("Mock external monitor is off");
			return FALSE;
		}

		g_error ("Unhandled value for GSD_MOCK_EXTERNAL_MONITOR contents: %s", mock_external_monitor_contents);
		g_free (mock_external_monitor_contents);
	}
#endif /* GSD_MOCK */

	g_assert (screen != NULL);

        /* see if we have more than one screen plugged in */
        outputs = gnome_rr_screen_list_outputs (screen);
        for (i = 0; outputs[i] != NULL; i++) {
                if (randr_output_is_on (outputs[i]) &&
                    !gnome_rr_output_is_builtin_display (outputs[i]))
                        return TRUE;
        }

        return FALSE;
}

<<<<<<< HEAD
                if (state == UP_DEVICE_STATE_CHARGING) {
                        /* TRANSLATORS: battery state */
                        return _("Tablet is charging");
                }
                if (state == UP_DEVICE_STATE_DISCHARGING) {
                        /* TRANSLATORS: battery state */
                        return _("Tablet is discharging");
                }
                if (state == UP_DEVICE_STATE_EMPTY) {
                        /* TRANSLATORS: battery state */
                        return _("Tablet is empty");
                }
                if (state == UP_DEVICE_STATE_FULLY_CHARGED) {
                        /* TRANSLATORS: battery state */
                        return _("Tablet is charged");
                }
        }
=======
static void
play_sound (void)
{
        ca_context_play (ca_gtk_context_get (), UPS_SOUND_LOOP_ID,
                         CA_PROP_EVENT_ID, "battery-caution",
                         CA_PROP_EVENT_DESCRIPTION, _("Battery is critically low"), NULL);
}

static gboolean
play_loop_timeout_cb (gpointer user_data)
{
        play_sound ();
        return TRUE;
}
>>>>>>> 54b8f0f3

void
play_loop_start (guint *id)
{
        if (*id != 0)
                return;

        *id = g_timeout_add_seconds (GSD_POWER_MANAGER_CRITICAL_ALERT_TIMEOUT,
                                     (GSourceFunc) play_loop_timeout_cb,
                                     NULL);
        g_source_set_name_by_id (*id, "[gnome-settings-daemon] play_loop_timeout_cb");
        play_sound ();
}

<<<<<<< HEAD
                if (state == UP_DEVICE_STATE_CHARGING) {
                        /* TRANSLATORS: battery state */
                        return _("Computer is charging");
                }
                if (state == UP_DEVICE_STATE_DISCHARGING) {
                        /* TRANSLATORS: battery state */
                        return _("Computer is discharging");
                }
                if (state == UP_DEVICE_STATE_EMPTY) {
                        /* TRANSLATORS: battery state */
                        return _("Computer is empty");
                }
                if (state == UP_DEVICE_STATE_FULLY_CHARGED) {
                        /* TRANSLATORS: battery state */
                        return _("Computer is charged");
                }
        }
#endif

        return gpm_device_kind_to_localised_string (kind, 1);
=======
void
play_loop_stop (guint *id)
{
        if (*id == 0)
                return;

        ca_context_cancel (ca_gtk_context_get (), UPS_SOUND_LOOP_ID);
        g_source_remove (*id);
        *id = 0;
>>>>>>> 54b8f0f3
}<|MERGE_RESOLUTION|>--- conflicted
+++ resolved
@@ -565,78 +565,13 @@
 int
 backlight_get_max (GnomeRRScreen *rr_screen, GError **error)
 {
-<<<<<<< HEAD
-        UpDeviceState state;
-        UpDeviceKind kind;
-        gboolean present;
-
-        /* get device parameters */
-        g_object_get (device,
-                      "is-present", &present,
-                      "kind", &kind,
-                      "state", &state,
-                      NULL);
-
-        /* laptop battery */
-        if (kind == UP_DEVICE_KIND_BATTERY) {
-
-                if (!present) {
-                        /* TRANSLATORS: device not present */
-                        return _("Laptop battery not present");
-                }
-                if (state == UP_DEVICE_STATE_CHARGING) {
-                        /* TRANSLATORS: battery state */
-                        return _("Laptop battery is charging");
-                }
-                if (state == UP_DEVICE_STATE_DISCHARGING) {
-                        /* TRANSLATORS: battery state */
-                        return _("Laptop battery is discharging");
-                }
-                if (state == UP_DEVICE_STATE_EMPTY) {
-                        /* TRANSLATORS: battery state */
-                        return _("Laptop battery is empty");
-                }
-                if (state == UP_DEVICE_STATE_FULLY_CHARGED) {
-                        /* TRANSLATORS: battery state */
-                        return _("Laptop battery is charged");
-                }
-                if (state == UP_DEVICE_STATE_PENDING_CHARGE) {
-                        /* TRANSLATORS: battery state */
-                        return _("Laptop battery is waiting to charge");
-                }
-                if (state == UP_DEVICE_STATE_PENDING_DISCHARGE) {
-                        /* TRANSLATORS: battery state */
-                        return _("Laptop battery is waiting to discharge");
-                }
-        }
-=======
         GnomeRROutput *output;
->>>>>>> 54b8f0f3
 
         /* prefer xbacklight */
         output = get_primary_output (rr_screen);
         if (output != NULL)
                 return 100;
 
-<<<<<<< HEAD
-                if (state == UP_DEVICE_STATE_CHARGING) {
-                        /* TRANSLATORS: battery state */
-                        return _("UPS is charging");
-                }
-                if (state == UP_DEVICE_STATE_DISCHARGING) {
-                        /* TRANSLATORS: battery state */
-                        return _("UPS is discharging");
-                }
-                if (state == UP_DEVICE_STATE_EMPTY) {
-                        /* TRANSLATORS: battery state */
-                        return _("UPS is empty");
-                }
-                if (state == UP_DEVICE_STATE_FULLY_CHARGED) {
-                        /* TRANSLATORS: battery state */
-                        return _("UPS is charged");
-                }
-        }
-=======
         /* fall back to the polkit helper */
         return  backlight_helper_get_value ("get-max-brightness", error);
 }
@@ -787,7 +722,6 @@
 
         return percentage_value;
 }
->>>>>>> 54b8f0f3
 
 int
 backlight_set_abs (GnomeRRScreen *rr_screen,
@@ -797,25 +731,6 @@
         GnomeRROutput *output;
         gboolean ret = FALSE;
 
-<<<<<<< HEAD
-                if (state == UP_DEVICE_STATE_CHARGING) {
-                        /* TRANSLATORS: battery state */
-                        return _("Mouse is charging");
-                }
-                if (state == UP_DEVICE_STATE_DISCHARGING) {
-                        /* TRANSLATORS: battery state */
-                        return _("Mouse is discharging");
-                }
-                if (state == UP_DEVICE_STATE_EMPTY) {
-                        /* TRANSLATORS: battery state */
-                        return _("Mouse is empty");
-                }
-                if (state == UP_DEVICE_STATE_FULLY_CHARGED) {
-                        /* TRANSLATORS: battery state */
-                        return _("Mouse is charged");
-                }
-        }
-=======
         /* prefer xbacklight */
         output = get_primary_output (rr_screen);
         if (output != NULL)
@@ -825,51 +740,10 @@
         ret = backlight_helper_set_value ("set-brightness",
                                           value,
                                           error);
->>>>>>> 54b8f0f3
 
         return ret;
 }
 
-<<<<<<< HEAD
-                if (state == UP_DEVICE_STATE_CHARGING) {
-                        /* TRANSLATORS: battery state */
-                        return _("Keyboard is charging");
-                }
-                if (state == UP_DEVICE_STATE_DISCHARGING) {
-                        /* TRANSLATORS: battery state */
-                        return _("Keyboard is discharging");
-                }
-                if (state == UP_DEVICE_STATE_EMPTY) {
-                        /* TRANSLATORS: battery state */
-                        return _("Keyboard is empty");
-                }
-                if (state == UP_DEVICE_STATE_FULLY_CHARGED) {
-                        /* TRANSLATORS: battery state */
-                        return _("Keyboard is charged");
-                }
-        }
-
-        /* PDA */
-        if (kind == UP_DEVICE_KIND_PDA) {
-
-                if (state == UP_DEVICE_STATE_CHARGING) {
-                        /* TRANSLATORS: battery state */
-                        return _("PDA is charging");
-                }
-                if (state == UP_DEVICE_STATE_DISCHARGING) {
-                        /* TRANSLATORS: battery state */
-                        return _("PDA is discharging");
-                }
-                if (state == UP_DEVICE_STATE_EMPTY) {
-                        /* TRANSLATORS: battery state */
-                        return _("PDA is empty");
-                }
-                if (state == UP_DEVICE_STATE_FULLY_CHARGED) {
-                        /* TRANSLATORS: battery state */
-                        return _("PDA is charged");
-                }
-        }
-=======
 void
 reset_idletime (void)
 {
@@ -887,33 +761,12 @@
         XTestFakeKeyEvent (GDK_DISPLAY_XDISPLAY (gdk_display_get_default ()), keycode, False, CurrentTime);
         gdk_error_trap_pop_ignored ();
 }
->>>>>>> 54b8f0f3
 
 static gboolean
 randr_output_is_on (GnomeRROutput *output)
 {
         GnomeRRCrtc *crtc;
 
-<<<<<<< HEAD
-                if (state == UP_DEVICE_STATE_CHARGING) {
-                        /* TRANSLATORS: battery state */
-                        return _("Cell phone is charging");
-                }
-                if (state == UP_DEVICE_STATE_DISCHARGING) {
-                        /* TRANSLATORS: battery state */
-                        return _("Cell phone is discharging");
-                }
-                if (state == UP_DEVICE_STATE_EMPTY) {
-                        /* TRANSLATORS: battery state */
-                        return _("Cell phone is empty");
-                }
-                if (state == UP_DEVICE_STATE_FULLY_CHARGED) {
-                        /* TRANSLATORS: battery state */
-                        return _("Cell phone is charged");
-                }
-        }
-#if UP_CHECK_VERSION(0,9,5)
-=======
         crtc = gnome_rr_output_get_crtc (output);
         if (!crtc)
                 return FALSE;
@@ -929,31 +782,11 @@
 		      gpointer          user_data)
 {
 	GnomeRRScreen *screen = (GnomeRRScreen *) user_data;
->>>>>>> 54b8f0f3
 
 	g_debug ("Mock screen configuration changed");
 	g_signal_emit_by_name (G_OBJECT (screen), "changed");
 }
 
-<<<<<<< HEAD
-                if (state == UP_DEVICE_STATE_CHARGING) {
-                        /* TRANSLATORS: battery state */
-                        return _("Media player is charging");
-                }
-                if (state == UP_DEVICE_STATE_DISCHARGING) {
-                        /* TRANSLATORS: battery state */
-                        return _("Media player is discharging");
-                }
-                if (state == UP_DEVICE_STATE_EMPTY) {
-                        /* TRANSLATORS: battery state */
-                        return _("Media player is empty");
-                }
-                if (state == UP_DEVICE_STATE_FULLY_CHARGED) {
-                        /* TRANSLATORS: battery state */
-                        return _("Media player is charged");
-                }
-        }
-=======
 static void
 screen_destroyed (gpointer  user_data,
 		  GObject  *where_the_object_was)
@@ -977,7 +810,6 @@
 	g_object_weak_ref (G_OBJECT (screen), screen_destroyed, monitor);
 #endif /* GSD_MOCK */
 }
->>>>>>> 54b8f0f3
 
 gboolean
 external_monitor_is_connected (GnomeRRScreen *screen)
@@ -1017,25 +849,6 @@
         return FALSE;
 }
 
-<<<<<<< HEAD
-                if (state == UP_DEVICE_STATE_CHARGING) {
-                        /* TRANSLATORS: battery state */
-                        return _("Tablet is charging");
-                }
-                if (state == UP_DEVICE_STATE_DISCHARGING) {
-                        /* TRANSLATORS: battery state */
-                        return _("Tablet is discharging");
-                }
-                if (state == UP_DEVICE_STATE_EMPTY) {
-                        /* TRANSLATORS: battery state */
-                        return _("Tablet is empty");
-                }
-                if (state == UP_DEVICE_STATE_FULLY_CHARGED) {
-                        /* TRANSLATORS: battery state */
-                        return _("Tablet is charged");
-                }
-        }
-=======
 static void
 play_sound (void)
 {
@@ -1050,7 +863,6 @@
         play_sound ();
         return TRUE;
 }
->>>>>>> 54b8f0f3
 
 void
 play_loop_start (guint *id)
@@ -1065,28 +877,6 @@
         play_sound ();
 }
 
-<<<<<<< HEAD
-                if (state == UP_DEVICE_STATE_CHARGING) {
-                        /* TRANSLATORS: battery state */
-                        return _("Computer is charging");
-                }
-                if (state == UP_DEVICE_STATE_DISCHARGING) {
-                        /* TRANSLATORS: battery state */
-                        return _("Computer is discharging");
-                }
-                if (state == UP_DEVICE_STATE_EMPTY) {
-                        /* TRANSLATORS: battery state */
-                        return _("Computer is empty");
-                }
-                if (state == UP_DEVICE_STATE_FULLY_CHARGED) {
-                        /* TRANSLATORS: battery state */
-                        return _("Computer is charged");
-                }
-        }
-#endif
-
-        return gpm_device_kind_to_localised_string (kind, 1);
-=======
 void
 play_loop_stop (guint *id)
 {
@@ -1096,5 +886,4 @@
         ca_context_cancel (ca_gtk_context_get (), UPS_SOUND_LOOP_ID);
         g_source_remove (*id);
         *id = 0;
->>>>>>> 54b8f0f3
 }
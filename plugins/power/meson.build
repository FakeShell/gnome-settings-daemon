sources = files(
  'gpm-common.c',
  'gsd-backlight.c',
  'gsd-power-manager.c',
  'main.c'
)

deps = plugins_deps + [
  libcanberra_gtk_dep,
  libcommon_dep,
  libnotify_dep,
  gio_unix_dep,
  gnome_desktop_dep,
  m_dep,
  upower_glib_dep,
  x11_dep,
  xtst_dep,
  dependency('xext')
]

# required for gsd-power-enums-update, which we have
# to compile natively
native_deps = [
  dependency('glib-2.0', native: true),
  dependency('gio-2.0', native:true)
]

if enable_gudev
  deps += gudev_dep
endif

cflags += ['-DLIBEXECDIR="@0@"'.format(gsd_libexecdir)]

gsd_power = executable(
  'gsd-' + plugin_name,
  sources,
  include_directories: [top_inc, data_inc],
  dependencies: deps,
  c_args: cflags,
  install: true,
  install_rpath: gsd_pkglibdir,
  install_dir: gsd_libexecdir
)

sources = files('gsd-power-enums-update.c')

enums_headers = files(
  'gsm-inhibitor-flag.h',
  'gsm-presence-flag.h'
)

enums = 'gsd-power-enums'

sources += gnome.mkenums(
  enums,
  sources: enums_headers,
  c_template: enums + '.c.in',
  h_template: enums + '.h.in'
)

gsd_power_enums_update = executable(
  'gsd-power-enums-update',
  sources,
  include_directories: top_inc,
  dependencies: native_deps,
  c_args: cflags,
  native: true
)

if enable_gudev
  policy = 'org.gnome.settings-daemon.plugins.power.policy'

  policy_in = configure_file(
    input: policy + '.in.in',
    output: policy + '.in',
    configuration: plugins_conf
  )

  i18n.merge_file(
    policy,
    input: policy_in,
    output: policy,
    po_dir: po_dir,
    install: true,
    install_dir: join_paths(gsd_datadir, 'polkit-1', 'actions')
  )

  sources = files(
    'gsd-backlight-helper.c',
  )

  deps = [
  ]

  executable(
    'gsd-backlight-helper',
    sources,
    include_directories: top_inc,
    dependencies: deps,
    install: true,
    install_rpath: gsd_pkglibdir,
    install_dir: gsd_libexecdir
  )
endif

output = 'gsdpowerconstants.py'

gsdpowerconstants_py = custom_target(
  output,
  input: 'gsd-power-constants.h',
  output: output,
  build_by_default: true,
  command: [join_paths(meson.current_source_dir(), 'gsd-power-constants-update.pl'), '@INPUT@', '@OUTPUT@']
)

output = 'gsdpowerenums.py'

gsdpowerenums_py = custom_target(
  output,
  output: output,
  capture: true,
  build_by_default: true,
  command: [gsd_power_enums_update]
)

test_py = find_program('test.py')

envs = [
#  'G_DEBUG=fatal_warnings',
  'BUILDDIR=' + meson.current_build_dir(),
  'TOP_BUILDDIR=' + meson.build_root(),
<<<<<<< HEAD
  'USE_SUSPEND_THEN_HIBERNATE=' + (use_suspend_then_hibernate ? '1' : '0'),
=======
  'LD_PRELOAD=libumockdev-preload.so.0',
>>>>>>> 25edfa45
]

foreach i : [ 1, 2, 3, 4, 5, 6, 7, 8 ]
  test(
    'test-power @0@/8'.format(i),
    test_py,
    args: [ 'PowerPluginTest@0@'.format(i) ],
    env: envs,
    timeout: 100
  )
endforeach
<|MERGE_RESOLUTION|>--- conflicted
+++ resolved
@@ -129,11 +129,7 @@
 #  'G_DEBUG=fatal_warnings',
   'BUILDDIR=' + meson.current_build_dir(),
   'TOP_BUILDDIR=' + meson.build_root(),
-<<<<<<< HEAD
-  'USE_SUSPEND_THEN_HIBERNATE=' + (use_suspend_then_hibernate ? '1' : '0'),
-=======
   'LD_PRELOAD=libumockdev-preload.so.0',
->>>>>>> 25edfa45
 ]
 
 foreach i : [ 1, 2, 3, 4, 5, 6, 7, 8 ]

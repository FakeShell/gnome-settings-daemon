--- conflicted
+++ resolved
@@ -631,16 +631,9 @@
         # And check we're not idle
         self.assertEqual(self.get_status(), gsdpowerenums.GSM_PRESENCE_STATUS_AVAILABLE)
 
-<<<<<<< HEAD
-    @unittest.skipIf(os.getenv('USE_SUSPEND_THEN_HIBERNATE') is None, "Please set USE_SUSPEND_THEN_HIBERNATE to indicate how g-s-d was compiled")
-    def test_sleep_inactive_battery_hibernate_then_suspend(self):
-        '''Verify we SuspendThenHibernate on sleep-inactive-battery-timeout when SuspendThenHibernate is available'''
-        # Hibernate then suspend is the default
-=======
 class PowerPluginTest3(PowerPluginBase):
     def test_sleep_inactive_battery(self):
         '''sleep-inactive-battery-timeout'''
->>>>>>> 25edfa45
 
         self.settings_session['idle-delay'] = 2
         self.settings_gsd_power['sleep-inactive-battery-timeout'] = 5
@@ -651,31 +644,7 @@
 
         # suspend should happen after inactive sleep timeout + 1 s notification
         # delay + 1 s error margin
-<<<<<<< HEAD
-        if os.getenv('USE_SUSPEND_THEN_HIBERNATE') == '1':
-            self.check_for_suspend(7, methods=['SuspendThenHibernate'])
-        else:
-            self.check_for_suspend(7, methods=['Suspend'])
-
-    def test_sleep_inactive_battery_no_hibernate_then_suspend(self):
-        '''Verify we Suspend on sleep-inactive-battery-timeout when SuspendThenHibernate is unavailable'''
-
-        # Patch up logind_ctl to not return "yes" for CanSuspendThenHibernate
-        self.logind_obj.AddMethod('org.freedesktop.login1.Manager', 'CanSuspendThenHibernate', '', 's', 'ret = "no"')
-
-        self.settings_session['idle-delay'] = 2
-        self.settings_gsd_power['sleep-inactive-battery-timeout'] = 5
-        self.settings_gsd_power['sleep-inactive-battery-type'] = 'suspend'
-
-        # wait for idle delay; should not yet suspend
-        self.check_no_suspend(2)
-
-        # suspend should happen after inactive sleep timeout + 1 s notification
-        # delay + 1 s error margin
-        self.check_for_suspend(7, methods=["Suspend"])
-=======
         self.check_for_suspend(7)
->>>>>>> 25edfa45
 
     def _test_suspend_no_hibernate(self):
         '''suspend-no-hibernate'''

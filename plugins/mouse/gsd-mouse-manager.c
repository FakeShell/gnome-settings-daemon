/* -*- Mode: C; tab-width: 8; indent-tabs-mode: nil; c-basic-offset: 8 -*-
 *
 * Copyright (C) 2007 William Jon McCann <mccann@jhu.edu>
 *
 * This program is free software; you can redistribute it and/or modify
 * it under the terms of the GNU General Public License as published by
 * the Free Software Foundation; either version 2 of the License, or
 * (at your option) any later version.
 *
 * This program is distributed in the hope that it will be useful,
 * but WITHOUT ANY WARRANTY; without even the implied warranty of
 * MERCHANTABILITY or FITNESS FOR A PARTICULAR PURPOSE.  See the
 * GNU General Public License for more details.
 *
 * You should have received a copy of the GNU General Public License
 * along with this program; if not, see <http://www.gnu.org/licenses/>.
 *
 */

#include "config.h"

#include <sys/types.h>
#include <sys/wait.h>
#include <stdlib.h>
#include <stdio.h>
#include <unistd.h>
#include <string.h>
#include <errno.h>
#include <math.h>
#ifdef __linux
#include <sys/prctl.h>
#endif

#include <locale.h>

#include <glib.h>
#include <glib/gi18n.h>
#include <gio/gio.h>
#include <gtk/gtk.h>
#include <gdk/gdk.h>
#include <gdk/gdkx.h>
#include <gdk/gdkkeysyms.h>
#include <X11/keysym.h>
#include <X11/Xatom.h>

#include <X11/extensions/XInput.h>
#include <X11/extensions/XIproto.h>

#include "gnome-settings-profile.h"
#include "gsd-mouse-manager.h"
#include "gsd-input-helper.h"
#include "gsd-enums.h"

#define GSD_MOUSE_MANAGER_GET_PRIVATE(o) (G_TYPE_INSTANCE_GET_PRIVATE ((o), GSD_TYPE_MOUSE_MANAGER, GsdMouseManagerPrivate))

#define SETTINGS_MOUSE_DIR         "org.gnome.settings-daemon.peripherals.mouse"
#define SETTINGS_TOUCHPAD_DIR      "org.gnome.settings-daemon.peripherals.touchpad"

/* Keys for both touchpad and mouse */
#define KEY_LEFT_HANDED         "left-handed"                /* a boolean for mouse, an enum for touchpad */
#define KEY_MOTION_ACCELERATION "motion-acceleration"
#define KEY_MOTION_THRESHOLD    "motion-threshold"

/* Touchpad settings */
#define KEY_TOUCHPAD_DISABLE_W_TYPING    "disable-while-typing"
#define KEY_PAD_HORIZ_SCROLL             "horiz-scroll-enabled"
#define KEY_SCROLL_METHOD                "scroll-method"
#define KEY_TAP_TO_CLICK                 "tap-to-click"
#define KEY_TOUCHPAD_ENABLED             "touchpad-enabled"
#define KEY_NATURAL_SCROLL_ENABLED       "natural-scroll"

/* Mouse settings */
#define KEY_LOCATE_POINTER               "locate-pointer"
#define KEY_DWELL_CLICK_ENABLED          "dwell-click-enabled"
#define KEY_SECONDARY_CLICK_ENABLED      "secondary-click-enabled"
#define KEY_MIDDLE_BUTTON_EMULATION      "middle-button-enabled"

struct GsdMouseManagerPrivate
{
        guint start_idle_id;
        GSettings *touchpad_settings;
        GSettings *mouse_settings;
        GSettings *mouse_a11y_settings;
        GdkDeviceManager *device_manager;
        guint device_added_id;
        guint device_removed_id;
        GHashTable *blacklist;

        gboolean mousetweaks_daemon_running;
        gboolean syndaemon_spawned;
        GPid syndaemon_pid;
        gboolean locate_pointer_spawned;
        GPid locate_pointer_pid;
};

static void     gsd_mouse_manager_class_init  (GsdMouseManagerClass *klass);
static void     gsd_mouse_manager_init        (GsdMouseManager      *mouse_manager);
static void     gsd_mouse_manager_finalize    (GObject             *object);
static void     set_tap_to_click              (GdkDevice           *device,
                                               gboolean             state,
                                               gboolean             left_handed);
static void     set_natural_scroll            (GsdMouseManager *manager,
                                               GdkDevice       *device,
                                               gboolean         natural_scroll);

G_DEFINE_TYPE (GsdMouseManager, gsd_mouse_manager, G_TYPE_OBJECT)

static gpointer manager_object = NULL;


static void
gsd_mouse_manager_class_init (GsdMouseManagerClass *klass)
{
        GObjectClass   *object_class = G_OBJECT_CLASS (klass);

        object_class->finalize = gsd_mouse_manager_finalize;

        g_type_class_add_private (klass, sizeof (GsdMouseManagerPrivate));
}

static XDevice *
open_gdk_device (GdkDevice *device)
{
        XDevice *xdevice;
        int id;

        g_object_get (G_OBJECT (device), "device-id", &id, NULL);

        gdk_error_trap_push ();

        xdevice = XOpenDevice (GDK_DISPLAY_XDISPLAY (gdk_display_get_default ()), id);

        if (gdk_error_trap_pop () != 0)
                return NULL;

        return xdevice;
}

static gboolean
device_is_blacklisted (GsdMouseManager *manager,
                       GdkDevice       *device)
{
        int id;
        g_object_get (G_OBJECT (device), "device-id", &id, NULL);
        if (g_hash_table_lookup (manager->priv->blacklist, GINT_TO_POINTER (id)) != NULL) {
                g_debug ("device %s (%d) is blacklisted", gdk_device_get_name (device), id);
                return TRUE;
        }
        return FALSE;
}

static gboolean
device_is_ignored (GsdMouseManager *manager,
		   GdkDevice       *device)
{
	GdkInputSource source;
	const char *name;

	if (device_is_blacklisted (manager, device))
		return TRUE;

	source = gdk_device_get_source (device);
	if (source != GDK_SOURCE_MOUSE &&
	    source != GDK_SOURCE_TOUCHPAD &&
	    source != GDK_SOURCE_CURSOR)
		return TRUE;

	name = gdk_device_get_name (device);
	if (name != NULL && g_str_equal ("Virtual core XTEST pointer", name))
		return TRUE;

	return FALSE;
}

static void
configure_button_layout (guchar   *buttons,
                         gint      n_buttons,
                         gboolean  left_handed)
{
        const gint left_button = 1;
        gint right_button;
        gint i;

        /* if the button is higher than 2 (3rd button) then it's
         * probably one direction of a scroll wheel or something else
         * uninteresting
         */
        right_button = MIN (n_buttons, 3);

        /* If we change things we need to make sure we only swap buttons.
         * If we end up with multiple physical buttons assigned to the same
         * logical button the server will complain. This code assumes physical
         * button 0 is the physical left mouse button, and that the physical
         * button other than 0 currently assigned left_button or right_button
         * is the physical right mouse button.
         */

        /* check if the current mapping satisfies the above assumptions */
        if (buttons[left_button - 1] != left_button &&
            buttons[left_button - 1] != right_button)
                /* The current mapping is weird. Swapping buttons is probably not a
                 * good idea.
                 */
                return;

        /* check if we are left_handed and currently not swapped */
        if (left_handed && buttons[left_button - 1] == left_button) {
                /* find the right button */
                for (i = 0; i < n_buttons; i++) {
                        if (buttons[i] == right_button) {
                                buttons[i] = left_button;
                                break;
                        }
                }
                /* swap the buttons */
                buttons[left_button - 1] = right_button;
        }
        /* check if we are not left_handed but are swapped */
        else if (!left_handed && buttons[left_button - 1] == right_button) {
                /* find the right button */
                for (i = 0; i < n_buttons; i++) {
                        if (buttons[i] == left_button) {
                                buttons[i] = right_button;
                                break;
                        }
                }
                /* swap the buttons */
                buttons[left_button - 1] = left_button;
        }
}

static gboolean
xinput_device_has_buttons (GdkDevice *device)
{
        int i;
        XAnyClassInfo *class_info;

        /* FIXME can we use the XDevice's classes here instead? */
        XDeviceInfo *device_info, *info;
        gint n_devices;
        int id;

        /* Find the XDeviceInfo for the GdkDevice */
        g_object_get (G_OBJECT (device), "device-id", &id, NULL);

        device_info = XListInputDevices (GDK_DISPLAY_XDISPLAY (gdk_display_get_default ()), &n_devices);
        if (device_info == NULL)
                return FALSE;

        info = NULL;
        for (i = 0; i < n_devices; i++) {
                if (device_info[i].id == id) {
                        info = &device_info[i];
                        break;
                }
        }
        if (info == NULL)
                goto bail;

        class_info = info->inputclassinfo;
        for (i = 0; i < info->num_classes; i++) {
                if (class_info->class == ButtonClass) {
                        XButtonInfo *button_info;

                        button_info = (XButtonInfo *) class_info;
                        if (button_info->num_buttons > 0) {
                                XFreeDeviceList (device_info);
                                return TRUE;
                        }
                }

                class_info = (XAnyClassInfo *) (((guchar *) class_info) +
                                                class_info->length);
        }

bail:
        XFreeDeviceList (device_info);

        return FALSE;
}

static gboolean
touchpad_has_single_button (XDevice *device)
{
        Atom type, prop;
        int format;
        unsigned long nitems, bytes_after;
        unsigned char *data;
        gboolean is_single_button = FALSE;
        int rc;

        prop = XInternAtom (GDK_DISPLAY_XDISPLAY (gdk_display_get_default ()), "Synaptics Capabilities", False);
        if (!prop)
                return FALSE;

        gdk_error_trap_push ();
        rc = XGetDeviceProperty (GDK_DISPLAY_XDISPLAY (gdk_display_get_default ()), device, prop, 0, 1, False,
                                XA_INTEGER, &type, &format, &nitems,
                                &bytes_after, &data);
        if (rc == Success && type == XA_INTEGER && format == 8 && nitems >= 3)
                is_single_button = (data[0] == 1 && data[1] == 0 && data[2] == 0);

        if (rc == Success)
                XFree (data);

        gdk_error_trap_pop_ignored ();

        return is_single_button;
}

static void
set_left_handed (GsdMouseManager *manager,
                 GdkDevice       *device,
                 gboolean mouse_left_handed,
                 gboolean touchpad_left_handed)
{
        XDevice *xdevice;
        guchar *buttons;
        gsize buttons_capacity = 16;
        gboolean left_handed;
        gint n_buttons;

        if (!xinput_device_has_buttons (device))
                return;

        xdevice = open_gdk_device (device);
        if (xdevice == NULL)
                return;

	g_debug ("setting handedness on %s", gdk_device_get_name (device));

        buttons = g_new (guchar, buttons_capacity);

        /* If the device is a touchpad, swap tap buttons
         * around too, otherwise a tap would be a right-click */
        if (device_is_touchpad (xdevice)) {
                gboolean tap = g_settings_get_boolean (manager->priv->touchpad_settings, KEY_TAP_TO_CLICK);
                gboolean single_button = touchpad_has_single_button (xdevice);

                left_handed = touchpad_left_handed;

                if (tap && !single_button)
                        set_tap_to_click (device, tap, left_handed);

                if (single_button)
                        goto out;
        } else {
                left_handed = mouse_left_handed;
        }

        gdk_error_trap_push ();

        n_buttons = XGetDeviceButtonMapping (GDK_DISPLAY_XDISPLAY (gdk_display_get_default ()), xdevice,
                                             buttons,
                                             buttons_capacity);

        while (n_buttons > buttons_capacity) {
                buttons_capacity = n_buttons;
                buttons = (guchar *) g_realloc (buttons,
                                                buttons_capacity * sizeof (guchar));

                n_buttons = XGetDeviceButtonMapping (GDK_DISPLAY_XDISPLAY (gdk_display_get_default ()), xdevice,
                                                     buttons,
                                                     buttons_capacity);
        }

        configure_button_layout (buttons, n_buttons, left_handed);

        XSetDeviceButtonMapping (GDK_DISPLAY_XDISPLAY (gdk_display_get_default ()), xdevice, buttons, n_buttons);
        gdk_error_trap_pop_ignored ();

out:
        xdevice_close (xdevice);
        g_free (buttons);
}

static void
set_motion (GsdMouseManager *manager,
            GdkDevice       *device)
{
        XDevice *xdevice;
        XPtrFeedbackControl feedback;
        XFeedbackState *states, *state;
        int num_feedbacks;
        int numerator, denominator;
        gfloat motion_acceleration;
        int motion_threshold;
        GSettings *settings;
        guint i;

        xdevice = open_gdk_device (device);
        if (xdevice == NULL)
                return;

	g_debug ("setting motion on %s", gdk_device_get_name (device));

        if (device_is_touchpad (xdevice))
                settings = manager->priv->touchpad_settings;
        else
                settings = manager->priv->mouse_settings;

        /* Calculate acceleration */
        motion_acceleration = g_settings_get_double (settings, KEY_MOTION_ACCELERATION);

        if (motion_acceleration >= 1.0) {
                /* we want to get the acceleration, with a resolution of 0.5
                 */
                if ((motion_acceleration - floor (motion_acceleration)) < 0.25) {
                        numerator = floor (motion_acceleration);
                        denominator = 1;
                } else if ((motion_acceleration - floor (motion_acceleration)) < 0.5) {
                        numerator = ceil (2.0 * motion_acceleration);
                        denominator = 2;
                } else if ((motion_acceleration - floor (motion_acceleration)) < 0.75) {
                        numerator = floor (2.0 *motion_acceleration);
                        denominator = 2;
                } else {
                        numerator = ceil (motion_acceleration);
                        denominator = 1;
                }
        } else if (motion_acceleration < 1.0 && motion_acceleration > 0) {
                /* This we do to 1/10ths */
                numerator = floor (motion_acceleration * 10) + 1;
                denominator= 10;
        } else {
                numerator = -1;
                denominator = -1;
        }

        /* And threshold */
        motion_threshold = g_settings_get_int (settings, KEY_MOTION_THRESHOLD);

        gdk_error_trap_push ();

        /* Get the list of feedbacks for the device */
        states = XGetFeedbackControl (GDK_DISPLAY_XDISPLAY (gdk_display_get_default ()), xdevice, &num_feedbacks);
        if (states == NULL)
                goto out;
        state = (XFeedbackState *) states;
        for (i = 0; i < num_feedbacks; i++) {
                if (state->class == PtrFeedbackClass) {
                        /* And tell the device */
                        feedback.class      = PtrFeedbackClass;
                        feedback.length     = sizeof (XPtrFeedbackControl);
                        feedback.id         = state->id;
                        feedback.threshold  = motion_threshold;
                        feedback.accelNum   = numerator;
                        feedback.accelDenom = denominator;

                        g_debug ("Setting accel %d/%d, threshold %d for device '%s'",
                                 numerator, denominator, motion_threshold, gdk_device_get_name (device));

                        XChangeFeedbackControl (GDK_DISPLAY_XDISPLAY (gdk_display_get_default ()),
                                                xdevice,
                                                DvAccelNum | DvAccelDenom | DvThreshold,
                                                (XFeedbackControl *) &feedback);

                        break;
                }
                state = (XFeedbackState *) ((char *) state + state->length);
        }

        if (gdk_error_trap_pop ())
                g_warning ("Error setting acceleration on \"%s\"", gdk_device_get_name (device));

        XFreeFeedbackList (states);

    out:

        xdevice_close (xdevice);
}

static void
set_middle_button (GsdMouseManager *manager,
                   GdkDevice       *device,
                   gboolean         middle_button)
{
        Atom prop;
        XDevice *xdevice;
        Atom type;
        int format;
        unsigned long nitems, bytes_after;
        unsigned char *data;
        int rc;

        prop = XInternAtom (GDK_DISPLAY_XDISPLAY (gdk_display_get_default ()),
                            "Evdev Middle Button Emulation", True);

        if (!prop) /* no evdev devices */
                return;

        xdevice = open_gdk_device (device);
        if (xdevice == NULL)
                return;

	g_debug ("setting middle button on %s", gdk_device_get_name (device));

        gdk_error_trap_push ();

        rc = XGetDeviceProperty (GDK_DISPLAY_XDISPLAY (gdk_display_get_default ()),
                            xdevice, prop, 0, 1, False, XA_INTEGER, &type, &format,
                            &nitems, &bytes_after, &data);

        if (rc == Success && format == 8 && type == XA_INTEGER && nitems == 1) {
                data[0] = middle_button ? 1 : 0;

                XChangeDeviceProperty (GDK_DISPLAY_XDISPLAY (gdk_display_get_default ()),
                                       xdevice, prop, type, format, PropModeReplace, data, nitems);
        }

        if (gdk_error_trap_pop ())
                g_warning ("Error in setting middle button emulation on \"%s\"", gdk_device_get_name (device));

        if (rc == Success)
                XFree (data);

        xdevice_close (xdevice);
}

/* Ensure that syndaemon dies together with us, to avoid running several of
 * them */
static void
setup_syndaemon (gpointer user_data)
{
#ifdef __linux
        prctl (PR_SET_PDEATHSIG, SIGHUP);
#endif
}

static gboolean
have_program_in_path (const char *name)
{
        gchar *path;
        gboolean result;

        path = g_find_program_in_path (name);
        result = (path != NULL);
        g_free (path);
        return result;
}

static void
syndaemon_died (GPid pid, gint status, gpointer user_data)
{
        GsdMouseManager *manager = GSD_MOUSE_MANAGER (user_data);

        g_debug ("syndaemon stopped with status %i", status);
        g_spawn_close_pid (pid);
        manager->priv->syndaemon_spawned = FALSE;
}

static int
set_disable_w_typing (GsdMouseManager *manager, gboolean state)
{
        if (state && touchpad_is_present ()) {
                GError *error = NULL;
                GPtrArray *args;

                if (manager->priv->syndaemon_spawned)
                        return 0;

<<<<<<< HEAD
                args[0] = "syndaemon";
                args[1] = "-i";
                args[2] = "1.0";
                args[3] = "-K";
                args[4] = "-R";
                args[5] = NULL;

                if (!have_program_in_path (args[0]))
=======
                if (!have_program_in_path ("syndaemon"))
>>>>>>> 54b8f0f3
                        return 0;

                args = g_ptr_array_new ();

                g_ptr_array_add (args, "syndaemon");
                g_ptr_array_add (args, "-i");
                g_ptr_array_add (args, "1.0");
                g_ptr_array_add (args, "-t");
                g_ptr_array_add (args, "-K");
                g_ptr_array_add (args, "-R");
                g_ptr_array_add (args, NULL);

                /* we must use G_SPAWN_DO_NOT_REAP_CHILD to avoid
                 * double-forking, otherwise syndaemon will immediately get
                 * killed again through (PR_SET_PDEATHSIG when the intermediate
                 * process dies */
                g_spawn_async (g_get_home_dir (), (char **) args->pdata, NULL,
                                G_SPAWN_SEARCH_PATH|G_SPAWN_DO_NOT_REAP_CHILD, setup_syndaemon, NULL,
                                &manager->priv->syndaemon_pid, &error);

                manager->priv->syndaemon_spawned = (error == NULL);
                g_ptr_array_free (args, FALSE);

                if (error) {
                        g_warning ("Failed to launch syndaemon: %s", error->message);
                        g_settings_set_boolean (manager->priv->touchpad_settings, KEY_TOUCHPAD_DISABLE_W_TYPING, FALSE);
                        g_error_free (error);
                } else {
                        g_child_watch_add (manager->priv->syndaemon_pid, syndaemon_died, manager);
                        g_debug ("Launched syndaemon");
                }
        } else if (manager->priv->syndaemon_spawned) {
                kill (manager->priv->syndaemon_pid, SIGHUP);
                g_spawn_close_pid (manager->priv->syndaemon_pid);
                manager->priv->syndaemon_spawned = FALSE;
                g_debug ("Killed syndaemon");
        }

        return 0;
}

static void
set_tap_to_click (GdkDevice *device,
                  gboolean   state,
                  gboolean   left_handed)
{
        int format, rc;
        unsigned long nitems, bytes_after;
        XDevice *xdevice;
        unsigned char* data;
        Atom prop, type;

        prop = XInternAtom (GDK_DISPLAY_XDISPLAY (gdk_display_get_default ()), "Synaptics Tap Action", False);
        if (!prop)
                return;

        xdevice = open_gdk_device (device);
        if (xdevice == NULL)
                return;

        if (!device_is_touchpad (xdevice)) {
                xdevice_close (xdevice);
                return;
        }

	g_debug ("setting tap to click on %s", gdk_device_get_name (device));

        gdk_error_trap_push ();
        rc = XGetDeviceProperty (GDK_DISPLAY_XDISPLAY (gdk_display_get_default ()), xdevice, prop, 0, 2,
                                 False, XA_INTEGER, &type, &format, &nitems,
                                 &bytes_after, &data);

        if (rc == Success && type == XA_INTEGER && format == 8 && nitems >= 7) {
                /* Set RLM mapping for 1/2/3 fingers*/
                data[4] = (state) ? ((left_handed) ? 3 : 1) : 0;
                data[5] = (state) ? ((left_handed) ? 1 : 3) : 0;
                data[6] = (state) ? 2 : 0;
                XChangeDeviceProperty (GDK_DISPLAY_XDISPLAY (gdk_display_get_default ()), xdevice, prop, XA_INTEGER, 8,
                                       PropModeReplace, data, nitems);
        }

        if (rc == Success)
                XFree (data);

        if (gdk_error_trap_pop ())
                g_warning ("Error in setting tap to click on \"%s\"", gdk_device_get_name (device));

        xdevice_close (xdevice);
}

static void
set_horiz_scroll (GdkDevice *device,
                  gboolean   state)
{
        int rc;
        XDevice *xdevice;
        Atom act_type, prop_edge, prop_twofinger;
        int act_format;
        unsigned long nitems, bytes_after;
        unsigned char *data;

        prop_edge = XInternAtom (GDK_DISPLAY_XDISPLAY (gdk_display_get_default ()), "Synaptics Edge Scrolling", False);
        prop_twofinger = XInternAtom (GDK_DISPLAY_XDISPLAY (gdk_display_get_default ()), "Synaptics Two-Finger Scrolling", False);

        if (!prop_edge || !prop_twofinger)
                return;

        xdevice = open_gdk_device (device);
        if (xdevice == NULL)
                return;

        if (!device_is_touchpad (xdevice)) {
                xdevice_close (xdevice);
                return;
        }

	g_debug ("setting horiz scroll on %s", gdk_device_get_name (device));

        gdk_error_trap_push ();
        rc = XGetDeviceProperty (GDK_DISPLAY_XDISPLAY (gdk_display_get_default ()), xdevice,
                                 prop_edge, 0, 1, False,
                                 XA_INTEGER, &act_type, &act_format, &nitems,
                                 &bytes_after, &data);
        if (rc == Success && act_type == XA_INTEGER &&
            act_format == 8 && nitems >= 2) {
                data[1] = (state && data[0]);
                XChangeDeviceProperty (GDK_DISPLAY_XDISPLAY (gdk_display_get_default ()), xdevice,
                                       prop_edge, XA_INTEGER, 8,
                                       PropModeReplace, data, nitems);
        }

        XFree (data);

        rc = XGetDeviceProperty (GDK_DISPLAY_XDISPLAY (gdk_display_get_default ()), xdevice,
                                 prop_twofinger, 0, 1, False,
                                 XA_INTEGER, &act_type, &act_format, &nitems,
                                 &bytes_after, &data);
        if (rc == Success && act_type == XA_INTEGER &&
            act_format == 8 && nitems >= 2) {
                data[1] = (state && data[0]);
                XChangeDeviceProperty (GDK_DISPLAY_XDISPLAY (gdk_display_get_default ()), xdevice,
                                       prop_twofinger, XA_INTEGER, 8,
                                       PropModeReplace, data, nitems);
        }

        if (gdk_error_trap_pop ())
                g_warning ("Error in setting horiz scroll on \"%s\"", gdk_device_get_name (device));

        if (rc == Success)
                XFree (data);

        xdevice_close (xdevice);

}

static void
set_scroll_method (GsdMouseManager         *manager,
                   GdkDevice               *device,
                   GsdTouchpadScrollMethod  method)
{
        int rc;
        XDevice *xdevice;
        Atom act_type, prop, prop_edge, prop_twofinger;
        int act_format;
        unsigned long nitems, bytes_after;
        unsigned char *data;

        prop = XInternAtom (GDK_DISPLAY_XDISPLAY (gdk_display_get_default ()), "Synaptics Capabilities", True);
        prop_edge = XInternAtom (GDK_DISPLAY_XDISPLAY (gdk_display_get_default ()), "Synaptics Edge Scrolling", False);
        prop_twofinger = XInternAtom (GDK_DISPLAY_XDISPLAY (gdk_display_get_default ()), "Synaptics Two-Finger Scrolling", False);

        if (!prop_edge || !prop_twofinger || !prop)
                return;

        xdevice = open_gdk_device (device);
        if (xdevice == NULL)
                return;

        if (!device_is_touchpad (xdevice)) {
                xdevice_close (xdevice);
                return;
        }

	g_debug ("setting edge scroll on %s", gdk_device_get_name (device));

        gdk_error_trap_push ();
        rc = XGetDeviceProperty (GDK_DISPLAY_XDISPLAY (gdk_display_get_default ()), xdevice,
                                 prop, 0, 2, False,
                                 XA_INTEGER, &act_type, &act_format, &nitems,
                                 &bytes_after, &data);
        if (rc == Success && act_type != None) {
                if (!(data[3]) && method == GSD_TOUCHPAD_SCROLL_METHOD_TWO_FINGER_SCROLLING) {
                        g_warning ("Two finger scroll is not supported by %s", gdk_device_get_name (device));
                        method = GSD_TOUCHPAD_SCROLL_METHOD_EDGE_SCROLLING;
                        g_settings_set_enum (manager->priv->touchpad_settings, KEY_SCROLL_METHOD, method);
                }

                XFree (data);
        }

        rc = XGetDeviceProperty (GDK_DISPLAY_XDISPLAY (gdk_display_get_default ()), xdevice,
                                 prop_edge, 0, 1, False,
                                 XA_INTEGER, &act_type, &act_format, &nitems,
                                 &bytes_after, &data);
        if (rc == Success && act_type == XA_INTEGER &&
            act_format == 8 && nitems >= 2) {
                data[0] = (method == GSD_TOUCHPAD_SCROLL_METHOD_EDGE_SCROLLING) ? 1 : 0;
                XChangeDeviceProperty (GDK_DISPLAY_XDISPLAY (gdk_display_get_default ()), xdevice,
                                       prop_edge, XA_INTEGER, 8,
                                       PropModeReplace, data, nitems);
        }

        XFree (data);

        rc = XGetDeviceProperty (GDK_DISPLAY_XDISPLAY (gdk_display_get_default ()), xdevice,
                                 prop_twofinger, 0, 1, False,
                                 XA_INTEGER, &act_type, &act_format, &nitems,
                                 &bytes_after, &data);
        if (rc == Success && act_type == XA_INTEGER &&
            act_format == 8 && nitems >= 2) {
                data[0] = (method == GSD_TOUCHPAD_SCROLL_METHOD_TWO_FINGER_SCROLLING) ? 1 : 0;
                XChangeDeviceProperty (GDK_DISPLAY_XDISPLAY (gdk_display_get_default ()), xdevice,
                                       prop_twofinger, XA_INTEGER, 8,
                                       PropModeReplace, data, nitems);
        }

        if (gdk_error_trap_pop ())
                g_warning ("Error in setting edge scroll on \"%s\"", gdk_device_get_name (device));

        if (rc == Success)
                XFree (data);

        xdevice_close (xdevice);
}

static void
set_touchpad_disabled (GdkDevice *device)
{
        int id;
        XDevice *xdevice;

        g_object_get (G_OBJECT (device), "device-id", &id, NULL);

        g_debug ("Trying to set device disabled for \"%s\" (%d)", gdk_device_get_name (device), id);

        xdevice = open_gdk_device (device);
        if (xdevice == NULL)
                return;

        if (!device_is_touchpad (xdevice)) {
                xdevice_close (xdevice);
                return;
        }

        if (set_device_enabled (id, FALSE) == FALSE)
                g_warning ("Error disabling device \"%s\" (%d)", gdk_device_get_name (device), id);
        else
                g_debug ("Disabled device \"%s\" (%d)", gdk_device_get_name (device), id);

        xdevice_close (xdevice);
}

static void
set_touchpad_enabled (int id)
{
        XDevice *xdevice;

        g_debug ("Trying to set device enabled for %d", id);

        gdk_error_trap_push ();
        xdevice = XOpenDevice (GDK_DISPLAY_XDISPLAY (gdk_display_get_default ()), id);
        if (gdk_error_trap_pop () != 0)
                return;

        if (!device_is_touchpad (xdevice)) {
                xdevice_close (xdevice);
                return;
        }

        if (set_device_enabled (id, TRUE) == FALSE)
                g_warning ("Error enabling device \"%d\"", id);
        else
                g_debug ("Enabled device %d", id);

        xdevice_close (xdevice);
}

static void
set_locate_pointer (GsdMouseManager *manager,
                    gboolean         state)
{
        if (state) {
                GError *error = NULL;
                char *args[2];

                if (manager->priv->locate_pointer_spawned)
                        return;

                args[0] = LIBEXECDIR "/gsd-locate-pointer";
                args[1] = NULL;

                g_spawn_async (NULL, args, NULL,
                               0, NULL, NULL,
                               &manager->priv->locate_pointer_pid, &error);

                manager->priv->locate_pointer_spawned = (error == NULL);

                if (error) {
                        g_settings_set_boolean (manager->priv->mouse_settings, KEY_LOCATE_POINTER, FALSE);
                        g_error_free (error);
                }

        } else if (manager->priv->locate_pointer_spawned) {
                kill (manager->priv->locate_pointer_pid, SIGHUP);
                g_spawn_close_pid (manager->priv->locate_pointer_pid);
                manager->priv->locate_pointer_spawned = FALSE;
        }
}

static void
set_mousetweaks_daemon (GsdMouseManager *manager,
                        gboolean         dwell_click_enabled,
                        gboolean         secondary_click_enabled)
{
        GError *error = NULL;
        gchar *comm;
        gboolean run_daemon = dwell_click_enabled || secondary_click_enabled;

        if (run_daemon || manager->priv->mousetweaks_daemon_running)
                comm = g_strdup_printf ("mousetweaks %s",
                                        run_daemon ? "" : "-s");
        else
                return;

        if (run_daemon)
                manager->priv->mousetweaks_daemon_running = TRUE;

        if (! g_spawn_command_line_async (comm, &error)) {
                if (error->code == G_SPAWN_ERROR_NOENT && run_daemon) {
                        if (dwell_click_enabled) {
                                g_settings_set_boolean (manager->priv->mouse_a11y_settings,
                                                        KEY_DWELL_CLICK_ENABLED, FALSE);
                        } else if (secondary_click_enabled) {
                                g_settings_set_boolean (manager->priv->mouse_a11y_settings,
                                                        KEY_SECONDARY_CLICK_ENABLED, FALSE);
                        }

                        g_warning ("Error enabling mouse accessibility features (mousetweaks is not installed)");
                }
                g_error_free (error);
        }
        g_free (comm);
}

static gboolean
get_touchpad_handedness (GsdMouseManager *manager, gboolean mouse_left_handed)
{
        switch (g_settings_get_enum (manager->priv->touchpad_settings, KEY_LEFT_HANDED)) {
        case GSD_TOUCHPAD_HANDEDNESS_RIGHT:
                return FALSE;
        case GSD_TOUCHPAD_HANDEDNESS_LEFT:
                return TRUE;
        case GSD_TOUCHPAD_HANDEDNESS_MOUSE:
                return mouse_left_handed;
        default:
                g_assert_not_reached ();
        }
}

static void
set_mouse_settings (GsdMouseManager *manager,
                    GdkDevice       *device)
{
        gboolean mouse_left_handed, touchpad_left_handed;

        mouse_left_handed = g_settings_get_boolean (manager->priv->mouse_settings, KEY_LEFT_HANDED);
        touchpad_left_handed = get_touchpad_handedness (manager, mouse_left_handed);
        set_left_handed (manager, device, mouse_left_handed, touchpad_left_handed);

        set_motion (manager, device);
        set_middle_button (manager, device, g_settings_get_boolean (manager->priv->mouse_settings, KEY_MIDDLE_BUTTON_EMULATION));

        set_tap_to_click (device, g_settings_get_boolean (manager->priv->touchpad_settings, KEY_TAP_TO_CLICK), touchpad_left_handed);
        set_scroll_method (manager, device, g_settings_get_enum (manager->priv->touchpad_settings, KEY_SCROLL_METHOD));
        set_horiz_scroll (device, g_settings_get_boolean (manager->priv->touchpad_settings, KEY_PAD_HORIZ_SCROLL));
        set_natural_scroll (manager, device, g_settings_get_boolean (manager->priv->touchpad_settings, KEY_NATURAL_SCROLL_ENABLED));
        if (g_settings_get_boolean (manager->priv->touchpad_settings, KEY_TOUCHPAD_ENABLED) == FALSE)
                set_touchpad_disabled (device);
}

static void
set_natural_scroll (GsdMouseManager *manager,
                    GdkDevice       *device,
                    gboolean         natural_scroll)
{
        XDevice *xdevice;
        Atom scrolling_distance, act_type;
        int rc, act_format;
        unsigned long nitems, bytes_after;
        unsigned char *data;
        glong *ptr;

        xdevice = open_gdk_device (device);
        if (xdevice == NULL)
                return;

        if (!device_is_touchpad (xdevice)) {
                xdevice_close (xdevice);
                return;
        }

        g_debug ("Trying to set %s for \"%s\"",
                 natural_scroll ? "natural (reverse) scroll" : "normal scroll",
                 gdk_device_get_name (device));

        scrolling_distance = XInternAtom (GDK_DISPLAY_XDISPLAY (gdk_display_get_default ()),
                                          "Synaptics Scrolling Distance", False);

        gdk_error_trap_push ();
        rc = XGetDeviceProperty (GDK_DISPLAY_XDISPLAY (gdk_display_get_default ()), xdevice,
                                 scrolling_distance, 0, 2, False,
                                 XA_INTEGER, &act_type, &act_format, &nitems,
                                 &bytes_after, &data);

        if (rc == Success && act_type == XA_INTEGER && act_format == 32 && nitems >= 2) {
                ptr = (glong *) data;

                if (natural_scroll) {
                        ptr[0] = -abs(ptr[0]);
                        ptr[1] = -abs(ptr[1]);
                } else {
                        ptr[0] = abs(ptr[0]);
                        ptr[1] = abs(ptr[1]);
                }

                XChangeDeviceProperty (GDK_DISPLAY_XDISPLAY (gdk_display_get_default ()), xdevice,
                                       scrolling_distance, XA_INTEGER, act_format,
                                       PropModeReplace, data, nitems);
        }

        if (gdk_error_trap_pop ())
                g_warning ("Error setting %s for \"%s\"",
                           natural_scroll ? "natural (reverse) scroll" : "normal scroll",
                           gdk_device_get_name (device));

        if (rc == Success)
                XFree (data);

        xdevice_close (xdevice);
}

static void
mouse_callback (GSettings       *settings,
                const gchar     *key,
                GsdMouseManager *manager)
{
        GList *devices, *l;

        if (g_str_equal (key, KEY_DWELL_CLICK_ENABLED) ||
            g_str_equal (key, KEY_SECONDARY_CLICK_ENABLED)) {
                set_mousetweaks_daemon (manager,
                                        g_settings_get_boolean (settings, KEY_DWELL_CLICK_ENABLED),
                                        g_settings_get_boolean (settings, KEY_SECONDARY_CLICK_ENABLED));
                return;
        } else if (g_str_equal (key, KEY_LOCATE_POINTER)) {
                set_locate_pointer (manager, g_settings_get_boolean (settings, KEY_LOCATE_POINTER));
                return;
        }

        devices = gdk_device_manager_list_devices (manager->priv->device_manager, GDK_DEVICE_TYPE_SLAVE);

        for (l = devices; l != NULL; l = l->next) {
                GdkDevice *device = l->data;

                if (device_is_ignored (manager, device))
                        continue;

                if (g_str_equal (key, KEY_LEFT_HANDED)) {
                        gboolean mouse_left_handed;
                        mouse_left_handed = g_settings_get_boolean (settings, KEY_LEFT_HANDED);
                        set_left_handed (manager, device, mouse_left_handed, get_touchpad_handedness (manager, mouse_left_handed));
                } else if (g_str_equal (key, KEY_MOTION_ACCELERATION) ||
                           g_str_equal (key, KEY_MOTION_THRESHOLD)) {
                        set_motion (manager, device);
                } else if (g_str_equal (key, KEY_MIDDLE_BUTTON_EMULATION)) {
                        set_middle_button (manager, device, g_settings_get_boolean (settings, KEY_MIDDLE_BUTTON_EMULATION));
                }
        }
        g_list_free (devices);
}

static void
touchpad_callback (GSettings       *settings,
                   const gchar     *key,
                   GsdMouseManager *manager)
{
        GList *devices, *l;

        if (g_str_equal (key, KEY_TOUCHPAD_DISABLE_W_TYPING)) {
                set_disable_w_typing (manager, g_settings_get_boolean (manager->priv->touchpad_settings, key));
                return;
        }

        devices = gdk_device_manager_list_devices (manager->priv->device_manager, GDK_DEVICE_TYPE_SLAVE);

        for (l = devices; l != NULL; l = l->next) {
                GdkDevice *device = l->data;

                if (device_is_ignored (manager, device))
                        continue;

                if (g_str_equal (key, KEY_TAP_TO_CLICK)) {
                        gboolean mouse_left_handed;
                        mouse_left_handed = g_settings_get_boolean (manager->priv->mouse_settings, KEY_LEFT_HANDED);
                        set_tap_to_click (device, g_settings_get_boolean (settings, key),
                                          get_touchpad_handedness (manager, mouse_left_handed));
                } else if (g_str_equal (key, KEY_SCROLL_METHOD)) {
                        set_scroll_method (manager, device, g_settings_get_enum (settings, key));
                        set_horiz_scroll (device, g_settings_get_boolean (settings, KEY_PAD_HORIZ_SCROLL));
                } else if (g_str_equal (key, KEY_PAD_HORIZ_SCROLL)) {
                        set_horiz_scroll (device, g_settings_get_boolean (settings, key));
                } else if (g_str_equal (key, KEY_TOUCHPAD_ENABLED)) {
                        if (g_settings_get_boolean (settings, key) == FALSE)
                                set_touchpad_disabled (device);
                        else
                                set_touchpad_enabled (gdk_x11_device_get_id (device));
                } else if (g_str_equal (key, KEY_MOTION_ACCELERATION) ||
                           g_str_equal (key, KEY_MOTION_THRESHOLD)) {
                        set_motion (manager, device);
                } else if (g_str_equal (key, KEY_LEFT_HANDED)) {
                        gboolean mouse_left_handed;
                        mouse_left_handed = g_settings_get_boolean (manager->priv->mouse_settings, KEY_LEFT_HANDED);
                        set_left_handed (manager, device, mouse_left_handed, get_touchpad_handedness (manager, mouse_left_handed));
                } else if (g_str_equal (key, KEY_NATURAL_SCROLL_ENABLED)) {
                        set_natural_scroll (manager, device, g_settings_get_boolean (settings, key));
                }
        }
        g_list_free (devices);

        if (g_str_equal (key, KEY_TOUCHPAD_ENABLED) &&
            g_settings_get_boolean (settings, key)) {
                devices = get_disabled_devices (manager->priv->device_manager);
                for (l = devices; l != NULL; l = l->next) {
                        int device_id;

                        device_id = GPOINTER_TO_INT (l->data);
                        set_touchpad_enabled (device_id);
                }
                g_list_free (devices);
        }
}

/* Re-enable touchpad when any other pointing device isn't present. */
static void
ensure_touchpad_active (GsdMouseManager *manager)
{
        if (mouse_is_present () == FALSE && touchscreen_is_present () == FALSE && trackball_is_present () == FALSE && touchpad_is_present ())
                g_settings_set_boolean (manager->priv->touchpad_settings, KEY_TOUCHPAD_ENABLED, TRUE);
}

static void
device_added_cb (GdkDeviceManager *device_manager,
                 GdkDevice        *device,
                 GsdMouseManager  *manager)
{
        if (device_is_ignored (manager, device) == FALSE) {
                if (run_custom_command (device, COMMAND_DEVICE_ADDED) == FALSE) {
                        set_mouse_settings (manager, device);
                } else {
                        int id;
                        g_object_get (G_OBJECT (device), "device-id", &id, NULL);
                        g_hash_table_insert (manager->priv->blacklist,
                                             GINT_TO_POINTER (id), GINT_TO_POINTER (1));
                }

                /* If a touchpad was to appear... */
                set_disable_w_typing (manager, g_settings_get_boolean (manager->priv->touchpad_settings, KEY_TOUCHPAD_DISABLE_W_TYPING));
        }
}

static void
device_removed_cb (GdkDeviceManager *device_manager,
                   GdkDevice        *device,
                   GsdMouseManager  *manager)
{
	int id;

	/* Remove the device from the hash table so that
	 * device_is_ignored () doesn't check for blacklisted devices */
	g_object_get (G_OBJECT (device), "device-id", &id, NULL);
	g_hash_table_remove (manager->priv->blacklist,
			     GINT_TO_POINTER (id));

        if (device_is_ignored (manager, device) == FALSE) {
                run_custom_command (device, COMMAND_DEVICE_REMOVED);

                /* If a touchpad was to disappear... */
                set_disable_w_typing (manager, g_settings_get_boolean (manager->priv->touchpad_settings, KEY_TOUCHPAD_DISABLE_W_TYPING));

                ensure_touchpad_active (manager);
        }
}

static void
set_devicepresence_handler (GsdMouseManager *manager)
{
        GdkDeviceManager *device_manager;

        device_manager = gdk_display_get_device_manager (gdk_display_get_default ());

        manager->priv->device_added_id = g_signal_connect (G_OBJECT (device_manager), "device-added",
                                                           G_CALLBACK (device_added_cb), manager);
        manager->priv->device_removed_id = g_signal_connect (G_OBJECT (device_manager), "device-removed",
                                                             G_CALLBACK (device_removed_cb), manager);
        manager->priv->device_manager = device_manager;
}

static void
gsd_mouse_manager_init (GsdMouseManager *manager)
{
        manager->priv = GSD_MOUSE_MANAGER_GET_PRIVATE (manager);
        manager->priv->blacklist = g_hash_table_new (g_direct_hash, g_direct_equal);
}

static gboolean
gsd_mouse_manager_idle_cb (GsdMouseManager *manager)
{
        GList *devices, *l;

        gnome_settings_profile_start (NULL);

        set_devicepresence_handler (manager);

        manager->priv->mouse_settings = g_settings_new (SETTINGS_MOUSE_DIR);
        g_signal_connect (manager->priv->mouse_settings, "changed",
                          G_CALLBACK (mouse_callback), manager);

        manager->priv->mouse_a11y_settings = g_settings_new ("org.gnome.desktop.a11y.mouse");
        g_signal_connect (manager->priv->mouse_a11y_settings, "changed",
                          G_CALLBACK (mouse_callback), manager);

        manager->priv->touchpad_settings = g_settings_new (SETTINGS_TOUCHPAD_DIR);
        g_signal_connect (manager->priv->touchpad_settings, "changed",
                          G_CALLBACK (touchpad_callback), manager);

        manager->priv->syndaemon_spawned = FALSE;

        set_locate_pointer (manager, g_settings_get_boolean (manager->priv->mouse_settings, KEY_LOCATE_POINTER));
        set_mousetweaks_daemon (manager,
                                g_settings_get_boolean (manager->priv->mouse_a11y_settings, KEY_DWELL_CLICK_ENABLED),
                                g_settings_get_boolean (manager->priv->mouse_a11y_settings, KEY_SECONDARY_CLICK_ENABLED));
        set_disable_w_typing (manager, g_settings_get_boolean (manager->priv->touchpad_settings, KEY_TOUCHPAD_DISABLE_W_TYPING));

        devices = gdk_device_manager_list_devices (manager->priv->device_manager, GDK_DEVICE_TYPE_SLAVE);
        for (l = devices; l != NULL; l = l->next) {
                GdkDevice *device = l->data;

                if (device_is_ignored (manager, device))
                        continue;

                if (run_custom_command (device, COMMAND_DEVICE_PRESENT) == FALSE) {
                        set_mouse_settings (manager, device);
                } else {
                        int id;
                        g_object_get (G_OBJECT (device), "device-id", &id, NULL);
                        g_hash_table_insert (manager->priv->blacklist,
                                             GINT_TO_POINTER (id), GINT_TO_POINTER (1));
                }
        }
        g_list_free (devices);

        ensure_touchpad_active (manager);

        if (g_settings_get_boolean (manager->priv->touchpad_settings, KEY_TOUCHPAD_ENABLED)) {
                devices = get_disabled_devices (manager->priv->device_manager);
                for (l = devices; l != NULL; l = l->next) {
                        int device_id;

                        device_id = GPOINTER_TO_INT (l->data);
                        set_touchpad_enabled (device_id);
                }
                g_list_free (devices);
        }

        gnome_settings_profile_end (NULL);

        manager->priv->start_idle_id = 0;

        return FALSE;
}

gboolean
gsd_mouse_manager_start (GsdMouseManager *manager,
                         GError         **error)
{
        gnome_settings_profile_start (NULL);

        if (!supports_xinput_devices ()) {
                g_debug ("XInput is not supported, not applying any settings");
                return TRUE;
        }

        manager->priv->start_idle_id = g_idle_add ((GSourceFunc) gsd_mouse_manager_idle_cb, manager);
        g_source_set_name_by_id (manager->priv->start_idle_id, "[gnome-settings-daemon] gsd_mouse_manager_idle_cb");

        gnome_settings_profile_end (NULL);

        return TRUE;
}

void
gsd_mouse_manager_stop (GsdMouseManager *manager)
{
        GsdMouseManagerPrivate *p = manager->priv;

        g_debug ("Stopping mouse manager");

        if (manager->priv->start_idle_id != 0) {
                g_source_remove (manager->priv->start_idle_id);
                manager->priv->start_idle_id = 0;
        }

        if (p->device_manager != NULL) {
                g_signal_handler_disconnect (p->device_manager, p->device_added_id);
                g_signal_handler_disconnect (p->device_manager, p->device_removed_id);
                p->device_manager = NULL;
        }

        g_clear_object (&p->mouse_a11y_settings);
        g_clear_object (&p->mouse_settings);
        g_clear_object (&p->touchpad_settings);

        set_locate_pointer (manager, FALSE);
}

static void
gsd_mouse_manager_finalize (GObject *object)
{
        GsdMouseManager *mouse_manager;

        g_return_if_fail (object != NULL);
        g_return_if_fail (GSD_IS_MOUSE_MANAGER (object));

        mouse_manager = GSD_MOUSE_MANAGER (object);

        g_return_if_fail (mouse_manager->priv != NULL);

        gsd_mouse_manager_stop (mouse_manager);

        if (mouse_manager->priv->blacklist != NULL)
                g_hash_table_destroy (mouse_manager->priv->blacklist);

        G_OBJECT_CLASS (gsd_mouse_manager_parent_class)->finalize (object);
}

GsdMouseManager *
gsd_mouse_manager_new (void)
{
        if (manager_object != NULL) {
                g_object_ref (manager_object);
        } else {
                manager_object = g_object_new (GSD_TYPE_MOUSE_MANAGER, NULL);
                g_object_add_weak_pointer (manager_object,
                                           (gpointer *) &manager_object);
        }

        return GSD_MOUSE_MANAGER (manager_object);
}<|MERGE_RESOLUTION|>--- conflicted
+++ resolved
@@ -559,18 +559,7 @@
                 if (manager->priv->syndaemon_spawned)
                         return 0;
 
-<<<<<<< HEAD
-                args[0] = "syndaemon";
-                args[1] = "-i";
-                args[2] = "1.0";
-                args[3] = "-K";
-                args[4] = "-R";
-                args[5] = NULL;
-
-                if (!have_program_in_path (args[0]))
-=======
                 if (!have_program_in_path ("syndaemon"))
->>>>>>> 54b8f0f3
                         return 0;
 
                 args = g_ptr_array_new ();

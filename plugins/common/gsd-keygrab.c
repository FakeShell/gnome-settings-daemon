/* -*- Mode: C; tab-width: 8; indent-tabs-mode: nil; c-basic-offset: 8 -*-
 *
 * Copyright (C) 2001-2003 Bastien Nocera <hadess@hadess.net>
 * Copyright (C) 2006-2007 William Jon McCann <mccann@jhu.edu>
 * Copyright (C) 2008 Jens Granseuer <jensgr@gmx.net>
 *
 * This program is free software; you can redistribute it and/or modify
 * it under the terms of the GNU General Public License as published by
 * the Free Software Foundation; either version 2 of the License, or
 * (at your option) any later version.
 *
 * This program is distributed in the hope that it will be useful,
 * but WITHOUT ANY WARRANTY; without even the implied warranty of
 * MERCHANTABILITY or FITNESS FOR A PARTICULAR PURPOSE.  See the
 * GNU General Public License for more details.
 *
 * You should have received a copy of the GNU General Public License
 * along with this program; if not, see <http://www.gnu.org/licenses/>.
 *
 */

#include "config.h"

#include <string.h>
#include <gdk/gdk.h>
#include <gdk/gdkx.h>
#include <gtk/gtk.h>
#include <X11/XKBlib.h>
#include <X11/extensions/XInput2.h>
#include <X11/extensions/XKB.h>
#include <gdk/gdkkeysyms.h>

#include "gsd-keygrab.h"

<<<<<<< HEAD
/* these are the mods whose combinations are ignored by the keygrabbing code */
static GdkModifierType gsd_ignored_mods = 0;

/* these are the ones we actually use for global keys, we always only check
 * for these set */
static GdkModifierType gsd_used_mods = 0;

/* Taken from a comment in XF86keysym.h */
#define XF86KEYS_RANGE_MIN 0x10080001
#define XF86KEYS_RANGE_MAX 0x1008FFFF

#define FKEYS_RANGE_MIN GDK_KEY_F1
#define FKEYS_RANGE_MAX GDK_KEY_F35

#define IN_RANGE(x, min, max) (x >= min && x <= max)

static void
setup_modifiers (void)
{
        if (gsd_used_mods == 0 || gsd_ignored_mods == 0) {
                GdkModifierType dynmods;

                /* default modifiers */
                gsd_ignored_mods = \
                        0x2000 /*Xkb modifier*/ | GDK_LOCK_MASK | GDK_HYPER_MASK;
		gsd_used_mods = \
                        GDK_SHIFT_MASK | GDK_CONTROL_MASK |\
                        GDK_MOD1_MASK | GDK_MOD2_MASK | GDK_MOD3_MASK | GDK_MOD4_MASK |\
                        GDK_MOD5_MASK | GDK_SUPER_MASK | GDK_META_MASK;

                /* NumLock can be assigned to varying keys so we need to
                 * resolve and ignore it specially */
                dynmods = XkbKeysymToModifiers (GDK_DISPLAY_XDISPLAY (gdk_display_get_default ()), GDK_KEY_Num_Lock);

                gsd_ignored_mods |= dynmods;
                gsd_used_mods &= ~dynmods;
	}
}

static void
grab_key_real (guint      keycode,
               GdkWindow *root,
               gboolean   grab,
               XIGrabModifiers *mods,
               int        num_mods)
{
	XIEventMask evmask;
	unsigned char mask[(XI_LASTEVENT + 7)/8];

	memset (mask, 0, sizeof (mask));
	XISetMask (mask, XI_KeyPress);
	XISetMask (mask, XI_KeyRelease);

	evmask.deviceid = XIAllMasterDevices;
	evmask.mask_len = sizeof (mask);
	evmask.mask = mask;

        if (grab) {
                XIGrabKeycode (GDK_DISPLAY_XDISPLAY (gdk_display_get_default ()),
                               XIAllMasterDevices,
                               keycode,
                               GDK_WINDOW_XID (root),
                               GrabModeAsync,
                               GrabModeAsync,
                               False,
                               &evmask,
                               num_mods,
                               mods);
        } else {
                XIUngrabKeycode (GDK_DISPLAY_XDISPLAY (gdk_display_get_default ()),
                                 XIAllMasterDevices,
                                 keycode,
                                 GDK_WINDOW_XID (root),
                                 num_mods,
                                 mods);
        }
}

/* Grab the key. In order to ignore GSD_IGNORED_MODS we need to grab
 * all combinations of the ignored modifiers and those actually used
 * for the binding (if any).
 *
 * inspired by all_combinations from gnome-panel/gnome-panel/global-keys.c
 *
 * This may generate X errors.  The correct way to use this is like:
 *
 *        gdk_error_trap_push ();
 *
 *        grab_key_unsafe (key, grab, screens);
 *
 *        gdk_flush ();
 *        if (gdk_error_trap_pop ())
 *                g_warning ("Grab failed, another application may already have access to key '%u'",
 *                           key->keycode);
 *
 * This is not done in the function itself, to allow doing multiple grab_key
 * operations with one flush only.
 */
#define N_BITS 32
void
grab_key_unsafe (Key                 *key,
                 gboolean             grab,
                 GSList              *screens)
{
        int     indexes[N_BITS]; /* indexes of bits we need to flip */
        int     i;
        int     bit;
        int     bits_set_cnt;
        int     uppervalue;
        guint   mask, modifiers;
        GArray *all_mods;
        GSList *l;

        setup_modifiers ();

        mask = gsd_ignored_mods & ~key->state & GDK_MODIFIER_MASK;

        /* XGrabKey requires real modifiers, not virtual ones */
        modifiers = key->state;
        gdk_keymap_map_virtual_modifiers (gdk_keymap_get_default (), &modifiers);
        modifiers &= ~(GDK_META_MASK | GDK_SUPER_MASK | GDK_HYPER_MASK);

        /* If key doesn't have a usable modifier, we don't want
         * to grab it, since the user might lose a useful key.
         *
         * The exception is the XFree86 keys and the Function keys
         * (which are useful to grab without a modifier).
         */
        if ((modifiers & gsd_used_mods) == 0 &&
            !IN_RANGE(key->keysym, XF86KEYS_RANGE_MIN, XF86KEYS_RANGE_MAX) &&
            !IN_RANGE(key->keysym, FKEYS_RANGE_MIN, FKEYS_RANGE_MAX) &&
             key->keysym != GDK_KEY_Pause &&
             key->keysym != GDK_KEY_Print) {
                GString *keycodes;

                keycodes = g_string_new ("");
                if (key->keycodes != NULL) {
                        guint *c;

                        for (c = key->keycodes; *c; ++c) {
                                g_string_printf (keycodes, " %u", *c);
                        }
                }
                g_warning ("Key 0x%x (keycodes: %s)  with state 0x%x (resolved to 0x%x) "
                           " has no usable modifiers (usable modifiers are 0x%x)",
                           key->keysym, keycodes->str, key->state, modifiers, gsd_used_mods);
                g_string_free (keycodes, TRUE);

                return;
        }

        bit = 0;
        /* store the indexes of all set bits in mask in the array */
        for (i = 0; mask; ++i, mask >>= 1) {
                if (mask & 0x1) {
                        indexes[bit++] = i;
                }
        }

        bits_set_cnt = bit;

	all_mods = g_array_new (FALSE, TRUE, sizeof(XIGrabModifiers));
        uppervalue = 1 << bits_set_cnt;
        /* store all possible modifier combinations for our mask into all_mods */
        for (i = 0; i < uppervalue; ++i) {
                int     j;
                int     result = 0;
                XIGrabModifiers *mod;

                /* map bits in the counter to those in the mask */
                for (j = 0; j < bits_set_cnt; ++j) {
                        if (i & (1 << j)) {
                                result |= (1 << indexes[j]);
                        }
                }

                /* Grow the array by one, to fit our new XIGrabModifiers item */
                g_array_set_size (all_mods, all_mods->len + 1);
                mod = &g_array_index (all_mods, XIGrabModifiers, all_mods->len - 1);
                mod->modifiers = result | modifiers;
        }

	/* Capture the actual keycodes with the modifier array */
        for (l = screens; l; l = l->next) {
                GdkScreen *screen = l->data;
                guint *code;

                for (code = key->keycodes; *code; ++code) {
                        grab_key_real (*code,
                                       gdk_screen_get_root_window (screen),
                                       grab,
                                       (XIGrabModifiers *) all_mods->data,
                                       all_mods->len);
                }
        }
        g_array_free (all_mods, TRUE);
}

static gboolean
have_xkb (Display *dpy)
{
	static int have_xkb = -1;

	if (have_xkb == -1) {
		int opcode, error_base, major, minor, xkb_event_base;

		have_xkb = XkbQueryExtension (dpy,
					      &opcode,
					      &xkb_event_base,
					      &error_base,
					      &major,
					      &minor)
			&& XkbUseExtension (dpy, &major, &minor);
	}

	return have_xkb;
}

gboolean
key_uses_keycode (const Key *key, guint keycode)
{
	if (key->keycodes != NULL) {
		guint *c;

		for (c = key->keycodes; *c; ++c) {
			if (*c == keycode)
				return TRUE;
		}
	}
	return FALSE;
}

/* Adapted from _gdk_x11_device_xi2_translate_state()
 * in gtk+/gdk/x11/gdkdevice-xi2.c */
static guint
device_xi2_translate_state (XIModifierState *mods_state,
			    XIGroupState    *group_state)
{
	guint state;
	gint group;

	state = (guint) mods_state->base | mods_state->latched | mods_state->locked;

	group = group_state->base | group_state->latched | group_state->locked;
	/* FIXME: do we need the XKB complications for this ? */
	group = CLAMP(group, 0, 3);
	state |= group << 13;

	return state;
}

gboolean
match_xi2_key (Key *key, XIDeviceEvent *event)
{
	guint keyval;
	GdkModifierType consumed;
	gint group;
	guint keycode, state;

	if (key == NULL)
		return FALSE;

	setup_modifiers ();

	state = device_xi2_translate_state (&event->mods, &event->group);

	if (have_xkb (event->display))
		group = XkbGroupForCoreState (state);
	else
		group = (state & GDK_KEY_Mode_switch) ? 1 : 0;

	keycode = event->detail;

	/* Check if we find a keysym that matches our current state */
	if (gdk_keymap_translate_keyboard_state (gdk_keymap_get_default (), keycode,
						 state, group,
						 &keyval, NULL, NULL, &consumed)) {
		guint lower, upper;
		guint mask;

		/* HACK: we don't want to use SysRq as a keybinding, so we avoid
		 * its translation from Alt+Print. */
		if (keyval == GDK_KEY_Sys_Req &&
		    (state & GDK_MOD1_MASK) != 0) {
			consumed = 0;
			keyval = GDK_KEY_Print;
		}

		/* The Key structure contains virtual modifiers, whereas
		 * the XEvent will be using the real modifier, so translate those */
		mask = key->state;
		gdk_keymap_map_virtual_modifiers (gdk_keymap_get_default (), &mask);
                mask &= ~(GDK_META_MASK | GDK_SUPER_MASK | GDK_HYPER_MASK);

		gdk_keyval_convert_case (keyval, &lower, &upper);

		/* If we are checking against the lower version of the
		 * keysym, we might need the Shift state for matching,
		 * so remove it from the consumed modifiers */
		if (lower == key->keysym)
			consumed &= ~GDK_SHIFT_MASK;

		return ((lower == key->keysym || upper == key->keysym)
			&& (state & ~consumed & gsd_used_mods) == mask);
	}

	/* The key we passed doesn't have a keysym, so try with just the keycode */
        return (key != NULL
                && key->state == (state & gsd_used_mods)
                && key_uses_keycode (key, keycode));
}

Key *
parse_key (const char *str)
{
	Key *key;

	if (str == NULL ||
	    *str == '\0' ||
	    g_str_equal (str, "disabled")) {
		return NULL;
	}

	key = g_new0 (Key, 1);
	gtk_accelerator_parse_with_keycode (str, &key->keysym, &key->keycodes, &key->state);
	if (key->keysym == 0 &&
	    key->keycodes == NULL &&
	    key->state == 0) {
		g_free (key);
                return NULL;
	}

	return key;
}

=======
>>>>>>> 54b8f0f3
void
grab_button (int        deviceid,
             gboolean   grab,
             GdkScreen *screen)
{
	GdkWindow *root;
	XIGrabModifiers mods;

	root = gdk_screen_get_root_window (screen);
	mods.modifiers = XIAnyModifier;

	if (grab) {
		XIEventMask evmask;
		unsigned char mask[(XI_LASTEVENT + 7)/8];

		memset (mask, 0, sizeof (mask));
		XISetMask (mask, XI_ButtonRelease);
		XISetMask (mask, XI_ButtonPress);

		evmask.deviceid = deviceid;
		evmask.mask_len = sizeof (mask);
		evmask.mask = mask;

		XIGrabButton (GDK_DISPLAY_XDISPLAY (gdk_display_get_default ()),
			      deviceid,
			      XIAnyButton,
			      GDK_WINDOW_XID (root),
			      None,
			      GrabModeAsync,
			      GrabModeAsync,
			      False,
			      &evmask,
			      1,
			      &mods);
	} else {
		XIUngrabButton (GDK_DISPLAY_XDISPLAY (gdk_display_get_default ()),
				deviceid,
				XIAnyButton,
		                GDK_WINDOW_XID (root),
				1, &mods);
	}
}<|MERGE_RESOLUTION|>--- conflicted
+++ resolved
@@ -32,344 +32,6 @@
 
 #include "gsd-keygrab.h"
 
-<<<<<<< HEAD
-/* these are the mods whose combinations are ignored by the keygrabbing code */
-static GdkModifierType gsd_ignored_mods = 0;
-
-/* these are the ones we actually use for global keys, we always only check
- * for these set */
-static GdkModifierType gsd_used_mods = 0;
-
-/* Taken from a comment in XF86keysym.h */
-#define XF86KEYS_RANGE_MIN 0x10080001
-#define XF86KEYS_RANGE_MAX 0x1008FFFF
-
-#define FKEYS_RANGE_MIN GDK_KEY_F1
-#define FKEYS_RANGE_MAX GDK_KEY_F35
-
-#define IN_RANGE(x, min, max) (x >= min && x <= max)
-
-static void
-setup_modifiers (void)
-{
-        if (gsd_used_mods == 0 || gsd_ignored_mods == 0) {
-                GdkModifierType dynmods;
-
-                /* default modifiers */
-                gsd_ignored_mods = \
-                        0x2000 /*Xkb modifier*/ | GDK_LOCK_MASK | GDK_HYPER_MASK;
-		gsd_used_mods = \
-                        GDK_SHIFT_MASK | GDK_CONTROL_MASK |\
-                        GDK_MOD1_MASK | GDK_MOD2_MASK | GDK_MOD3_MASK | GDK_MOD4_MASK |\
-                        GDK_MOD5_MASK | GDK_SUPER_MASK | GDK_META_MASK;
-
-                /* NumLock can be assigned to varying keys so we need to
-                 * resolve and ignore it specially */
-                dynmods = XkbKeysymToModifiers (GDK_DISPLAY_XDISPLAY (gdk_display_get_default ()), GDK_KEY_Num_Lock);
-
-                gsd_ignored_mods |= dynmods;
-                gsd_used_mods &= ~dynmods;
-	}
-}
-
-static void
-grab_key_real (guint      keycode,
-               GdkWindow *root,
-               gboolean   grab,
-               XIGrabModifiers *mods,
-               int        num_mods)
-{
-	XIEventMask evmask;
-	unsigned char mask[(XI_LASTEVENT + 7)/8];
-
-	memset (mask, 0, sizeof (mask));
-	XISetMask (mask, XI_KeyPress);
-	XISetMask (mask, XI_KeyRelease);
-
-	evmask.deviceid = XIAllMasterDevices;
-	evmask.mask_len = sizeof (mask);
-	evmask.mask = mask;
-
-        if (grab) {
-                XIGrabKeycode (GDK_DISPLAY_XDISPLAY (gdk_display_get_default ()),
-                               XIAllMasterDevices,
-                               keycode,
-                               GDK_WINDOW_XID (root),
-                               GrabModeAsync,
-                               GrabModeAsync,
-                               False,
-                               &evmask,
-                               num_mods,
-                               mods);
-        } else {
-                XIUngrabKeycode (GDK_DISPLAY_XDISPLAY (gdk_display_get_default ()),
-                                 XIAllMasterDevices,
-                                 keycode,
-                                 GDK_WINDOW_XID (root),
-                                 num_mods,
-                                 mods);
-        }
-}
-
-/* Grab the key. In order to ignore GSD_IGNORED_MODS we need to grab
- * all combinations of the ignored modifiers and those actually used
- * for the binding (if any).
- *
- * inspired by all_combinations from gnome-panel/gnome-panel/global-keys.c
- *
- * This may generate X errors.  The correct way to use this is like:
- *
- *        gdk_error_trap_push ();
- *
- *        grab_key_unsafe (key, grab, screens);
- *
- *        gdk_flush ();
- *        if (gdk_error_trap_pop ())
- *                g_warning ("Grab failed, another application may already have access to key '%u'",
- *                           key->keycode);
- *
- * This is not done in the function itself, to allow doing multiple grab_key
- * operations with one flush only.
- */
-#define N_BITS 32
-void
-grab_key_unsafe (Key                 *key,
-                 gboolean             grab,
-                 GSList              *screens)
-{
-        int     indexes[N_BITS]; /* indexes of bits we need to flip */
-        int     i;
-        int     bit;
-        int     bits_set_cnt;
-        int     uppervalue;
-        guint   mask, modifiers;
-        GArray *all_mods;
-        GSList *l;
-
-        setup_modifiers ();
-
-        mask = gsd_ignored_mods & ~key->state & GDK_MODIFIER_MASK;
-
-        /* XGrabKey requires real modifiers, not virtual ones */
-        modifiers = key->state;
-        gdk_keymap_map_virtual_modifiers (gdk_keymap_get_default (), &modifiers);
-        modifiers &= ~(GDK_META_MASK | GDK_SUPER_MASK | GDK_HYPER_MASK);
-
-        /* If key doesn't have a usable modifier, we don't want
-         * to grab it, since the user might lose a useful key.
-         *
-         * The exception is the XFree86 keys and the Function keys
-         * (which are useful to grab without a modifier).
-         */
-        if ((modifiers & gsd_used_mods) == 0 &&
-            !IN_RANGE(key->keysym, XF86KEYS_RANGE_MIN, XF86KEYS_RANGE_MAX) &&
-            !IN_RANGE(key->keysym, FKEYS_RANGE_MIN, FKEYS_RANGE_MAX) &&
-             key->keysym != GDK_KEY_Pause &&
-             key->keysym != GDK_KEY_Print) {
-                GString *keycodes;
-
-                keycodes = g_string_new ("");
-                if (key->keycodes != NULL) {
-                        guint *c;
-
-                        for (c = key->keycodes; *c; ++c) {
-                                g_string_printf (keycodes, " %u", *c);
-                        }
-                }
-                g_warning ("Key 0x%x (keycodes: %s)  with state 0x%x (resolved to 0x%x) "
-                           " has no usable modifiers (usable modifiers are 0x%x)",
-                           key->keysym, keycodes->str, key->state, modifiers, gsd_used_mods);
-                g_string_free (keycodes, TRUE);
-
-                return;
-        }
-
-        bit = 0;
-        /* store the indexes of all set bits in mask in the array */
-        for (i = 0; mask; ++i, mask >>= 1) {
-                if (mask & 0x1) {
-                        indexes[bit++] = i;
-                }
-        }
-
-        bits_set_cnt = bit;
-
-	all_mods = g_array_new (FALSE, TRUE, sizeof(XIGrabModifiers));
-        uppervalue = 1 << bits_set_cnt;
-        /* store all possible modifier combinations for our mask into all_mods */
-        for (i = 0; i < uppervalue; ++i) {
-                int     j;
-                int     result = 0;
-                XIGrabModifiers *mod;
-
-                /* map bits in the counter to those in the mask */
-                for (j = 0; j < bits_set_cnt; ++j) {
-                        if (i & (1 << j)) {
-                                result |= (1 << indexes[j]);
-                        }
-                }
-
-                /* Grow the array by one, to fit our new XIGrabModifiers item */
-                g_array_set_size (all_mods, all_mods->len + 1);
-                mod = &g_array_index (all_mods, XIGrabModifiers, all_mods->len - 1);
-                mod->modifiers = result | modifiers;
-        }
-
-	/* Capture the actual keycodes with the modifier array */
-        for (l = screens; l; l = l->next) {
-                GdkScreen *screen = l->data;
-                guint *code;
-
-                for (code = key->keycodes; *code; ++code) {
-                        grab_key_real (*code,
-                                       gdk_screen_get_root_window (screen),
-                                       grab,
-                                       (XIGrabModifiers *) all_mods->data,
-                                       all_mods->len);
-                }
-        }
-        g_array_free (all_mods, TRUE);
-}
-
-static gboolean
-have_xkb (Display *dpy)
-{
-	static int have_xkb = -1;
-
-	if (have_xkb == -1) {
-		int opcode, error_base, major, minor, xkb_event_base;
-
-		have_xkb = XkbQueryExtension (dpy,
-					      &opcode,
-					      &xkb_event_base,
-					      &error_base,
-					      &major,
-					      &minor)
-			&& XkbUseExtension (dpy, &major, &minor);
-	}
-
-	return have_xkb;
-}
-
-gboolean
-key_uses_keycode (const Key *key, guint keycode)
-{
-	if (key->keycodes != NULL) {
-		guint *c;
-
-		for (c = key->keycodes; *c; ++c) {
-			if (*c == keycode)
-				return TRUE;
-		}
-	}
-	return FALSE;
-}
-
-/* Adapted from _gdk_x11_device_xi2_translate_state()
- * in gtk+/gdk/x11/gdkdevice-xi2.c */
-static guint
-device_xi2_translate_state (XIModifierState *mods_state,
-			    XIGroupState    *group_state)
-{
-	guint state;
-	gint group;
-
-	state = (guint) mods_state->base | mods_state->latched | mods_state->locked;
-
-	group = group_state->base | group_state->latched | group_state->locked;
-	/* FIXME: do we need the XKB complications for this ? */
-	group = CLAMP(group, 0, 3);
-	state |= group << 13;
-
-	return state;
-}
-
-gboolean
-match_xi2_key (Key *key, XIDeviceEvent *event)
-{
-	guint keyval;
-	GdkModifierType consumed;
-	gint group;
-	guint keycode, state;
-
-	if (key == NULL)
-		return FALSE;
-
-	setup_modifiers ();
-
-	state = device_xi2_translate_state (&event->mods, &event->group);
-
-	if (have_xkb (event->display))
-		group = XkbGroupForCoreState (state);
-	else
-		group = (state & GDK_KEY_Mode_switch) ? 1 : 0;
-
-	keycode = event->detail;
-
-	/* Check if we find a keysym that matches our current state */
-	if (gdk_keymap_translate_keyboard_state (gdk_keymap_get_default (), keycode,
-						 state, group,
-						 &keyval, NULL, NULL, &consumed)) {
-		guint lower, upper;
-		guint mask;
-
-		/* HACK: we don't want to use SysRq as a keybinding, so we avoid
-		 * its translation from Alt+Print. */
-		if (keyval == GDK_KEY_Sys_Req &&
-		    (state & GDK_MOD1_MASK) != 0) {
-			consumed = 0;
-			keyval = GDK_KEY_Print;
-		}
-
-		/* The Key structure contains virtual modifiers, whereas
-		 * the XEvent will be using the real modifier, so translate those */
-		mask = key->state;
-		gdk_keymap_map_virtual_modifiers (gdk_keymap_get_default (), &mask);
-                mask &= ~(GDK_META_MASK | GDK_SUPER_MASK | GDK_HYPER_MASK);
-
-		gdk_keyval_convert_case (keyval, &lower, &upper);
-
-		/* If we are checking against the lower version of the
-		 * keysym, we might need the Shift state for matching,
-		 * so remove it from the consumed modifiers */
-		if (lower == key->keysym)
-			consumed &= ~GDK_SHIFT_MASK;
-
-		return ((lower == key->keysym || upper == key->keysym)
-			&& (state & ~consumed & gsd_used_mods) == mask);
-	}
-
-	/* The key we passed doesn't have a keysym, so try with just the keycode */
-        return (key != NULL
-                && key->state == (state & gsd_used_mods)
-                && key_uses_keycode (key, keycode));
-}
-
-Key *
-parse_key (const char *str)
-{
-	Key *key;
-
-	if (str == NULL ||
-	    *str == '\0' ||
-	    g_str_equal (str, "disabled")) {
-		return NULL;
-	}
-
-	key = g_new0 (Key, 1);
-	gtk_accelerator_parse_with_keycode (str, &key->keysym, &key->keycodes, &key->state);
-	if (key->keysym == 0 &&
-	    key->keycodes == NULL &&
-	    key->state == 0) {
-		g_free (key);
-                return NULL;
-	}
-
-	return key;
-}
-
-=======
->>>>>>> 54b8f0f3
 void
 grab_button (int        deviceid,
              gboolean   grab,

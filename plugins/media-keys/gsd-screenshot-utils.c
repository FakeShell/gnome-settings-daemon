--- conflicted
+++ resolved
@@ -95,37 +95,6 @@
 }
 
 static void
-<<<<<<< HEAD
-screenshot_save_to_clipboard (ScreenshotContext *ctx)
-{
-  static GdkDisplay *x11_display = NULL;
-  GdkPixbuf *screenshot;
-  GtkClipboard *clipboard;
-  GError *error = NULL;
-
-  screenshot = gdk_pixbuf_new_from_file (ctx->used_filename, &error);
-  if (error != NULL)
-    {
-      screenshot_play_error_sound_effect ();
-      g_warning ("Failed to save a screenshot to clipboard: %s\n", error->message);
-      g_error_free (error);
-      return;
-    }
-
-  screenshot_play_sound_effect ("screen-capture", _("Screenshot taken"));
-  if (!x11_display)
-    x11_display = gdk_display_open (g_getenv ("DISPLAY"));
-  clipboard = gtk_clipboard_get_for_display (x11_display, GDK_SELECTION_CLIPBOARD);
-  gtk_clipboard_set_image (clipboard, screenshot);
-
-  /* remove the temporary file created by the shell */
-  g_unlink (ctx->used_filename);
-  g_object_unref (screenshot);
-}
-
-static void
-=======
->>>>>>> 739c6916
 bus_call_ready_cb (GObject *source,
                    GAsyncResult *res,
                    gpointer user_data)

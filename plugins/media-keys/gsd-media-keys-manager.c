--- conflicted
+++ resolved
@@ -490,11 +490,7 @@
                            GAsyncResult *result,
                            gpointer      user_data)
 {
-<<<<<<< HEAD
-        char *binding;
-=======
         char *keyname;
->>>>>>> b4a1b1ab
         GrabData *data = user_data;
         MediaKey *key = data->key;
         GsdMediaKeysManager *manager = data->manager;
@@ -507,21 +503,6 @@
                 g_error_free (error);
         }
 
-<<<<<<< HEAD
-        if (key->ungrab_requested)
-                ungrab_media_key (key, manager);
-
-        binding = get_key_string (manager, key);
-        g_hash_table_remove (manager->priv->keys_pending_grab, binding);
-        media_key_unref (key);
-        g_slice_free (GrabData, data);
-
-        if ((key = g_hash_table_lookup (manager->priv->keys_to_grab, binding)) != NULL) {
-                grab_media_key (key, manager);
-                g_hash_table_remove (manager->priv->keys_to_grab, binding);
-        }
-        g_free (binding);
-=======
         keyname = get_key_string (key);
         g_hash_table_remove (manager->priv->keys_pending_grab, keyname);
 
@@ -536,7 +517,6 @@
                 g_hash_table_remove (manager->priv->keys_to_grab, keyname);
         }
         g_free (keyname);
->>>>>>> b4a1b1ab
 
 }
 
@@ -545,14 +525,6 @@
 		GsdMediaKeysManager *manager)
 {
 	GrabData *data;
-<<<<<<< HEAD
-	char *binding;
-
-	binding = get_key_string (manager, key);
-        if (g_hash_table_lookup (manager->priv->keys_pending_grab, binding)) {
-                g_hash_table_insert (manager->priv->keys_to_grab,
-                                     g_strdup (binding), media_key_ref (key));
-=======
 	char *binding, *keyname;
 
 	keyname = get_key_string (key);
@@ -560,7 +532,6 @@
         if (g_hash_table_lookup (manager->priv->keys_pending_grab, keyname)) {
                 g_hash_table_insert (manager->priv->keys_to_grab,
                                      g_strdup (keyname), media_key_ref (key));
->>>>>>> b4a1b1ab
                 goto out;
         }
 
@@ -573,14 +544,9 @@
 	                                         manager->priv->grab_cancellable,
 	                                         grab_accelerator_complete,
 	                                         data);
-<<<<<<< HEAD
-        g_hash_table_add (manager->priv->keys_pending_grab, g_strdup (binding));
- out:
-=======
         g_hash_table_add (manager->priv->keys_pending_grab, g_strdup (keyname));
  out:
 	g_free (keyname);
->>>>>>> b4a1b1ab
 	g_free (binding);
 }
 
@@ -619,11 +585,7 @@
                   GsdMediaKeysManager *manager)
 {
         if (key->accel_id == 0) {
-<<<<<<< HEAD
-                key->ungrab_requested = TRUE;
-=======
                 key->ungrab_requested = is_pending_grab (key, manager);
->>>>>>> b4a1b1ab
                 return;
         }
 
@@ -688,7 +650,7 @@
 	if (settings == NULL) {
 		settings = g_settings_new_with_path (CUSTOM_BINDING_SCHEMA, path);
 
-		g_signal_connect (settings, "changed::binding",
+		g_signal_connect (settings, "changed",
 				  G_CALLBACK (custom_binding_changed), manager);
 		g_hash_table_insert (manager->priv->custom_settings,
 				     g_strdup (path), settings);
@@ -773,12 +735,6 @@
 {
         char *path;
 
-<<<<<<< HEAD
-        if (strcmp (settings_key, "binding") != 0)
-                return; /* we don't care */
-
-=======
->>>>>>> b4a1b1ab
         g_object_get (settings, "path", &path, NULL);
 
         if (strcmp (settings_key, "binding") == 0)
